name: Metadata

on:
  push:
    branches:
    - 'develop'
    - 'release/*'
  pull_request:
    branches:
    - '**'

jobs:

  airframe:
    runs-on: ubuntu-latest
    container: px4io/px4-dev-base-focal:2020-11-18
    steps:
    - uses: actions/checkout@v1
    - name: disable the keychain credential helper
      run: git config --global credential.helper ""
    - name: enable the local store credential helper
      run: git config --global --add credential.helper store
    - name: add credential
      run: echo "https://x-access-token:${{ secrets.ACCESS_TOKEN }}@github.com" >> ~/.git-credentials
    - name: tell git to use https instead of ssh whenever it encounters it
      run: 'git config --global url."https://github.com/".insteadof git@github.com:'
    - name: get submodules
      run: 'git submodule update --init --recursive'

    - name: airframe metadata
      run: |
        make airframe_metadata
        cd build/px4_sitl_default/docs
        ls -ls *
      # TODO: deploy to devguide gitbook and s3

  module:
    runs-on: ubuntu-latest
    container: px4io/px4-dev-base-focal:2020-11-18
    steps:
    - uses: actions/checkout@v1
    - name: disable the keychain credential helper
      run: git config --global credential.helper ""
    - name: enable the local store credential helper
      run: git config --global --add credential.helper store
    - name: add credential
      run: echo "https://x-access-token:${{ secrets.ACCESS_TOKEN }}@github.com" >> ~/.git-credentials
    - name: tell git to use https instead of ssh whenever it encounters it
      run: 'git config --global url."https://github.com/".insteadof git@github.com:'
    - name: get submodules
      run: 'git submodule update --init --recursive'

    - name: module documentation
      run: |
        make module_documentation
        cd build/px4_sitl_default/docs
        ls -ls *
      # TODO: deploy to devguide gitbook and s3

  parameter:
    runs-on: ubuntu-latest
    container: px4io/px4-dev-base-focal:2020-11-18
    steps:
    - uses: actions/checkout@v1
    - name: disable the keychain credential helper
      run: git config --global credential.helper ""
    - name: enable the local store credential helper
      run: git config --global --add credential.helper store
    - name: add credential
      run: echo "https://x-access-token:${{ secrets.ACCESS_TOKEN }}@github.com" >> ~/.git-credentials
    - name: tell git to use https instead of ssh whenever it encounters it
      run: 'git config --global url."https://github.com/".insteadof git@github.com:'
    - name: get submodules
      run: 'git submodule update --init --recursive'

    - name: parameter metadata
      run: |
        make parameters_metadata
        cd build/px4_sitl_default/docs
        ls -ls *
      # TODO: deploy 'parameters.md, parameters.xml to S3 px4-travis:Firmware/master/

<<<<<<< HEAD
=======
  uorb_graph:
    runs-on: ubuntu-latest
    container: px4io/px4-dev-nuttx-focal:2020-11-18
    steps:
    - uses: actions/checkout@v1
      with:
        token: ${{ secrets.ACCESS_TOKEN }}

    - name: uORB graph
      run: |
        make uorb_graphs
        cd Tools/uorb_graph
        ls -ls *
      # TODO: deploy graph_px4_sitl.json to S3 px4-travis:Firmware/master/
>>>>>>> 48f125f1

  micrortps_agent:
    runs-on: ubuntu-latest
    container: px4io/px4-dev-base-focal:2020-11-18
    steps:
    - uses: actions/checkout@v1
    - name: disable the keychain credential helper
      run: git config --global credential.helper ""
    - name: enable the local store credential helper
      run: git config --global --add credential.helper store
    - name: add credential
      run: echo "https://x-access-token:${{ secrets.ACCESS_TOKEN }}@github.com" >> ~/.git-credentials
    - name: tell git to use https instead of ssh whenever it encounters it
      run: 'git config --global url."https://github.com/".insteadof git@github.com:'
    - name: get submodules
      run: 'git submodule update --init --recursive'

    - name: microRTPS agent
      run: |
        make px4_sitl_rtps
        git clone https://github.com/PX4/micrortps_agent.git
        cp -R build/px4_sitl_rtps/src/modules/micrortps_bridge/micrortps_agent/* micrortps_agent

  ROS_msgs:
    runs-on: ubuntu-latest
    container: px4io/px4-dev-base-focal:2020-11-18
    steps:
    - uses: actions/checkout@v1
    - name: disable the keychain credential helper
      run: git config --global credential.helper ""
    - name: enable the local store credential helper
      run: git config --global --add credential.helper store
    - name: add credential
      run: echo "https://x-access-token:${{ secrets.ACCESS_TOKEN }}@github.com" >> ~/.git-credentials
    - name: tell git to use https instead of ssh whenever it encounters it
      run: 'git config --global url."https://github.com/".insteadof git@github.com:'
    - name: get submodules
      run: 'git submodule update --init --recursive'

    - name: PX4 ROS msgs
      run: |
        git clone https://github.com/PX4/px4_msgs.git
        python3 msg/tools/uorb_to_ros_msgs.py msg/ px4_msgs/msg/

  ROS2_bridge:
    runs-on: ubuntu-latest
    container: px4io/px4-dev-base-focal:2020-11-18
    steps:
    - uses: actions/checkout@v1
    - name: disable the keychain credential helper
      run: git config --global credential.helper ""
    - name: enable the local store credential helper
      run: git config --global --add credential.helper store
    - name: add credential
      run: echo "https://x-access-token:${{ secrets.ACCESS_TOKEN }}@github.com" >> ~/.git-credentials
    - name: tell git to use https instead of ssh whenever it encounters it
      run: 'git config --global url."https://github.com/".insteadof git@github.com:'
    - name: get submodules
      run: 'git submodule update --init --recursive'

    - name: PX4 ROS2 bridge
      run: |
        git clone https://github.com/PX4/px4_ros_com.git
        ./msg/tools/uorb_to_ros_rtps_ids.py -i msg/tools/uorb_rtps_message_ids.yaml -o px4_ros_com/templates/uorb_rtps_message_ids.yaml<|MERGE_RESOLUTION|>--- conflicted
+++ resolved
@@ -80,23 +80,6 @@
         ls -ls *
       # TODO: deploy 'parameters.md, parameters.xml to S3 px4-travis:Firmware/master/
 
-<<<<<<< HEAD
-=======
-  uorb_graph:
-    runs-on: ubuntu-latest
-    container: px4io/px4-dev-nuttx-focal:2020-11-18
-    steps:
-    - uses: actions/checkout@v1
-      with:
-        token: ${{ secrets.ACCESS_TOKEN }}
-
-    - name: uORB graph
-      run: |
-        make uorb_graphs
-        cd Tools/uorb_graph
-        ls -ls *
-      # TODO: deploy graph_px4_sitl.json to S3 px4-travis:Firmware/master/
->>>>>>> 48f125f1
 
   micrortps_agent:
     runs-on: ubuntu-latest
