--- conflicted
+++ resolved
@@ -16,42 +16,6 @@
     strategy:
       matrix:
         config: [
-<<<<<<< HEAD
-=======
-          airmind_mindpx-v2_default,
-          av_x-v1_default,
-          bitcraze_crazyflie_default,
-          cuav_can-gps-v1_canbootloader,
-          cuav_can-gps-v1_default,
-          cuav_nora_default,
-          cuav_x7pro_default,
-          cubepilot_cubeorange_console,
-          cubepilot_cubeorange_default,
-          cubepilot_cubeyellow_console,
-          cubepilot_cubeyellow_default,
-          holybro_durandal-v1_default,
-          holybro_kakutef7_default,
-          holybro_pix32v5_default,
-          intel_aerofc-v1_default,
-          modalai_fc-v1_default,
-          mro_ctrl-zero-f7_default,
-          mro_pixracerpro_default,
-          mro_x21-777_default,
-          mro_x21_default,
-          nxp_fmuk66-v3_default,
-          nxp_fmuk66-e_default,
-          nxp_fmuk66-v3_socketcan,
-          nxp_fmuk66-v3_rtps,
-          nxp_fmurt1062-v1_default,
-          nxp_ucans32k146_default,
-          omnibus_f4sd_default,
-          px4_fmu-v2_default,
-          px4_fmu-v2_fixedwing,
-          px4_fmu-v2_lpe,
-          px4_fmu-v2_multicopter,
-          px4_fmu-v2_rover,
-          px4_fmu-v2_test,
->>>>>>> 48f125f1
           px4_fmu-v3_default,
           px4_fmu-v4_default,
           px4_fmu-v5_default,
@@ -123,4 +87,4 @@
     - name: make ${{matrix.config}} bloaty_compare_master
       run: make ${{matrix.config}} bloaty_compare_master || true
     - name: ccache post-run
-      run: ccache -s
+      run: ccache -s