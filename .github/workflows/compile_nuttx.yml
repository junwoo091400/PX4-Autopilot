--- conflicted
+++ resolved
@@ -17,44 +17,6 @@
       fail-fast: false
       matrix:
         config: [
-<<<<<<< HEAD
-=======
-          airmind_mindpx-v2,
-          ark_can-flow,
-          ark_can-gps,
-          ark_can-rtk-gps,
-          atl_mantis-edu,
-          av_x-v1,
-          bitcraze_crazyflie,
-          bitcraze_crazyflie21,
-          cuav_can-gps-v1,
-          cuav_nora,
-          cuav_x7pro,
-          cubepilot_cubeorange,
-          cubepilot_cubeyellow,
-          freefly_can-rtk-gps,
-          holybro_can-gps-v1,
-          holybro_durandal-v1,
-          holybro_kakutef7,
-          holybro_pix32v5,
-          matek_h743-slim,
-          modalai_fc-v1,
-          modalai_fc-v2,
-          mro_ctrl-zero-f7,
-          mro_ctrl-zero-f7-oem,
-          mro_ctrl-zero-h7,
-          mro_ctrl-zero-h7-oem,
-          mro_pixracerpro,
-          mro_x21,
-          mro_x21-777,
-          nxp_fmuk66-e,
-          nxp_fmuk66-v3,
-          nxp_fmurt1062-v1,
-          nxp_ucans32k146,
-          omnibus_f4sd,
-          raspberrypi_pico,
-          px4_fmu-v2,
->>>>>>> 94884594
           px4_fmu-v3,
           px4_fmu-v4,
           px4_fmu-v5,
@@ -114,16 +76,4 @@
     - name: make ${{matrix.config}} bloaty_compare_master
       run: make ${{matrix.config}} bloaty_compare_master || true
     - name: ccache post-run
-<<<<<<< HEAD
       run: ccache -s
-=======
-      run: ccache -s
-
-    - name: Upload px4 package
-      uses: actions/upload-artifact@v2
-      with:
-        name: px4_package_${{matrix.config}}
-        path: |
-          build/**/*.px4
-          build/**/*.bin
->>>>>>> 94884594
