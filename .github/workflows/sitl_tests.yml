--- conflicted
+++ resolved
@@ -12,12 +12,6 @@
 jobs:
   build:
     runs-on: ubuntu-latest
-<<<<<<< HEAD
-    container: px4io/px4-dev-simulation-bionic:2020-03-16
-    strategy:
-      matrix:
-        config: [NORMAL, SOUTH, WEST]
-=======
     strategy:
       fail-fast: false
       matrix:
@@ -29,11 +23,9 @@
     container:
       image: px4io/px4-dev-simulation-focal:2020-04-01
       options: --privileged --ulimit core=-1 --security-opt seccomp=unconfined
->>>>>>> d791c8ba
     steps:
     # see https://github.com/actions/checkout/issues/14
     - uses: actions/checkout@v1
-<<<<<<< HEAD
     - name: disable the keychain credential helper
       run: git config --global credential.helper ""
     - name: enable the local store credential helper
@@ -44,19 +36,12 @@
       run: 'git config --global url."https://github.com/".insteadof git@github.com:'
     - name: get submodules
       run: 'git submodule update --init --recursive'
-=======
-      with:
-        token: ${{ secrets.ACCESS_TOKEN }}
 
->>>>>>> d791c8ba
     - name: Download MAVSDK
       run: wget https://github.com/mavlink/MAVSDK/releases/download/v0.27.0/mavsdk_0.27.0_ubuntu18.04_amd64.deb
     - name: Install MAVSDK
       run: dpkg -i mavsdk_0.27.0_ubuntu18.04_amd64.deb
-<<<<<<< HEAD
-=======
 
->>>>>>> d791c8ba
     - name: Prepare ccache timestamp
       id: ccache_cache_timestamp
       shell: cmake -P {0}
@@ -67,13 +52,8 @@
       uses: actions/cache@v2
       with:
         path: ~/.ccache
-<<<<<<< HEAD
-        key: ${{matrix.config}}-ccache-sitl-tests-${{steps.ccache_cache_timestamp.outputs.timestamp}}
-        restore-keys: ${{matrix.config}}-ccache-sitl-tests-
-=======
         key: sitl_tests-${{matrix.config.build_type}}-ccache-${{steps.ccache_cache_timestamp.outputs.timestamp}}
         restore-keys: sitl_tests-${{matrix.config.build_type}}-ccache-
->>>>>>> d791c8ba
     - name: setup ccache
       run: |
           mkdir -p ~/.ccache
@@ -117,22 +97,6 @@
           echo "`pwd`/%e.core" > /proc/sys/kernel/core_pattern
 
     - name: Run SITL tests
-<<<<<<< HEAD
-      if: ${{ matrix.config == 'NORMAL' }}
-      run:  test/mavsdk_tests/mavsdk_test_runner.py --speed-factor 20 --abort-early test/mavsdk_tests/configs/sitl.json
-    - name: Run SITL tests in Southern hemisphere
-      if: ${{ matrix.config == 'SOUTH' }}
-      run: PX4_HOME_LAT=-37.8134048 PX4_HOME_LON=175.304109 PX4_HOME_ALT=32 |
-        test/mavsdk_tests/mavsdk_test_runner.py --speed-factor 20 --abort-early test/mavsdk_tests/configs/sitl.json
-    - name: Run SITL tests far in the West
-      if: ${{ matrix.config == 'WEST' }}
-      run: PX4_HOME_LAT=59.6176928 PX4_HOME_LON=-151.1453163 PX4_HOME_ALT=48 |
-        test/mavsdk_tests/mavsdk_test_runner.py --speed-factor 20 --abort-early test/mavsdk_tests/configs/sitl.json
-
-    # Report test coverage
-    - name: Check code coverage
-      if: ${{ matrix.config == 'NORMAL' }}
-=======
       env:
         PX4_HOME_LAT: ${{matrix.config.latitude}}
         PX4_HOME_LON: ${{matrix.config.longitude}}
@@ -150,10 +114,6 @@
         name: coredump
         path: px4.core
 
-    - name: Upload logs to flight review
-      if: failure()
-      run: ./Tools/upload_log.py -q --description "${GITHUB_WORKFLOW} ${GITHUB_RUN_ID}" --feedback "${GITHUB_WORKFLOW} ${GITHUB_RUN_ID} ${GITHUB_REPOSITORY} ${GITHUB_REF}" --source CI ./build/px4_sitl_default/tmp/rootfs/log/*/*.ulg
-
     - name: Upload px4 binary
       if: failure()
       uses: actions/upload-artifact@v2-preview
@@ -164,7 +124,6 @@
     # Report test coverage
     - name: Upload coverage
       if: contains(matrix.config.build_type, 'Coverage')
->>>>>>> d791c8ba
       run: |
           git config --global credential.helper "" # disable the keychain credential helper
           git config --global --add credential.helper store # enable the local store credential helper
@@ -173,11 +132,7 @@
           mkdir -p coverage
           lcov --directory build/px4_sitl_default --base-directory build/px4_sitl_default --gcov-tool gcov --capture -o coverage/lcov.info
     - name: Upload coverage information to Codecov
-<<<<<<< HEAD
-      if: ${{ matrix.config == 'NORMAL' }}
-=======
       if: contains(matrix.config.build_type, 'Coverage')
->>>>>>> d791c8ba
       uses: codecov/codecov-action@v1
       with:
         token: ${{ secrets.CODECOV_TOKEN }}
