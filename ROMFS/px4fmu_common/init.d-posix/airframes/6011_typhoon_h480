#!/bin/sh
#
# @name Typhoon H480 SITL
#
# @type Hexarotor x
#

. ${R}etc/init.d/rc.mc_defaults

if [ $AUTOCNF = yes ]
then
	param set MC_PITCHRATE_P 0.0800
	param set MC_PITCHRATE_I 0.0400
	param set MC_PITCHRATE_D 0.0010
	param set MC_PITCH_P 9.0
	param set MC_ROLLRATE_P 0.0800
	param set MC_ROLLRATE_I 0.0400
	param set MC_ROLLRATE_D 0.0010
	param set MC_ROLL_P 9.0
	param set MPC_XY_VEL_I_ACC 4
	param set MPC_XY_VEL_P_ACC 3

	param set RTL_DESCEND_ALT 10

	param set TRIG_INTERFACE 3
	param set TRIG_MODE 4
	param set MNT_MODE_IN 4
	param set MNT_MODE_OUT 2
<<<<<<< HEAD
	param set MNT_DO_STAB 2
=======
	param set MAV_PROTO_VER 2
>>>>>>> 0f29b871
fi

set MAV_TYPE 13

set MIXER hexa_x<|MERGE_RESOLUTION|>--- conflicted
+++ resolved
@@ -26,11 +26,8 @@
 	param set TRIG_MODE 4
 	param set MNT_MODE_IN 4
 	param set MNT_MODE_OUT 2
-<<<<<<< HEAD
+	param set MAV_PROTO_VER 2
 	param set MNT_DO_STAB 2
-=======
-	param set MAV_PROTO_VER 2
->>>>>>> 0f29b871
 fi
 
 set MAV_TYPE 13
