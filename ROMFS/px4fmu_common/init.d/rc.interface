--- conflicted
+++ resolved
@@ -230,14 +230,6 @@
 	fi
 fi
 
-<<<<<<< HEAD
-if [ $PWM_AUX_OUT != none ]
-then
-	param set PWM_AUX_OUT ${PWM_AUX_OUT}
-fi
-
-=======
->>>>>>> 94884594
 if [ $OUTPUT_MODE = pwm_out -o $OUTPUT_MODE = io ]
 then
 	if [ $PWM_OUT != none -a $PWM_MAIN_RATE != none ]
