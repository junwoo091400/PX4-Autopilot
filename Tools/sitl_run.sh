--- conflicted
+++ resolved
@@ -42,11 +42,7 @@
 	no_pxh=""
 fi
 
-<<<<<<< HEAD
-# To enable simulator verbose output
-=======
 # To disable user input
->>>>>>> 48f125f1
 if [[ -n "$VERBOSE_SIM" ]]; then
 	verbose="--verbose"
 else
@@ -136,34 +132,7 @@
 			MODEL_PATH=${src_path}/Tools/sitl_gazebo/models/${model}/${model}.sdf
 		fi
 
-<<<<<<< HEAD
 		while gz model --verbose --spawn-file="$MODEL_PATH" --model-name=${model} -x 1.01 -y 0.98 -z 0.83 2>&1 | grep -q "An instance of Gazebo is not running."; do
-=======
-		# Check all paths in ${GAZEBO_MODEL_PATH} for specified model
-		IFS_bak=$IFS
-		IFS=":"
-		for possible_model_path in ${GAZEBO_MODEL_PATH}; do
-			if [ -z $possible_model_path ]; then
-				continue
-			fi
-			# trim \r from path
-			possible_model_path=$(echo $possible_model_path | tr -d '\r')
-			if test -f "${possible_model_path}/${model}/${model}.sdf" ; then
-				modelpath=$possible_model_path
-				break
-			fi
-		done
-		IFS=$IFS_bak
-
-		if [ -z $modelpath ]; then
-			echo "Model ${model} not found in model path: ${GAZEBO_MODEL_PATH}"
-			exit 1
-		else
-			echo "Using: ${modelpath}/${model}/${model}.sdf"
-		fi
-
-		while gz model --verbose --spawn-file="${modelpath}/${model}/${model_name}.sdf" --model-name=${model} -x 1.01 -y 0.98 -z 0.83 2>&1 | grep -q "An instance of Gazebo is not running."; do
->>>>>>> 48f125f1
 			echo "gzserver not ready yet, trying again!"
 			sleep 1
 		done
