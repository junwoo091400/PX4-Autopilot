--- conflicted
+++ resolved
@@ -114,10 +114,6 @@
 		sd_bench
 		serial_test
 		system_time
-<<<<<<< HEAD
-		#tests # tests and test runner
-=======
->>>>>>> faca2b17
 		top
 		topic_listener
 		tune_control
@@ -127,19 +123,11 @@
 		work_queue
 	EXAMPLES
 		fake_gps
-<<<<<<< HEAD
-		fake_gyro
-		fake_magnetometer
-		#fixedwing_control # Tutorial code from https://px4.io/dev/example_fixedwing_control
-		#hello
-		hwtest # Hardware test
-=======
 		#fake_imu
 		#fake_magnetometer
 		#fixedwing_control # Tutorial code from https://px4.io/dev/example_fixedwing_control
 		#hello
 		#hwtest # Hardware test
->>>>>>> faca2b17
 		#matlab_csv_serial
 		#px4_mavlink_debug # Tutorial code from http://dev.px4.io/en/debug/debug_values.html
 		#px4_simple_app # Tutorial code from http://dev.px4.io/en/apps/hello_sky.html
