--- conflicted
+++ resolved
@@ -48,16 +48,8 @@
 		px4fmu
 		px4io
 		rc_input
-<<<<<<< HEAD
-		roboclaw
-		safety_button
-		stm32
-		stm32/adc
-		stm32/tone_alarm
-=======
 		#roboclaw
 		safety_button
->>>>>>> 270e12a4
 		tap_esc
 		telemetry # all available telemetry drivers
 		test_ppm
