--- conflicted
+++ resolved
@@ -8,7 +8,6 @@
 ina226 -X -b 1 -t 1 -k start
 ina226 -X -b 2 -t 2 -k start
 
-<<<<<<< HEAD
 if ver hwtypecmp V5X90 V5Xa0
 then
 	#SKYNODE base fmu board orientation
@@ -30,15 +29,10 @@
 	#FMUv5Xbase board orientation
 	# Internal SPI bus ICM-20602
 	icm20602 -R 10 -s start
-=======
-# Internal SPI bus ICM-20602
-icm20602 -R 10 -s start
->>>>>>> d791c8ba
 
 	# Internal SPI bus ISM300DLC
 	#ism330dlc -s start
 
-<<<<<<< HEAD
 	# Internal SPI BMI088
 	bmi088 -A -R 4 -s start
 	bmi088 -G -R 4 -s start
@@ -48,28 +42,6 @@
 
 fi
 
-# Possible external compasses
-ist8310 -X start
-hmc5883 -T -X start
-qmc5883 -X start
-lis2mdl -X start
-=======
-# Internal SPI BMI088
-bmi088 -A -R 4 -s start
-bmi088 -G -R 4 -s start
-
-# Possible internal compass
-bmm150 -I start
->>>>>>> d791c8ba
-
 # Possible internal Baro
 bmp388 -I -a 0x77 start
 bmp388 -I start
-
-<<<<<<< HEAD
-# External RM3100
-rm3100 -X start
-=======
-# Baro on I2C3
-ms5611 -X start
->>>>>>> d791c8ba
