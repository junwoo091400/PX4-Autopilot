/****************************************************************************
 *
 *  Copyright (C) 2012-2019 PX4 Development Team. All rights reserved.
 *
 * Redistribution and use in source and binary forms, with or without
 * modification, are permitted provided that the following conditions
 * are met:
 *
 * 1. Redistributions of source code must retain the above copyright
 *    notice, this list of conditions and the following disclaimer.
 * 2. Redistributions in binary form must reproduce the above copyright
 *    notice, this list of conditions and the following disclaimer in
 *    the documentation and/or other materials provided with the
 *    distribution.
 * 3. Neither the name PX4 nor the names of its contributors may be
 *    used to endorse or promote products derived from this software
 *    without specific prior written permission.
 *
 * THIS SOFTWARE IS PROVIDED BY THE COPYRIGHT HOLDERS AND CONTRIBUTORS
 * "AS IS" AND ANY EXPRESS OR IMPLIED WARRANTIES, INCLUDING, BUT NOT
 * LIMITED TO, THE IMPLIED WARRANTIES OF MERCHANTABILITY AND FITNESS
 * FOR A PARTICULAR PURPOSE ARE DISCLAIMED. IN NO EVENT SHALL THE
 * COPYRIGHT OWNER OR CONTRIBUTORS BE LIABLE FOR ANY DIRECT, INDIRECT,
 * INCIDENTAL, SPECIAL, EXEMPLARY, OR CONSEQUENTIAL DAMAGES (INCLUDING,
 * BUT NOT LIMITED TO, PROCUREMENT OF SUBSTITUTE GOODS OR SERVICES; LOSS
 * OF USE, DATA, OR PROFITS; OR BUSINESS INTERRUPTION) HOWEVER CAUSED
 * AND ON ANY THEORY OF LIABILITY, WHETHER IN CONTRACT, STRICT
 * LIABILITY, OR TORT (INCLUDING NEGLIGENCE OR OTHERWISE) ARISING IN
 * ANY WAY OUT OF THE USE OF THIS SOFTWARE, EVEN IF ADVISED OF THE
 * POSSIBILITY OF SUCH DAMAGE.
 *
 ****************************************************************************/

/**
 * @file tests_main.h
 * Tests declaration file.
 */

#include <px4_platform_common/px4_config.h>

#ifndef __APPS_PX4_TESTS_H
#define __APPS_PX4_TESTS_H

__BEGIN_DECLS

extern int test_adc(int argc, char *argv[]);
extern int test_atomic_bitset(int argc, char *argv[]);
extern int test_bezierQuad(int argc, char *argv[]);
extern int test_bitset(int argc, char *argv[]);
extern int test_bson(int argc, char *argv[]);
extern int test_conv(int argc, char *argv[]);
extern int test_dataman(int argc, char *argv[]);
extern int test_file(int argc, char *argv[]);
extern int test_file2(int argc, char *argv[]);
extern int test_float(int argc, char *argv[]);
extern int test_hott_telemetry(int argc, char *argv[]);
extern int test_hrt(int argc, char *argv[]);
extern int test_int(int argc, char *argv[]);
extern int test_i2c_spi_cli(int argc, char *argv[]);
extern int test_IntrusiveQueue(int argc, char *argv[]);
extern int test_jig_voltages(int argc, char *argv[]);
extern int test_led(int argc, char *argv[]);
extern int test_IntrusiveSortedList(int argc, char *argv[]);
extern int test_List(int argc, char *argv[]);
extern int test_mathlib(int argc, char *argv[]);
extern int test_matrix(int argc, char *argv[]);
extern int test_microbench_atomic(int argc, char *argv[]);
extern int test_microbench_hrt(int argc, char *argv[]);
extern int test_microbench_math(int argc, char *argv[]);
extern int test_microbench_matrix(int argc, char *argv[]);
extern int test_microbench_uorb(int argc, char *argv[]);
extern int test_mixer(int argc, char *argv[]);
extern int test_mount(int argc, char *argv[]);
extern int test_param(int argc, char *argv[]);
extern int test_parameters(int argc, char *argv[]);
extern int test_perf(int argc, char *argv[]);
extern int test_ppm(int argc, char *argv[]);
extern int test_ppm_loopback(int argc, char *argv[]);
extern int test_rc(int argc, char *argv[]);
extern int test_search_min(int argc, char *argv[]);
extern int test_servo(int argc, char *argv[]);
extern int test_sleep(int argc, char *argv[]);
extern int test_time(int argc, char *argv[]);
extern int test_uart_baudchange(int argc, char *argv[]);
extern int test_uart_break(int argc, char *argv[]);
extern int test_uart_console(int argc, char *argv[]);
extern int test_uart_loopback(int argc, char *argv[]);
extern int test_uart_send(int argc, char *argv[]);
extern int test_versioning(int argc, char *argv[]);
extern int test_cli(int argc, char *argv[]);
<<<<<<< HEAD

/* external */
extern int commander_tests_main(int argc, char *argv[]);
extern int mavlink_tests_main(int argc, char *argv[]);
extern int controllib_test_main(int argc, char *argv[]);
extern int uorb_tests_main(int argc, char *argv[]);
extern int rc_tests_main(int argc, char *argv[]);
extern int lightware_laser_test_main(int argc, char *argv[]);
=======
>>>>>>> 0f29b871

__END_DECLS

#endif /* __APPS_PX4_TESTS_H */<|MERGE_RESOLUTION|>--- conflicted
+++ resolved
@@ -88,17 +88,6 @@
 extern int test_uart_send(int argc, char *argv[]);
 extern int test_versioning(int argc, char *argv[]);
 extern int test_cli(int argc, char *argv[]);
-<<<<<<< HEAD
-
-/* external */
-extern int commander_tests_main(int argc, char *argv[]);
-extern int mavlink_tests_main(int argc, char *argv[]);
-extern int controllib_test_main(int argc, char *argv[]);
-extern int uorb_tests_main(int argc, char *argv[]);
-extern int rc_tests_main(int argc, char *argv[]);
-extern int lightware_laser_test_main(int argc, char *argv[]);
-=======
->>>>>>> 0f29b871
 
 __END_DECLS
 
