/****************************************************************************
 *
 *   Copyright (c) 2020 PX4 Development Team. All rights reserved.
 *
 * Redistribution and use in source and binary forms, with or without
 * modification, are permitted provided that the following conditions
 * are met:
 *
 * 1. Redistributions of source code must retain the above copyright
 *    notice, this list of conditions and the following disclaimer.
 * 2. Redistributions in binary form must reproduce the above copyright
 *    notice, this list of conditions and the following disclaimer in
 *    the documentation and/or other materials provided with the
 *    distribution.
 * 3. Neither the name PX4 nor the names of its contributors may be
 *    used to endorse or promote products derived from this software
 *    without specific prior written permission.
 *
 * THIS SOFTWARE IS PROVIDED BY THE COPYRIGHT HOLDERS AND CONTRIBUTORS
 * "AS IS" AND ANY EXPRESS OR IMPLIED WARRANTIES, INCLUDING, BUT NOT
 * LIMITED TO, THE IMPLIED WARRANTIES OF MERCHANTABILITY AND FITNESS
 * FOR A PARTICULAR PURPOSE ARE DISCLAIMED. IN NO EVENT SHALL THE
 * COPYRIGHT OWNER OR CONTRIBUTORS BE LIABLE FOR ANY DIRECT, INDIRECT,
 * INCIDENTAL, SPECIAL, EXEMPLARY, OR CONSEQUENTIAL DAMAGES (INCLUDING,
 * BUT NOT LIMITED TO, PROCUREMENT OF SUBSTITUTE GOODS OR SERVICES; LOSS
 * OF USE, DATA, OR PROFITS; OR BUSINESS INTERRUPTION) HOWEVER CAUSED
 * AND ON ANY THEORY OF LIABILITY, WHETHER IN CONTRACT, STRICT
 * LIABILITY, OR TORT (INCLUDING NEGLIGENCE OR OTHERWISE) ARISING IN
 * ANY WAY OUT OF THE USE OF THIS SOFTWARE, EVEN IF ADVISED OF THE
 * POSSIBILITY OF SUCH DAMAGE.
 *
 ****************************************************************************/

#include "FlightModeManager.hpp"

#include <lib/mathlib/mathlib.h>
#include <lib/matrix/matrix/math.hpp>

using namespace time_literals;

FlightModeManager::FlightModeManager() :
	ModuleParams(nullptr),
	WorkItem(MODULE_NAME, px4::wq_configurations::nav_and_controllers)
{
	updateParams();

	// initialize all flight-tasks
	// currently this is required to get all parameters read
	for (int i = 0; i < static_cast<int>(FlightTaskIndex::Count); i++) {
		_initTask(static_cast<FlightTaskIndex>(i));
	}

	// disable all tasks
	_initTask(FlightTaskIndex::None);
}

FlightModeManager::~FlightModeManager()
{
	if (_current_task.task) {
		_current_task.task->~FlightTask();
	}

	delete _wv_controller;
	perf_free(_loop_perf);
}

bool FlightModeManager::init()
{
	if (!_vehicle_local_position_sub.registerCallback()) {
		PX4_ERR("vehicle_local_position callback registration failed!");
		return false;
	}

	// limit to every other vehicle_local_position update (50 Hz)
	_vehicle_local_position_sub.set_interval_us(20_ms);
	_time_stamp_last_loop = hrt_absolute_time();
	return true;
}

void FlightModeManager::Run()
{
	if (should_exit()) {
		_vehicle_local_position_sub.unregisterCallback();
		exit_and_cleanup();
		return;
	}

	perf_begin(_loop_perf);

	// Check if parameters have changed
	if (_parameter_update_sub.updated()) {
		// clear update
		parameter_update_s param_update;
		_parameter_update_sub.copy(&param_update);
		updateParams();
	}

	// generate setpoints on local position changes
	vehicle_local_position_s vehicle_local_position;

	if (_vehicle_local_position_sub.update(&vehicle_local_position)) {
		const hrt_abstime time_stamp_now = hrt_absolute_time();
		// Guard against too small (< 0.2ms) and too large (> 100ms) dt's.
		const float dt = math::constrain(((time_stamp_now - _time_stamp_last_loop) / 1e6f), 0.0002f, 0.1f);
		_time_stamp_last_loop = time_stamp_now;

		_home_position_sub.update();
		_vehicle_control_mode_sub.update();
		_vehicle_land_detected_sub.update();
<<<<<<< HEAD

		if (_vehicle_status_sub.update()) {
			if (_vehicle_status_sub.get().is_vtol && (_wv_controller == nullptr)) {
				// if vehicle is a VTOL we want to enable weathervane capabilities
				_wv_controller = new WeatherVane();
			}
		}
=======
>>>>>>> 0f29b871

		if (_vehicle_status_sub.update()) {
			if (_vehicle_status_sub.get().is_vtol && (_wv_controller == nullptr)) {
				// if vehicle is a VTOL we want to enable weathervane capabilities
				_wv_controller = new WeatherVane();
			}
		}

		// activate the weathervane controller if required. If activated a flighttask can use it to implement a yaw-rate control strategy
		// that turns the nose of the vehicle into the wind
		if (_wv_controller != nullptr) {

			// in manual mode we just want to use weathervane if position is controlled as well
			// in mission, enabling wv is done in flight task
			if (_vehicle_control_mode_sub.get().flag_control_manual_enabled) {
				if (_vehicle_control_mode_sub.get().flag_control_position_enabled && _wv_controller->weathervane_enabled()) {
					_wv_controller->activate();

				} else {
					_wv_controller->deactivate();
				}
			}

			vehicle_attitude_setpoint_s vehicle_attitude_setpoint;
			_vehicle_attitude_setpoint_sub.copy(&vehicle_attitude_setpoint);
			_wv_controller->update(matrix::Quatf(vehicle_attitude_setpoint.q_d).dcm_z(), vehicle_local_position.heading);
		}

		start_flight_task();

		if (_vehicle_command_sub.updated()) {
			handleCommand();
		}

		if (isAnyTaskActive()) {
			generateTrajectorySetpoint(dt, vehicle_local_position);
		}

	}

	perf_end(_loop_perf);
}

void FlightModeManager::updateParams()
{
	ModuleParams::updateParams();

	if (isAnyTaskActive()) {
		_current_task.task->handleParameterUpdate();
	}
<<<<<<< HEAD

	_takeoff.setSpoolupTime(_param_com_spoolup_time.get());
	_takeoff.setTakeoffRampTime(_param_mpc_tko_ramp_t.get());
	_takeoff.generateInitialRampValue(_param_mpc_z_vel_p_acc.get());
=======
>>>>>>> 0f29b871

	if (_wv_controller != nullptr) {
		_wv_controller->update_parameters();
	}
}

void FlightModeManager::start_flight_task()
{
	bool task_failure = false;
	bool should_disable_task = true;
	int prev_failure_count = _task_failure_count;

	// Do not run any flight task for VTOLs in fixed-wing mode
	if (_vehicle_status_sub.get().vehicle_type == vehicle_status_s::VEHICLE_TYPE_FIXED_WING) {
		switchTask(FlightTaskIndex::None);
		return;
	}

	// Only run transition flight task if altitude control is enabled (e.g. in Altitdue, Position, Auto flight mode)
	if (_vehicle_status_sub.get().in_transition_mode && _vehicle_control_mode_sub.get().flag_control_altitude_enabled) {

		should_disable_task = false;
		FlightTaskError error = switchTask(FlightTaskIndex::Transition);

		if (error != FlightTaskError::NoError) {
			if (prev_failure_count == 0) {
				PX4_WARN("Transition activation failed with error: %s", errorToString(error));
			}

			task_failure = true;
			_task_failure_count++;

		} else {
			// we want to be in this mode, reset the failure count
			_task_failure_count = 0;
		}

		return;
	}

<<<<<<< HEAD
	// offboard
	if (_vehicle_status_sub.get().nav_state == vehicle_status_s::NAVIGATION_STATE_OFFBOARD
	    && (_vehicle_control_mode_sub.get().flag_control_altitude_enabled ||
		_vehicle_control_mode_sub.get().flag_control_position_enabled ||
		_vehicle_control_mode_sub.get().flag_control_climb_rate_enabled ||
		_vehicle_control_mode_sub.get().flag_control_velocity_enabled ||
		_vehicle_control_mode_sub.get().flag_control_acceleration_enabled)) {

		should_disable_task = false;
		FlightTaskError error = switchTask(FlightTaskIndex::Offboard);

		if (error != FlightTaskError::NoError) {
			if (prev_failure_count == 0) {
				PX4_WARN("Offboard activation failed with error: %s", errorToString(error));
			}

			task_failure = true;
			_task_failure_count++;

		} else {
			// we want to be in this mode, reset the failure count
			_task_failure_count = 0;
		}
	}

=======
>>>>>>> 0f29b871
	// Auto-follow me
	if (_vehicle_status_sub.get().nav_state == vehicle_status_s::NAVIGATION_STATE_AUTO_FOLLOW_TARGET) {
		should_disable_task = false;
		FlightTaskError error = switchTask(FlightTaskIndex::AutoFollowMe);

		if (error != FlightTaskError::NoError) {
			if (prev_failure_count == 0) {
				PX4_WARN("Follow-Me activation failed with error: %s", errorToString(error));
			}

			task_failure = true;
			_task_failure_count++;

		} else {
			// we want to be in this mode, reset the failure count
			_task_failure_count = 0;
		}

	} else if (_vehicle_control_mode_sub.get().flag_control_auto_enabled) {
		// Auto related maneuvers
		should_disable_task = false;
		FlightTaskError error = FlightTaskError::NoError;

		error = switchTask(FlightTaskIndex::AutoLineSmoothVel);

		if (error != FlightTaskError::NoError) {
			if (prev_failure_count == 0) {
				PX4_WARN("Auto activation failed with error: %s", errorToString(error));
			}

			task_failure = true;
			_task_failure_count++;

		} else {
			// we want to be in this mode, reset the failure count
			_task_failure_count = 0;
		}

	} else if (_vehicle_status_sub.get().nav_state == vehicle_status_s::NAVIGATION_STATE_DESCEND) {

		// Emergency descend
		should_disable_task = false;
		FlightTaskError error = FlightTaskError::NoError;

		error = switchTask(FlightTaskIndex::Descend);

		if (error != FlightTaskError::NoError) {
			if (prev_failure_count == 0) {
				PX4_WARN("Descend activation failed with error: %s", errorToString(error));
			}

			task_failure = true;
			_task_failure_count++;

		} else {
			// we want to be in this mode, reset the failure count
			_task_failure_count = 0;
		}

	}

	// manual position control
	if (_vehicle_status_sub.get().nav_state == vehicle_status_s::NAVIGATION_STATE_POSCTL || task_failure) {
		should_disable_task = false;
		FlightTaskError error = FlightTaskError::NoError;

		switch (_param_mpc_pos_mode.get()) {
		case 0:
			error = switchTask(FlightTaskIndex::ManualPosition);
			break;

		case 3:
			error = switchTask(FlightTaskIndex::ManualPositionSmoothVel);
			break;

		case 4:
		default:
<<<<<<< HEAD
=======
			if (_param_mpc_pos_mode.get() != 4) {
				PX4_ERR("MPC_POS_MODE %d invalid, resetting", _param_mpc_pos_mode.get());
				_param_mpc_pos_mode.set(4);
				_param_mpc_pos_mode.commit();
			}

>>>>>>> 0f29b871
			error = switchTask(FlightTaskIndex::ManualAcceleration);
			break;
		}

		if (error != FlightTaskError::NoError) {
			if (prev_failure_count == 0) {
				PX4_WARN("Position-Ctrl activation failed with error: %s", errorToString(error));
			}

			task_failure = true;
			_task_failure_count++;

		} else {
			check_failure(task_failure, vehicle_status_s::NAVIGATION_STATE_POSCTL);
			task_failure = false;
		}
	}

	// manual altitude control
	if (_vehicle_status_sub.get().nav_state == vehicle_status_s::NAVIGATION_STATE_ALTCTL || task_failure) {
		should_disable_task = false;
		FlightTaskError error = FlightTaskError::NoError;

		switch (_param_mpc_pos_mode.get()) {
		case 0:
			error = switchTask(FlightTaskIndex::ManualAltitude);
			break;

		case 3:
		default:
			error = switchTask(FlightTaskIndex::ManualAltitudeSmoothVel);
			break;
		}

		if (error != FlightTaskError::NoError) {
			if (prev_failure_count == 0) {
				PX4_WARN("Altitude-Ctrl activation failed with error: %s", errorToString(error));
			}

			task_failure = true;
			_task_failure_count++;

		} else {
			check_failure(task_failure, vehicle_status_s::NAVIGATION_STATE_ALTCTL);
			task_failure = false;
		}
	}

	if (_vehicle_status_sub.get().nav_state == vehicle_status_s::NAVIGATION_STATE_ORBIT) {
		should_disable_task = false;
	}

	// check task failure
	if (task_failure) {

		// for some reason no flighttask was able to start.
		// go into failsafe flighttask
		FlightTaskError error = switchTask(FlightTaskIndex::Failsafe);

		if (error != FlightTaskError::NoError) {
			// No task was activated.
			switchTask(FlightTaskIndex::None);
		}

	} else if (should_disable_task) {
		switchTask(FlightTaskIndex::None);
	}

	_last_vehicle_nav_state = _vehicle_status_sub.get().nav_state;
}

void FlightModeManager::check_failure(bool task_failure, uint8_t nav_state)
{
	if (!task_failure) {
		// we want to be in this mode, reset the failure count
		_task_failure_count = 0;

	} else if (_task_failure_count > NUM_FAILURE_TRIES) {
		// tell commander to switch mode
		PX4_WARN("Previous flight task failed, switching to mode %d", nav_state);
		send_vehicle_cmd_do(nav_state);
		_task_failure_count = 0; // avoid immediate resending of a vehicle command in the next iteration
	}
}

void FlightModeManager::send_vehicle_cmd_do(uint8_t nav_state)
{
	vehicle_command_s command{};
	command.command = vehicle_command_s::VEHICLE_CMD_DO_SET_MODE;
	command.param1 = (float)1; // base mode
	command.param3 = (float)0; // sub mode
	command.target_system = 1;
	command.target_component = 1;
	command.source_system = 1;
	command.source_component = 1;
	command.confirmation = false;
	command.from_external = false;

	// set the main mode
	switch (nav_state) {
	case vehicle_status_s::NAVIGATION_STATE_STAB:
		command.param2 = (float)PX4_CUSTOM_MAIN_MODE_STABILIZED;
		break;

	case vehicle_status_s::NAVIGATION_STATE_ALTCTL:
		command.param2 = (float)PX4_CUSTOM_MAIN_MODE_ALTCTL;
		break;

	case vehicle_status_s::NAVIGATION_STATE_AUTO_LOITER:
		command.param2 = (float)PX4_CUSTOM_MAIN_MODE_AUTO;
		command.param3 = (float)PX4_CUSTOM_SUB_MODE_AUTO_LOITER;
		break;

	default: //vehicle_status_s::NAVIGATION_STATE_POSCTL
		command.param2 = (float)PX4_CUSTOM_MAIN_MODE_POSCTL;
		break;
	}

	// publish the vehicle command
	command.timestamp = hrt_absolute_time();
	_vehicle_command_pub.publish(command);
}

void FlightModeManager::handleCommand()
{
	// get command
<<<<<<< HEAD
	vehicle_command_s command{};
	_vehicle_command_sub.copy(&command);

	// check what command it is
	FlightTaskIndex desired_task = switchVehicleCommand(command.command);

	// ignore all unkown commands
	if (desired_task != FlightTaskIndex::None) {
		// switch to the commanded task
		FlightTaskError switch_result = switchTask(desired_task);
		uint8_t cmd_result = vehicle_command_ack_s::VEHICLE_RESULT_FAILED;

		// if we are in/switched to the desired task
		if (switch_result >= FlightTaskError::NoError) {
			cmd_result = vehicle_command_ack_s::VEHICLE_RESULT_ACCEPTED;

			// if the task is running apply parameters to it and see if it rejects
			if (isAnyTaskActive() && !_current_task.task->applyCommandParameters(command)) {
				cmd_result = vehicle_command_ack_s::VEHICLE_RESULT_DENIED;

				// if we just switched and parameters are not accepted, go to failsafe
				if (switch_result >= FlightTaskError::NoError) {
					switchTask(FlightTaskIndex::ManualPosition);
					cmd_result = vehicle_command_ack_s::VEHICLE_RESULT_FAILED;
				}
			}
		}

		// send back acknowledgment
		vehicle_command_ack_s command_ack{};
		command_ack.command = command.command;
		command_ack.result = cmd_result;
		command_ack.result_param1 = static_cast<int>(switch_result);
		command_ack.target_system = command.source_system;
		command_ack.target_component = command.source_component;
		command_ack.timestamp = hrt_absolute_time();
		_vehicle_command_ack_pub.publish(command_ack);
=======
	vehicle_command_s command;

	while (_vehicle_command_sub.update(&command)) {
		// check what command it is
		FlightTaskIndex desired_task = switchVehicleCommand(command.command);

		// ignore all unkown commands
		if (desired_task != FlightTaskIndex::None) {
			// switch to the commanded task
			FlightTaskError switch_result = switchTask(desired_task);
			uint8_t cmd_result = vehicle_command_ack_s::VEHICLE_RESULT_FAILED;

			// if we are in/switched to the desired task
			if (switch_result >= FlightTaskError::NoError) {
				cmd_result = vehicle_command_ack_s::VEHICLE_RESULT_ACCEPTED;

				// if the task is running apply parameters to it and see if it rejects
				if (isAnyTaskActive() && !_current_task.task->applyCommandParameters(command)) {
					cmd_result = vehicle_command_ack_s::VEHICLE_RESULT_DENIED;

					// if we just switched and parameters are not accepted, go to failsafe
					if (switch_result >= FlightTaskError::NoError) {
						switchTask(FlightTaskIndex::ManualPosition);
						cmd_result = vehicle_command_ack_s::VEHICLE_RESULT_FAILED;
					}
				}
			}

			// send back acknowledgment
			vehicle_command_ack_s command_ack{};
			command_ack.command = command.command;
			command_ack.result = cmd_result;
			command_ack.result_param1 = static_cast<int>(switch_result);
			command_ack.target_system = command.source_system;
			command_ack.target_component = command.source_component;
			command_ack.timestamp = hrt_absolute_time();
			_vehicle_command_ack_pub.publish(command_ack);
		}
>>>>>>> 0f29b871
	}
}

void FlightModeManager::generateTrajectorySetpoint(const float dt,
		const vehicle_local_position_s &vehicle_local_position)
{
	_current_task.task->setYawHandler(_wv_controller);

	// Inform FlightTask about the input and output of the velocity controller
	// This is used to properly initialize the velocity setpoint when onpening the position loop (position unlock)
	if (_vehicle_local_position_setpoint_sub.updated()) {
		vehicle_local_position_setpoint_s vehicle_local_position_setpoint;

		if (_vehicle_local_position_setpoint_sub.copy(&vehicle_local_position_setpoint)) {
			const Vector3f vel_sp{vehicle_local_position_setpoint.vx, vehicle_local_position_setpoint.vy, vehicle_local_position_setpoint.vz};
			const Vector3f acc_sp{vehicle_local_position_setpoint.acceleration};
			_current_task.task->updateVelocityControllerFeedback(vel_sp, acc_sp);
		}
	}

	// If the task fails sned out empty NAN setpoints and the controller will emergency failsafe
	vehicle_local_position_setpoint_s setpoint = FlightTask::empty_setpoint;
	vehicle_constraints_s constraints = FlightTask::empty_constraints;

	if (_current_task.task->updateInitialize() && _current_task.task->update() && _current_task.task->updateFinalize()) {
		// setpoints and constraints for the position controller from flighttask
		setpoint = _current_task.task->getPositionSetpoint();
		constraints = _current_task.task->getConstraints();
	}

	// limit altitude according to land detector
	limitAltitude(setpoint, vehicle_local_position);

	if (_takeoff_status_sub.updated()) {
		takeoff_status_s takeoff_status;

<<<<<<< HEAD
	if (not_taken_off) {
		// reactivate the task which will reset the setpoint to current state
		_current_task.task->reActivate();
	}


	setpoint.timestamp = hrt_absolute_time();
	_trajectory_setpoint_pub.publish(setpoint);


	// Allow ramping from zero thrust on takeoff
	if (flying) {
		constraints.minimum_thrust = _param_mpc_thr_min.get();

	} else {
		// allow zero thrust when taking off and landing
		constraints.minimum_thrust = 0.f;
=======
		if (_takeoff_status_sub.copy(&takeoff_status)) {
			_takeoff_state = takeoff_status.takeoff_state;
		}
>>>>>>> 0f29b871
	}

	if (_takeoff_state < takeoff_status_s::TAKEOFF_STATE_RAMPUP) {
		// reactivate the task which will reset the setpoint to current state
		_current_task.task->reActivate();
	}


	setpoint.timestamp = hrt_absolute_time();
	_trajectory_setpoint_pub.publish(setpoint);

<<<<<<< HEAD
	constraints.flight_task = static_cast<uint32_t>(_current_task.index);
	constraints.timestamp = hrt_absolute_time();
	_vehicle_constraints_pub.publish(constraints);


=======
	constraints.timestamp = hrt_absolute_time();
	_vehicle_constraints_pub.publish(constraints);

>>>>>>> 0f29b871
	// if there's any change in landing gear setpoint publish it
	landing_gear_s landing_gear = _current_task.task->getGear();

	if (landing_gear.landing_gear != _old_landing_gear_position
	    && landing_gear.landing_gear != landing_gear_s::GEAR_KEEP) {

		landing_gear.timestamp = hrt_absolute_time();
		_landing_gear_pub.publish(landing_gear);
	}

	_old_landing_gear_position = landing_gear.landing_gear;

	// Publish takeoff status
	takeoff_status_s takeoff_status;
	takeoff_status.takeoff_state = static_cast<uint8_t>(_takeoff.getTakeoffState());

	if (takeoff_status.takeoff_state != _old_takeoff_state) {
		takeoff_status.timestamp = hrt_absolute_time();
		_takeoff_status_pub.publish(takeoff_status);
		_old_takeoff_state = takeoff_status.takeoff_state;
	}
}

void FlightModeManager::limitAltitude(vehicle_local_position_setpoint_s &setpoint,
				      const vehicle_local_position_s &vehicle_local_position)
{
	if (_vehicle_land_detected_sub.get().alt_max < 0.0f || !_home_position_sub.get().valid_alt
	    || !vehicle_local_position.z_valid || !vehicle_local_position.v_z_valid) {
		// there is no altitude limitation present or the required information not available
		return;
	}

	// maximum altitude == minimal z-value (NED)
	const float min_z = _home_position_sub.get().z + (-_vehicle_land_detected_sub.get().alt_max);

	if (vehicle_local_position.z < min_z) {
		// above maximum altitude, only allow downwards flight == positive vz-setpoints (NED)
		setpoint.z = min_z;
		setpoint.vz = math::max(setpoint.vz, 0.f);
	}
}

FlightTaskError FlightModeManager::switchTask(FlightTaskIndex new_task_index)
{
	// switch to the running task, nothing to do
	if (new_task_index == _current_task.index) {
		return FlightTaskError::NoError;
	}

	// Save current setpoints for the next FlightTask
	vehicle_local_position_setpoint_s last_setpoint = FlightTask::empty_setpoint;
	ekf_reset_counters_s last_reset_counters{};

	if (isAnyTaskActive()) {
		last_setpoint = _current_task.task->getPositionSetpoint();
		last_reset_counters = _current_task.task->getResetCounters();
	}

	if (_initTask(new_task_index)) {
		// invalid task
		return FlightTaskError::InvalidTask;
	}

	if (!isAnyTaskActive()) {
		// no task running
		return FlightTaskError::NoError;
	}

	// activation failed
	if (!_current_task.task->updateInitialize() || !_current_task.task->activate(last_setpoint)) {
		_current_task.task->~FlightTask();
		_current_task.task = nullptr;
		_current_task.index = FlightTaskIndex::None;
		return FlightTaskError::ActivationFailed;
	}

	_current_task.task->setResetCounters(last_reset_counters);

	return FlightTaskError::NoError;
}

<<<<<<< HEAD
FlightTaskError FlightModeManager::switchTask(FlightTaskIndex new_task_index)
{
	// switch to the running task, nothing to do
	if (new_task_index == _current_task.index) {
		return FlightTaskError::NoError;
	}

	// Save current setpoints for the next FlightTask
	vehicle_local_position_setpoint_s last_setpoint = FlightTask::empty_setpoint;
	ekf_reset_counters_s last_reset_counters{};

	if (isAnyTaskActive()) {
		last_setpoint = _current_task.task->getPositionSetpoint();
		last_reset_counters = _current_task.task->getResetCounters();
	}

	if (_initTask(new_task_index)) {
		// invalid task
		return FlightTaskError::InvalidTask;
	}

	if (!isAnyTaskActive()) {
		// no task running
		return FlightTaskError::NoError;
	}

	// activation failed
	if (!_current_task.task->updateInitialize() || !_current_task.task->activate(last_setpoint)) {
		_current_task.task->~FlightTask();
		_current_task.task = nullptr;
		_current_task.index = FlightTaskIndex::None;
		return FlightTaskError::ActivationFailed;
	}

	_current_task.task->setResetCounters(last_reset_counters);

	return FlightTaskError::NoError;
}

FlightTaskError FlightModeManager::switchTask(int new_task_index)
{
	// make sure we are in range of the enumeration before casting
	if (static_cast<int>(FlightTaskIndex::None) <= new_task_index &&
	    static_cast<int>(FlightTaskIndex::Count) > new_task_index) {
		return switchTask(FlightTaskIndex(new_task_index));
	}

	switchTask(FlightTaskIndex::None);
	return FlightTaskError::InvalidTask;
}

const char *FlightModeManager::errorToString(const FlightTaskError error)
{
	switch (error) {
	case FlightTaskError::NoError: return "No Error";

	case FlightTaskError::InvalidTask: return "Invalid Task ";

	case FlightTaskError::ActivationFailed: return "Activation Failed";
	}

=======
FlightTaskError FlightModeManager::switchTask(int new_task_index)
{
	// make sure we are in range of the enumeration before casting
	if (static_cast<int>(FlightTaskIndex::None) <= new_task_index &&
	    static_cast<int>(FlightTaskIndex::Count) > new_task_index) {
		return switchTask(FlightTaskIndex(new_task_index));
	}

	switchTask(FlightTaskIndex::None);
	return FlightTaskError::InvalidTask;
}

const char *FlightModeManager::errorToString(const FlightTaskError error)
{
	switch (error) {
	case FlightTaskError::NoError: return "No Error";

	case FlightTaskError::InvalidTask: return "Invalid Task ";

	case FlightTaskError::ActivationFailed: return "Activation Failed";
	}

>>>>>>> 0f29b871
	return "This error is not mapped to a string or is unknown.";
}

int FlightModeManager::task_spawn(int argc, char *argv[])
{
	FlightModeManager *instance = new FlightModeManager();

	if (instance) {
		_object.store(instance);
		_task_id = task_id_is_work_queue;

		if (instance->init()) {
			return PX4_OK;
		}

	} else {
		PX4_ERR("alloc failed");
	}

	delete instance;
	_object.store(nullptr);
	_task_id = -1;

	return PX4_ERROR;
}

int FlightModeManager::custom_command(int argc, char *argv[])
{
	return print_usage("unknown command");
}

int FlightModeManager::print_status()
{
	if (isAnyTaskActive()) {
		PX4_INFO("Running, active flight task: %i", static_cast<uint32_t>(_current_task.index));

	} else {
		PX4_INFO("Running, no flight task active");
	}

	perf_print_counter(_loop_perf);
	return 0;
}

int FlightModeManager::print_usage(const char *reason)
{
	if (reason) {
		PX4_WARN("%s\n", reason);
	}

	PRINT_MODULE_DESCRIPTION(
		R"DESCR_STR(
### Description
This implements the setpoint generation for all modes. It takes the current mode state of the vehicle as input
and outputs setpoints for controllers.

)DESCR_STR");

	PRINT_MODULE_USAGE_NAME("flight_mode_manager", "controller");
	PRINT_MODULE_USAGE_COMMAND("start");
	PRINT_MODULE_USAGE_DEFAULT_COMMANDS();

	return 0;
}

extern "C" __EXPORT int flight_mode_manager_main(int argc, char *argv[])
{
	return FlightModeManager::main(argc, argv);
}<|MERGE_RESOLUTION|>--- conflicted
+++ resolved
@@ -107,16 +107,6 @@
 		_home_position_sub.update();
 		_vehicle_control_mode_sub.update();
 		_vehicle_land_detected_sub.update();
-<<<<<<< HEAD
-
-		if (_vehicle_status_sub.update()) {
-			if (_vehicle_status_sub.get().is_vtol && (_wv_controller == nullptr)) {
-				// if vehicle is a VTOL we want to enable weathervane capabilities
-				_wv_controller = new WeatherVane();
-			}
-		}
-=======
->>>>>>> 0f29b871
 
 		if (_vehicle_status_sub.update()) {
 			if (_vehicle_status_sub.get().is_vtol && (_wv_controller == nullptr)) {
@@ -167,13 +157,6 @@
 	if (isAnyTaskActive()) {
 		_current_task.task->handleParameterUpdate();
 	}
-<<<<<<< HEAD
-
-	_takeoff.setSpoolupTime(_param_com_spoolup_time.get());
-	_takeoff.setTakeoffRampTime(_param_mpc_tko_ramp_t.get());
-	_takeoff.generateInitialRampValue(_param_mpc_z_vel_p_acc.get());
-=======
->>>>>>> 0f29b871
 
 	if (_wv_controller != nullptr) {
 		_wv_controller->update_parameters();
@@ -214,34 +197,6 @@
 		return;
 	}
 
-<<<<<<< HEAD
-	// offboard
-	if (_vehicle_status_sub.get().nav_state == vehicle_status_s::NAVIGATION_STATE_OFFBOARD
-	    && (_vehicle_control_mode_sub.get().flag_control_altitude_enabled ||
-		_vehicle_control_mode_sub.get().flag_control_position_enabled ||
-		_vehicle_control_mode_sub.get().flag_control_climb_rate_enabled ||
-		_vehicle_control_mode_sub.get().flag_control_velocity_enabled ||
-		_vehicle_control_mode_sub.get().flag_control_acceleration_enabled)) {
-
-		should_disable_task = false;
-		FlightTaskError error = switchTask(FlightTaskIndex::Offboard);
-
-		if (error != FlightTaskError::NoError) {
-			if (prev_failure_count == 0) {
-				PX4_WARN("Offboard activation failed with error: %s", errorToString(error));
-			}
-
-			task_failure = true;
-			_task_failure_count++;
-
-		} else {
-			// we want to be in this mode, reset the failure count
-			_task_failure_count = 0;
-		}
-	}
-
-=======
->>>>>>> 0f29b871
 	// Auto-follow me
 	if (_vehicle_status_sub.get().nav_state == vehicle_status_s::NAVIGATION_STATE_AUTO_FOLLOW_TARGET) {
 		should_disable_task = false;
@@ -319,15 +274,12 @@
 
 		case 4:
 		default:
-<<<<<<< HEAD
-=======
 			if (_param_mpc_pos_mode.get() != 4) {
 				PX4_ERR("MPC_POS_MODE %d invalid, resetting", _param_mpc_pos_mode.get());
 				_param_mpc_pos_mode.set(4);
 				_param_mpc_pos_mode.commit();
 			}
 
->>>>>>> 0f29b871
 			error = switchTask(FlightTaskIndex::ManualAcceleration);
 			break;
 		}
@@ -454,45 +406,6 @@
 void FlightModeManager::handleCommand()
 {
 	// get command
-<<<<<<< HEAD
-	vehicle_command_s command{};
-	_vehicle_command_sub.copy(&command);
-
-	// check what command it is
-	FlightTaskIndex desired_task = switchVehicleCommand(command.command);
-
-	// ignore all unkown commands
-	if (desired_task != FlightTaskIndex::None) {
-		// switch to the commanded task
-		FlightTaskError switch_result = switchTask(desired_task);
-		uint8_t cmd_result = vehicle_command_ack_s::VEHICLE_RESULT_FAILED;
-
-		// if we are in/switched to the desired task
-		if (switch_result >= FlightTaskError::NoError) {
-			cmd_result = vehicle_command_ack_s::VEHICLE_RESULT_ACCEPTED;
-
-			// if the task is running apply parameters to it and see if it rejects
-			if (isAnyTaskActive() && !_current_task.task->applyCommandParameters(command)) {
-				cmd_result = vehicle_command_ack_s::VEHICLE_RESULT_DENIED;
-
-				// if we just switched and parameters are not accepted, go to failsafe
-				if (switch_result >= FlightTaskError::NoError) {
-					switchTask(FlightTaskIndex::ManualPosition);
-					cmd_result = vehicle_command_ack_s::VEHICLE_RESULT_FAILED;
-				}
-			}
-		}
-
-		// send back acknowledgment
-		vehicle_command_ack_s command_ack{};
-		command_ack.command = command.command;
-		command_ack.result = cmd_result;
-		command_ack.result_param1 = static_cast<int>(switch_result);
-		command_ack.target_system = command.source_system;
-		command_ack.target_component = command.source_component;
-		command_ack.timestamp = hrt_absolute_time();
-		_vehicle_command_ack_pub.publish(command_ack);
-=======
 	vehicle_command_s command;
 
 	while (_vehicle_command_sub.update(&command)) {
@@ -531,7 +444,6 @@
 			command_ack.timestamp = hrt_absolute_time();
 			_vehicle_command_ack_pub.publish(command_ack);
 		}
->>>>>>> 0f29b871
 	}
 }
 
@@ -568,29 +480,9 @@
 	if (_takeoff_status_sub.updated()) {
 		takeoff_status_s takeoff_status;
 
-<<<<<<< HEAD
-	if (not_taken_off) {
-		// reactivate the task which will reset the setpoint to current state
-		_current_task.task->reActivate();
-	}
-
-
-	setpoint.timestamp = hrt_absolute_time();
-	_trajectory_setpoint_pub.publish(setpoint);
-
-
-	// Allow ramping from zero thrust on takeoff
-	if (flying) {
-		constraints.minimum_thrust = _param_mpc_thr_min.get();
-
-	} else {
-		// allow zero thrust when taking off and landing
-		constraints.minimum_thrust = 0.f;
-=======
 		if (_takeoff_status_sub.copy(&takeoff_status)) {
 			_takeoff_state = takeoff_status.takeoff_state;
 		}
->>>>>>> 0f29b871
 	}
 
 	if (_takeoff_state < takeoff_status_s::TAKEOFF_STATE_RAMPUP) {
@@ -602,17 +494,9 @@
 	setpoint.timestamp = hrt_absolute_time();
 	_trajectory_setpoint_pub.publish(setpoint);
 
-<<<<<<< HEAD
-	constraints.flight_task = static_cast<uint32_t>(_current_task.index);
 	constraints.timestamp = hrt_absolute_time();
 	_vehicle_constraints_pub.publish(constraints);
 
-
-=======
-	constraints.timestamp = hrt_absolute_time();
-	_vehicle_constraints_pub.publish(constraints);
-
->>>>>>> 0f29b871
 	// if there's any change in landing gear setpoint publish it
 	landing_gear_s landing_gear = _current_task.task->getGear();
 
@@ -624,16 +508,6 @@
 	}
 
 	_old_landing_gear_position = landing_gear.landing_gear;
-
-	// Publish takeoff status
-	takeoff_status_s takeoff_status;
-	takeoff_status.takeoff_state = static_cast<uint8_t>(_takeoff.getTakeoffState());
-
-	if (takeoff_status.takeoff_state != _old_takeoff_state) {
-		takeoff_status.timestamp = hrt_absolute_time();
-		_takeoff_status_pub.publish(takeoff_status);
-		_old_takeoff_state = takeoff_status.takeoff_state;
-	}
 }
 
 void FlightModeManager::limitAltitude(vehicle_local_position_setpoint_s &setpoint,
@@ -694,46 +568,6 @@
 	return FlightTaskError::NoError;
 }
 
-<<<<<<< HEAD
-FlightTaskError FlightModeManager::switchTask(FlightTaskIndex new_task_index)
-{
-	// switch to the running task, nothing to do
-	if (new_task_index == _current_task.index) {
-		return FlightTaskError::NoError;
-	}
-
-	// Save current setpoints for the next FlightTask
-	vehicle_local_position_setpoint_s last_setpoint = FlightTask::empty_setpoint;
-	ekf_reset_counters_s last_reset_counters{};
-
-	if (isAnyTaskActive()) {
-		last_setpoint = _current_task.task->getPositionSetpoint();
-		last_reset_counters = _current_task.task->getResetCounters();
-	}
-
-	if (_initTask(new_task_index)) {
-		// invalid task
-		return FlightTaskError::InvalidTask;
-	}
-
-	if (!isAnyTaskActive()) {
-		// no task running
-		return FlightTaskError::NoError;
-	}
-
-	// activation failed
-	if (!_current_task.task->updateInitialize() || !_current_task.task->activate(last_setpoint)) {
-		_current_task.task->~FlightTask();
-		_current_task.task = nullptr;
-		_current_task.index = FlightTaskIndex::None;
-		return FlightTaskError::ActivationFailed;
-	}
-
-	_current_task.task->setResetCounters(last_reset_counters);
-
-	return FlightTaskError::NoError;
-}
-
 FlightTaskError FlightModeManager::switchTask(int new_task_index)
 {
 	// make sure we are in range of the enumeration before casting
@@ -756,30 +590,6 @@
 	case FlightTaskError::ActivationFailed: return "Activation Failed";
 	}
 
-=======
-FlightTaskError FlightModeManager::switchTask(int new_task_index)
-{
-	// make sure we are in range of the enumeration before casting
-	if (static_cast<int>(FlightTaskIndex::None) <= new_task_index &&
-	    static_cast<int>(FlightTaskIndex::Count) > new_task_index) {
-		return switchTask(FlightTaskIndex(new_task_index));
-	}
-
-	switchTask(FlightTaskIndex::None);
-	return FlightTaskError::InvalidTask;
-}
-
-const char *FlightModeManager::errorToString(const FlightTaskError error)
-{
-	switch (error) {
-	case FlightTaskError::NoError: return "No Error";
-
-	case FlightTaskError::InvalidTask: return "Invalid Task ";
-
-	case FlightTaskError::ActivationFailed: return "Activation Failed";
-	}
-
->>>>>>> 0f29b871
 	return "This error is not mapped to a string or is unknown.";
 }
 
