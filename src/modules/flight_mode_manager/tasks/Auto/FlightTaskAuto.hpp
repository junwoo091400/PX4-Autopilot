/****************************************************************************
 *
 *   Copyright (c) 2018 PX4 Development Team. All rights reserved.
 *
 * Redistribution and use in source and binary forms, with or without
 * modification, are permitted provided that the following conditions
 * are met:
 *
 * 1. Redistributions of source code must retain the above copyright
 *    notice, this list of conditions and the following disclaimer.
 * 2. Redistributions in binary form must reproduce the above copyright
 *    notice, this list of conditions and the following disclaimer in
 *    the documentation and/or other materials provided with the
 *    distribution.
 * 3. Neither the name PX4 nor the names of its contributors may be
 *    used to endorse or promote products derived from this software
 *    without specific prior written permission.
 *
 * THIS SOFTWARE IS PROVIDED BY THE COPYRIGHT HOLDERS AND CONTRIBUTORS
 * "AS IS" AND ANY EXPRESS OR IMPLIED WARRANTIES, INCLUDING, BUT NOT
 * LIMITED TO, THE IMPLIED WARRANTIES OF MERCHANTABILITY AND FITNESS
 * FOR A PARTICULAR PURPOSE ARE DISCLAIMED. IN NO EVENT SHALL THE
 * COPYRIGHT OWNER OR CONTRIBUTORS BE LIABLE FOR ANY DIRECT, INDIRECT,
 * INCIDENTAL, SPECIAL, EXEMPLARY, OR CONSEQUENTIAL DAMAGES (INCLUDING,
 * BUT NOT LIMITED TO, PROCUREMENT OF SUBSTITUTE GOODS OR SERVICES; LOSS
 * OF USE, DATA, OR PROFITS; OR BUSINESS INTERRUPTION) HOWEVER CAUSED
 * AND ON ANY THEORY OF LIABILITY, WHETHER IN CONTRACT, STRICT
 * LIABILITY, OR TORT (INCLUDING NEGLIGENCE OR OTHERWISE) ARISING IN
 * ANY WAY OUT OF THE USE OF THIS SOFTWARE, EVEN IF ADVISED OF THE
 * POSSIBILITY OF SUCH DAMAGE.
 *
 ****************************************************************************/

/**
 * @file FlightTaskAuto.hpp
 *
 * Map from global triplet to local quadruple.
 */

#pragma once

#include "FlightTask.hpp"
#include <uORB/topics/position_setpoint_triplet.h>
#include <uORB/topics/position_setpoint.h>
#include <uORB/topics/home_position.h>
#include <uORB/topics/manual_control_setpoint.h>
#include <uORB/topics/vehicle_status.h>
#include <lib/geo/geo.h>
#include <lib/mathlib/math/filter/AlphaFilter.hpp>
#include <lib/motion_planning/PositionSmoothing.hpp>
#include "Sticks.hpp"
#include "StickAccelerationXY.hpp"
#include "StickYaw.hpp"

// TODO: make this switchable in the board config, like a module
#if CONSTRAINED_FLASH
#include <lib/avoidance/ObstacleAvoidance_dummy.hpp>
#else
#include <lib/avoidance/ObstacleAvoidance.hpp>
#endif

/**
 * This enum has to agree with position_setpoint_s type definition
 * The only reason for not using the struct position_setpoint is because
 * of the size
 */
enum class WaypointType : int {
	position = position_setpoint_s::SETPOINT_TYPE_POSITION,
	velocity = position_setpoint_s::SETPOINT_TYPE_VELOCITY,
	loiter = position_setpoint_s::SETPOINT_TYPE_LOITER,
	takeoff = position_setpoint_s::SETPOINT_TYPE_TAKEOFF,
	land = position_setpoint_s::SETPOINT_TYPE_LAND,
	idle = position_setpoint_s::SETPOINT_TYPE_IDLE,
	follow_target = position_setpoint_s::SETPOINT_TYPE_FOLLOW_TARGET,
};

enum class State {
	offtrack, /**< Vehicle is more than cruise speed away from track */
	target_behind, /**< Vehicle is in front of target. */
	previous_infront, /**< Vehilce is behind previous waypoint.*/
	none /**< Vehicle is in normal tracking mode from triplet previous to triplet target */
};

class FlightTaskAuto : public FlightTask
{
public:
	FlightTaskAuto();

	virtual ~FlightTaskAuto() = default;
	bool activate(const vehicle_local_position_setpoint_s &last_setpoint) override;
	void reActivate() override;
	bool updateInitialize() override;
	bool update() override;
<<<<<<< HEAD
	bool updateFinalize() override;
=======
>>>>>>> 94884594

	/**
	 * Sets an external yaw handler which can be used to implement a different yaw control strategy.
	 */
	void setYawHandler(WeatherVane *ext_yaw_handler) override {_ext_yaw_handler = ext_yaw_handler;}

protected:
	matrix::Vector2f _getTargetVelocityXY(); /**< only used for follow-me and only here because of legacy reason.*/
	void _updateInternalWaypoints(); /**< Depending on state of vehicle, the internal waypoints might differ from target (for instance if offtrack). */
	bool _compute_heading_from_2D_vector(float &heading, matrix::Vector2f v); /**< Computes and sets heading a 2D vector */

	/** Reset position or velocity setpoints in case of EKF reset event */
	void _ekfResetHandlerPositionXY(const matrix::Vector2f &delta_xy) override;
	void _ekfResetHandlerVelocityXY(const matrix::Vector2f &delta_vxy) override;
	void _ekfResetHandlerPositionZ(float delta_z) override;
	void _ekfResetHandlerVelocityZ(float delta_vz) override;
	void _ekfResetHandlerHeading(float delta_psi) override;

<<<<<<< HEAD
	void _generateSetpoints(); /**< Generate setpoints along line. */
	void _generateHeading();
=======
>>>>>>> 94884594
	void _checkEmergencyBraking();
	bool _generateHeadingAlongTraj(); /**< Generates heading along trajectory. */
	bool isTargetModified() const;
	void _updateTrajConstraints();

	/** determines when to trigger a takeoff (ignored in flight) */
	bool _checkTakeoff() override { return _want_takeoff; };

<<<<<<< HEAD
	void _prepareIdleSetpoints();
	void _prepareLandSetpoints();
	void _prepareVelocitySetpoints();
	void _prepareTakeoffSetpoints();
	void _preparePositionSetpoints();
=======
	void _prepareLandSetpoints();
>>>>>>> 94884594
	bool _highEnoughForLandingGear(); /**< Checks if gears can be lowered. */

	void updateParams() override; /**< See ModuleParam class */

	matrix::Vector3f _prev_prev_wp{}; /**< Pre-previous waypoint (local frame). This will be used for smoothing trajectories -> not used yet. */
	matrix::Vector3f _prev_wp{}; /**< Previous waypoint  (local frame). If no previous triplet is available, the prev_wp is set to current position. */
	bool _prev_was_valid{false};
	matrix::Vector3f _target{}; /**< Target waypoint  (local frame).*/
	matrix::Vector3f _next_wp{}; /**< The next waypoint after target (local frame). If no next setpoint is available, next is set to target. */
	bool _next_was_valid{false};
	float _mc_cruise_speed{0.0f}; /**< Requested cruise speed. If not valid, default cruise speed is used. */
	WaypointType _type{WaypointType::idle}; /**< Type of current target triplet. */

	uORB::SubscriptionData<home_position_s>			_sub_home_position{ORB_ID(home_position)};
	uORB::SubscriptionData<vehicle_status_s>		_sub_vehicle_status{ORB_ID(vehicle_status)};

	State _current_state{State::none};
	float _target_acceptance_radius{0.0f}; /**< Acceptances radius of the target */
	int _mission_gear{landing_gear_s::GEAR_KEEP};

	float _yaw_sp_prev{NAN};
	AlphaFilter<float> _yawspeed_filter;
	bool _yaw_sp_aligned{false};

	ObstacleAvoidance _obstacle_avoidance; /**< class adjusting setpoints according to external avoidance module's input */

	PositionSmoothing _position_smoothing;
	Vector3f _unsmoothed_velocity_setpoint;
	Sticks _sticks;
	StickAccelerationXY _stick_acceleration_xy;
	StickYaw _stick_yaw;
	matrix::Vector3f _land_position;
	float _land_heading;
	WaypointType _type_previous{WaypointType::idle}; /**< Previous type of current target triplet. */
	bool _is_emergency_braking_active{false};
	bool _want_takeoff{false};

	DEFINE_PARAMETERS_CUSTOM_PARENT(FlightTask,
					(ParamFloat<px4::params::MPC_XY_CRUISE>) _param_mpc_xy_cruise,
					(ParamFloat<px4::params::NAV_MC_ALT_RAD>)
					_param_nav_mc_alt_rad, //vertical acceptance radius at which waypoints are updated
					(ParamInt<px4::params::MPC_YAW_MODE>) _param_mpc_yaw_mode, // defines how heading is executed,
					(ParamInt<px4::params::COM_OBS_AVOID>) _param_com_obs_avoid, // obstacle avoidance active
					(ParamFloat<px4::params::MPC_YAWRAUTO_MAX>) _param_mpc_yawrauto_max,
					(ParamFloat<px4::params::MIS_YAW_ERR>) _param_mis_yaw_err, // yaw-error threshold
					(ParamBool<px4::params::WV_EN>) _param_wv_en, // enable/disable weather vane (VTOL)
					(ParamFloat<px4::params::MPC_ACC_HOR>) _param_mpc_acc_hor, // acceleration in flight
					(ParamFloat<px4::params::MPC_ACC_UP_MAX>) _param_mpc_acc_up_max,
					(ParamFloat<px4::params::MPC_ACC_DOWN_MAX>) _param_mpc_acc_down_max,
					(ParamFloat<px4::params::MPC_JERK_AUTO>) _param_mpc_jerk_auto,
					(ParamFloat<px4::params::MPC_XY_TRAJ_P>) _param_mpc_xy_traj_p,
					(ParamFloat<px4::params::MPC_XY_ERR_MAX>) _param_mpc_xy_err_max,
					(ParamFloat<px4::params::MPC_LAND_SPEED>) _param_mpc_land_speed,
<<<<<<< HEAD
					(ParamFloat<px4::params::MPC_LAND_CRWL>) _param_mpc_land_crawl_speed,
					(ParamInt<px4::params::MPC_LAND_RC_HELP>) _param_mpc_land_rc_help,
					(ParamFloat<px4::params::MPC_LAND_ALT1>)
					_param_mpc_land_alt1, // altitude at which we start ramping down speed
					(ParamFloat<px4::params::MPC_LAND_ALT2>)
					_param_mpc_land_alt2, // altitude at which we descend at land speed
					(ParamFloat<px4::params::MPC_LAND_ALT3>)
					_param_mpc_land_alt3, // altitude where we switch to crawl speed, if distance sensor available
=======
					(ParamInt<px4::params::MPC_LAND_RC_HELP>) _param_mpc_land_rc_help,
					(ParamFloat<px4::params::MPC_LAND_ALT1>)
					_param_mpc_land_alt1, // altitude at which speed limit downwards reaches maximum speed
					(ParamFloat<px4::params::MPC_LAND_ALT2>)
					_param_mpc_land_alt2, // altitude at which speed limit downwards reached minimum speed
>>>>>>> 94884594
					(ParamFloat<px4::params::MPC_TKO_SPEED>) _param_mpc_tko_speed,
					(ParamFloat<px4::params::MPC_TKO_RAMP_T>)
					_param_mpc_tko_ramp_t, // time constant for smooth takeoff ramp
					(ParamFloat<px4::params::MPC_MAN_Y_MAX>) _param_mpc_man_y_max
				       );

private:
	matrix::Vector2f _lock_position_xy{NAN, NAN}; /**< if no valid triplet is received, lock positition to current position */
	bool _yaw_lock{false}; /**< if within acceptance radius, lock yaw to current yaw */

	uORB::SubscriptionData<position_setpoint_triplet_s> _sub_triplet_setpoint{ORB_ID(position_setpoint_triplet)};

	matrix::Vector3f
	_triplet_target; /**< current triplet from navigator which may differ from the intenal one (_target) depending on the vehicle state. */
	matrix::Vector3f
	_triplet_prev_wp; /**< previous triplet from navigator which may differ from the intenal one (_prev_wp) depending on the vehicle state.*/
	matrix::Vector3f
	_triplet_next_wp; /**< next triplet from navigator which may differ from the intenal one (_next_wp) depending on the vehicle state.*/
	matrix::Vector2f _closest_pt; /**< closest point to the vehicle position on the line previous - target */

	MapProjection _reference_position{}; /**< Class used to project lat/lon setpoint into local frame. */
	float _reference_altitude{NAN}; /**< Altitude relative to ground. */
	hrt_abstime _time_stamp_reference{0}; /**< time stamp when last reference update occured. */

	WeatherVane *_ext_yaw_handler{nullptr};	/**< external weathervane library, used to implement a yaw control law that turns the vehicle nose into the wind */


	void _limitYawRate(); /**< Limits the rate of change of the yaw setpoint. */
	bool _evaluateTriplets(); /**< Checks and sets triplets. */
	bool _isFinite(const position_setpoint_s &sp); /**< Checks if all waypoint triplets are finite. */
	bool _evaluateGlobalReference(); /**< Check is global reference is available. */
	State _getCurrentState(); /**< Computes the current vehicle state based on the vehicle position and navigator triplets. */
	void _set_heading_from_mode(); /**< @see  MPC_YAW_MODE */
};<|MERGE_RESOLUTION|>--- conflicted
+++ resolved
@@ -91,10 +91,6 @@
 	void reActivate() override;
 	bool updateInitialize() override;
 	bool update() override;
-<<<<<<< HEAD
-	bool updateFinalize() override;
-=======
->>>>>>> 94884594
 
 	/**
 	 * Sets an external yaw handler which can be used to implement a different yaw control strategy.
@@ -113,11 +109,6 @@
 	void _ekfResetHandlerVelocityZ(float delta_vz) override;
 	void _ekfResetHandlerHeading(float delta_psi) override;
 
-<<<<<<< HEAD
-	void _generateSetpoints(); /**< Generate setpoints along line. */
-	void _generateHeading();
-=======
->>>>>>> 94884594
 	void _checkEmergencyBraking();
 	bool _generateHeadingAlongTraj(); /**< Generates heading along trajectory. */
 	bool isTargetModified() const;
@@ -126,15 +117,7 @@
 	/** determines when to trigger a takeoff (ignored in flight) */
 	bool _checkTakeoff() override { return _want_takeoff; };
 
-<<<<<<< HEAD
-	void _prepareIdleSetpoints();
 	void _prepareLandSetpoints();
-	void _prepareVelocitySetpoints();
-	void _prepareTakeoffSetpoints();
-	void _preparePositionSetpoints();
-=======
-	void _prepareLandSetpoints();
->>>>>>> 94884594
 	bool _highEnoughForLandingGear(); /**< Checks if gears can be lowered. */
 
 	void updateParams() override; /**< See ModuleParam class */
@@ -188,22 +171,11 @@
 					(ParamFloat<px4::params::MPC_XY_TRAJ_P>) _param_mpc_xy_traj_p,
 					(ParamFloat<px4::params::MPC_XY_ERR_MAX>) _param_mpc_xy_err_max,
 					(ParamFloat<px4::params::MPC_LAND_SPEED>) _param_mpc_land_speed,
-<<<<<<< HEAD
-					(ParamFloat<px4::params::MPC_LAND_CRWL>) _param_mpc_land_crawl_speed,
-					(ParamInt<px4::params::MPC_LAND_RC_HELP>) _param_mpc_land_rc_help,
-					(ParamFloat<px4::params::MPC_LAND_ALT1>)
-					_param_mpc_land_alt1, // altitude at which we start ramping down speed
-					(ParamFloat<px4::params::MPC_LAND_ALT2>)
-					_param_mpc_land_alt2, // altitude at which we descend at land speed
-					(ParamFloat<px4::params::MPC_LAND_ALT3>)
-					_param_mpc_land_alt3, // altitude where we switch to crawl speed, if distance sensor available
-=======
 					(ParamInt<px4::params::MPC_LAND_RC_HELP>) _param_mpc_land_rc_help,
 					(ParamFloat<px4::params::MPC_LAND_ALT1>)
 					_param_mpc_land_alt1, // altitude at which speed limit downwards reaches maximum speed
 					(ParamFloat<px4::params::MPC_LAND_ALT2>)
 					_param_mpc_land_alt2, // altitude at which speed limit downwards reached minimum speed
->>>>>>> 94884594
 					(ParamFloat<px4::params::MPC_TKO_SPEED>) _param_mpc_tko_speed,
 					(ParamFloat<px4::params::MPC_TKO_RAMP_T>)
 					_param_mpc_tko_ramp_t, // time constant for smooth takeoff ramp
