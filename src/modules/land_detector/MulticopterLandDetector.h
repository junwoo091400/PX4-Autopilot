--- conflicted
+++ resolved
@@ -75,24 +75,13 @@
 
 	void _set_hysteresis_factor(const int factor) override;
 private:
+	bool _is_close_to_ground();
 
 	/** Time in us that freefall has to hold before triggering freefall */
 	static constexpr hrt_abstime FREEFALL_TRIGGER_TIME_US = 300_ms;
 
-<<<<<<< HEAD
-	bool _has_low_thrust();
-	bool _has_minimal_thrust();
-	bool _has_altitude_lock();
-	bool _has_position_lock();
-	bool _is_climb_rate_enabled();
-	bool _is_close_to_ground();
-
-	/** Time in us that landing conditions have to hold before triggering a land. */
-	static constexpr hrt_abstime LAND_DETECTOR_TRIGGER_TIME_US = 300_ms;
-=======
 	/** Time in us that ground contact condition have to hold before triggering contact ground */
 	static constexpr hrt_abstime GROUND_CONTACT_TRIGGER_TIME_US = 350_ms;
->>>>>>> 95d114e9
 
 	/** Time in us that almost landing conditions have to hold before triggering almost landed . */
 	static constexpr hrt_abstime MAYBE_LAND_DETECTOR_TRIGGER_TIME_US = 250_ms;
