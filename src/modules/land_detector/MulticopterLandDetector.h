/****************************************************************************
 *
 *   Copyright (c) 2013-2016 PX4 Development Team. All rights reserved.
 *
 * Redistribution and use in source and binary forms, with or without
 * modification, are permitted provided that the following conditions
 * are met:
 *
 * 1. Redistributions of source code must retain the above copyright
 *    notice, this list of conditions and the following disclaimer.
 * 2. Redistributions in binary form must reproduce the above copyright
 *    notice, this list of conditions and the following disclaimer in
 *    the documentation and/or other materials provided with the
 *    distribution.
 * 3. Neither the name PX4 nor the names of its contributors may be
 *    used to endorse or promote products derived from this software
 *    without specific prior written permission.
 *
 * THIS SOFTWARE IS PROVIDED BY THE COPYRIGHT HOLDERS AND CONTRIBUTORS
 * "AS IS" AND ANY EXPRESS OR IMPLIED WARRANTIES, INCLUDING, BUT NOT
 * LIMITED TO, THE IMPLIED WARRANTIES OF MERCHANTABILITY AND FITNESS
 * FOR A PARTICULAR PURPOSE ARE DISCLAIMED. IN NO EVENT SHALL THE
 * COPYRIGHT OWNER OR CONTRIBUTORS BE LIABLE FOR ANY DIRECT, INDIRECT,
 * INCIDENTAL, SPECIAL, EXEMPLARY, OR CONSEQUENTIAL DAMAGES (INCLUDING,
 * BUT NOT LIMITED TO, PROCUREMENT OF SUBSTITUTE GOODS OR SERVICES; LOSS
 * OF USE, DATA, OR PROFITS; OR BUSINESS INTERRUPTION) HOWEVER CAUSED
 * AND ON ANY THEORY OF LIABILITY, WHETHER IN CONTRACT, STRICT
 * LIABILITY, OR TORT (INCLUDING NEGLIGENCE OR OTHERWISE) ARISING IN
 * ANY WAY OUT OF THE USE OF THIS SOFTWARE, EVEN IF ADVISED OF THE
 * POSSIBILITY OF SUCH DAMAGE.
 *
 ****************************************************************************/

/**
 * @file MulticopterLandDetector.h
 * Land detection implementation for multicopters.
 *
 * @author Johan Jansen <jnsn.johan@gmail.com>
 * @author Morten Lysgaard <morten@lysgaard.no>
 * @author Julian Oes <julian@oes.ch>
 */

#pragma once

#include <uORB/topics/actuator_controls.h>
#include <uORB/topics/hover_thrust_estimate.h>
#include <uORB/topics/vehicle_angular_velocity.h>
#include <uORB/topics/vehicle_control_mode.h>
#include <uORB/topics/vehicle_local_position_setpoint.h>
#include <uORB/topics/takeoff_status.h>

#include "LandDetector.h"

using namespace time_literals;

namespace land_detector
{

class MulticopterLandDetector : public LandDetector
{
public:
	MulticopterLandDetector();
	~MulticopterLandDetector() override = default;

protected:
	void _update_params() override;
	void _update_topics() override;

	bool _get_landed_state() override;
	bool _get_ground_contact_state() override;
	bool _get_maybe_landed_state() override;
	bool _get_freefall_state() override;
	bool _get_ground_effect_state() override;
	bool _get_in_descend() override { return _in_descend; }
	bool _get_has_low_throttle() override { return _has_low_throttle; }
	bool _get_horizontal_movement() override { return _horizontal_movement; }
	bool _get_vertical_movement() override { return _vertical_movement; }
	bool _get_close_to_ground_or_skipped_check() override { return _close_to_ground_or_skipped_check; }
	float _get_max_altitude() override;

	void _set_hysteresis_factor(const int factor) override;
private:
	bool _is_close_to_ground();

	float _get_gnd_effect_altitude();

	/** Time in us that freefall has to hold before triggering freefall */
	static constexpr hrt_abstime FREEFALL_TRIGGER_TIME_US = 300_ms;

	/** Time in us that ground contact condition have to hold before triggering contact ground */
	static constexpr hrt_abstime GROUND_CONTACT_TRIGGER_TIME_US = 350_ms;

	/** Time in us that almost landing conditions have to hold before triggering almost landed . */
	static constexpr hrt_abstime MAYBE_LAND_DETECTOR_TRIGGER_TIME_US = 250_ms;

	/** Time in us that landing conditions have to hold before triggering a land. */
	static constexpr hrt_abstime LAND_DETECTOR_TRIGGER_TIME_US = 300_ms;

	/** Time interval in us in which wider acceptance thresholds are used after landed. */
	static constexpr hrt_abstime LAND_DETECTOR_LAND_PHASE_TIME_US = 2_s;

	/** Distance above ground below which entering ground contact state is possible when distance to ground is available. */
	static constexpr float DIST_FROM_GROUND_THRESHOLD = 1.0f;

	/** Handles for interesting parameters. **/
	struct {
		param_t minThrottle;
		param_t hoverThrottle;
		param_t minManThrottle;
		param_t landSpeed;
		param_t useHoverThrustEstimate;
	} _paramHandle{};

	struct {
		float minThrottle;
		float hoverThrottle;
		float minManThrottle;
		float landSpeed;
		bool useHoverThrustEstimate;
	} _params{};

	uORB::Subscription _actuator_controls_sub{ORB_ID(actuator_controls_0)};
	uORB::Subscription _hover_thrust_estimate_sub{ORB_ID(hover_thrust_estimate)};
	uORB::Subscription _vehicle_angular_velocity_sub{ORB_ID(vehicle_angular_velocity)};
	uORB::Subscription _vehicle_control_mode_sub{ORB_ID(vehicle_control_mode)};
	uORB::Subscription _vehicle_local_position_setpoint_sub{ORB_ID(vehicle_local_position_setpoint)};
	uORB::Subscription _takeoff_status_sub{ORB_ID(takeoff_status)};

	hrt_abstime _hover_thrust_estimate_last_valid{0};
	bool _hover_thrust_estimate_valid{false};

	bool _flag_control_climb_rate_enabled{false};
	bool _hover_thrust_initialized{false};

	float _actuator_controls_throttle{0.f};

	uint8_t _takeoff_state{takeoff_status_s::TAKEOFF_STATE_DISARMED};

	hrt_abstime _min_thrust_start{0};	///< timestamp when minimum trust was applied first
	hrt_abstime _landed_time{0};

	bool _in_descend{false};		///< vehicle is desending
	bool _horizontal_movement{false};	///< vehicle is moving horizontally
<<<<<<< HEAD
	bool _vertical_movement{false};
	bool _has_low_throttle{false};
	bool _close_to_ground_or_skipped_check{false};
=======
	bool _below_gnd_effect_hgt{false};	///< vehicle height above ground is below height where ground effect occurs
>>>>>>> 0f29b871

	DEFINE_PARAMETERS_CUSTOM_PARENT(
		LandDetector,
		(ParamFloat<px4::params::LNDMC_ALT_MAX>)    _param_lndmc_alt_max,
		(ParamFloat<px4::params::LNDMC_ROT_MAX>)    _param_lndmc_rot_max,
		(ParamFloat<px4::params::LNDMC_XY_VEL_MAX>) _param_lndmc_xy_vel_max,
		(ParamFloat<px4::params::LNDMC_Z_VEL_MAX>)  _param_lndmc_z_vel_max,
		(ParamFloat<px4::params::LNDMC_ALT_GND>)    _param_lndmc_alt_gnd_effect
	);
};

} // namespace land_detector<|MERGE_RESOLUTION|>--- conflicted
+++ resolved
@@ -141,13 +141,10 @@
 
 	bool _in_descend{false};		///< vehicle is desending
 	bool _horizontal_movement{false};	///< vehicle is moving horizontally
-<<<<<<< HEAD
+	bool _below_gnd_effect_hgt{false};	///< vehicle height above ground is below height where ground effect occurs
 	bool _vertical_movement{false};
 	bool _has_low_throttle{false};
 	bool _close_to_ground_or_skipped_check{false};
-=======
-	bool _below_gnd_effect_hgt{false};	///< vehicle height above ground is below height where ground effect occurs
->>>>>>> 0f29b871
 
 	DEFINE_PARAMETERS_CUSTOM_PARENT(
 		LandDetector,
