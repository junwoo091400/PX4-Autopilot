/****************************************************************************
 *
 *   Copyright (c) 2013-2017 PX4 Development Team. All rights reserved.
 *
 * Redistribution and use in source and binary forms, with or without
 * modification, are permitted provided that the following conditions
 * are met:
 *
 * 1. Redistributions of source code must retain the above copyright
 *    notice, this list of conditions and the following disclaimer.
 * 2. Redistributions in binary form must reproduce the above copyright
 *    notice, this list of conditions and the following disclaimer in
 *    the documentation and/or other materials provided with the
 *    distribution.
 * 3. Neither the name PX4 nor the names of its contributors may be
 *    used to endorse or promote products derived from this software
 *    without specific prior written permission.
 *
 * THIS SOFTWARE IS PROVIDED BY THE COPYRIGHT HOLDERS AND CONTRIBUTORS
 * "AS IS" AND ANY EXPRESS OR IMPLIED WARRANTIES, INCLUDING, BUT NOT
 * LIMITED TO, THE IMPLIED WARRANTIES OF MERCHANTABILITY AND FITNESS
 * FOR A PARTICULAR PURPOSE ARE DISCLAIMED. IN NO EVENT SHALL THE
 * COPYRIGHT OWNER OR CONTRIBUTORS BE LIABLE FOR ANY DIRECT, INDIRECT,
 * INCIDENTAL, SPECIAL, EXEMPLARY, OR CONSEQUENTIAL DAMAGES (INCLUDING,
 * BUT NOT LIMITED TO, PROCUREMENT OF SUBSTITUTE GOODS OR SERVICES; LOSS
 * OF USE, DATA, OR PROFITS; OR BUSINESS INTERRUPTION) HOWEVER CAUSED
 * AND ON ANY THEORY OF LIABILITY, WHETHER IN CONTRACT, STRICT
 * LIABILITY, OR TORT (INCLUDING NEGLIGENCE OR OTHERWISE) ARISING IN
 * ANY WAY OUT OF THE USE OF THIS SOFTWARE, EVEN IF ADVISED OF THE
 * POSSIBILITY OF SUCH DAMAGE.
 *
 ****************************************************************************/

/**
 * @file LandDetector.h
 * Land detector interface for multicopter, fixedwing and VTOL implementations.
 *
 * @author Johan Jansen <jnsn.johan@gmail.com>
 * @author Julian Oes <julian@oes.ch>
 * @author Lorenz Meier <lorenz@px4.io>
 */

#pragma once

#include <float.h>
#include <math.h>

#include <lib/hysteresis/hysteresis.h>
#include <lib/perf/perf_counter.h>
#include <px4_platform_common/defines.h>
#include <px4_platform_common/module.h>
#include <px4_platform_common/module.h>
#include <px4_platform_common/module_params.h>
#include <px4_platform_common/module_params.h>
#include <px4_platform_common/px4_config.h>
#include <px4_platform_common/px4_work_queue/ScheduledWorkItem.hpp>
#include <uORB/Publication.hpp>
#include <uORB/Subscription.hpp>
#include <uORB/SubscriptionCallback.hpp>
#include <uORB/topics/actuator_armed.h>
#include <uORB/topics/parameter_update.h>
#include <uORB/topics/vehicle_acceleration.h>
#include <uORB/topics/vehicle_land_detected.h>
#include <uORB/topics/vehicle_local_position.h>
#include <uORB/topics/vehicle_status.h>

using namespace time_literals;

namespace land_detector
{

class LandDetector : public ModuleBase<LandDetector>, ModuleParams, px4::ScheduledWorkItem
{
public:
	LandDetector();
	virtual ~LandDetector();

	/** @see ModuleBase */
	static int custom_command(int argc, char *argv[])
	{
		return print_usage("unknown command");
	}

	/** @see ModuleBase */
	static int print_usage(const char *reason = nullptr);

	/** @see ModuleBase::print_status() */
	int print_status() override;

	/**
	 * Get the work queue going.
	 */
	void start();

	static int task_spawn(int argc, char *argv[]);

protected:

	/**
	 * Updates parameters.
	 */
	virtual void _update_params() {};

	/**
	 * Updates subscribed uORB topics.
	 */
	virtual void _update_topics() {};

	/**
	 * @return true if UAV is in a landed state.
	 */
	virtual bool _get_landed_state() = 0;

	/**
	 * @return true if UAV is in almost landed state
	 */
	virtual bool _get_maybe_landed_state() { return false; }

	/**
	 * @return true if UAV is touching ground but not landed
	 */
	virtual bool _get_ground_contact_state() { return false; }

	/**
	 * @return true if UAV is in free-fall state.
	 */
	virtual bool _get_freefall_state() { return false; }

	/**
	 *  @return maximum altitude that can be reached
	 */
	virtual float _get_max_altitude() { return INFINITY; }

	/**
	 *  @return true if vehicle could be in ground effect (close to ground)
	 */
	virtual bool _get_ground_effect_state() { return false; }

<<<<<<< HEAD
	virtual void _set_hysteresis_factor(const int factor) = 0;


	/** Run main land detector loop at this interval. */
	static constexpr uint32_t LAND_DETECTOR_UPDATE_INTERVAL = 20_ms;

=======
>>>>>>> 95d114e9
	systemlib::Hysteresis _freefall_hysteresis{false};
	systemlib::Hysteresis _landed_hysteresis{true};
	systemlib::Hysteresis _maybe_landed_hysteresis{true};
	systemlib::Hysteresis _ground_contact_hysteresis{true};
	systemlib::Hysteresis _ground_effect_hysteresis{false};

	vehicle_local_position_s _vehicle_local_position{};
	vehicle_status_s         _vehicle_status{};

	matrix::Vector3f _acceleration{};

	bool _armed{false};
	bool _previous_armed_state{false};	///< stores the previous actuator_armed.armed state

private:
	void Run() override;

	vehicle_land_detected_s _land_detected = {
		.timestamp = 0,
		.alt_max = -1.0f,
		.freefall = false,
		.ground_contact = true,
		.maybe_landed = true,
		.landed = true,
	};

<<<<<<< HEAD
	vehicle_local_position_s _vehicle_local_position{};

	uORB::Publication<vehicle_land_detected_s> _vehicle_land_detected_pub{ORB_ID(vehicle_land_detected)};

	bool _dist_bottom_is_observable{false};

private:

	void Run() override;

	void _update_state();

	void _update_total_flight_time();

	bool _previous_armed_state{false};	///< stores the previous actuator_armed.armed state

	bool _high_hysteresis_active{false};

=======
>>>>>>> 95d114e9
	hrt_abstime _takeoff_time{0};
	hrt_abstime _total_flight_time{0};	///< total vehicle flight time in microseconds

	perf_counter_t _cycle_perf{perf_alloc(PC_ELAPSED, MODULE_NAME": cycle")};

	uORB::Publication<vehicle_land_detected_s> _vehicle_land_detected_pub{ORB_ID(vehicle_land_detected)};

	uORB::Subscription _actuator_armed_sub{ORB_ID(actuator_armed)};
	uORB::Subscription _parameter_update_sub{ORB_ID(parameter_update)};
	uORB::Subscription _vehicle_acceleration_sub{ORB_ID(vehicle_acceleration)};
	uORB::Subscription _vehicle_status_sub{ORB_ID(vehicle_status)};

	uORB::SubscriptionCallbackWorkItem _vehicle_local_position_sub{this, ORB_ID(vehicle_local_position)};

	DEFINE_PARAMETERS_CUSTOM_PARENT(
		ModuleParams,
		(ParamInt<px4::params::LND_FLIGHT_T_HI>) _param_total_flight_time_high,
		(ParamInt<px4::params::LND_FLIGHT_T_LO>) _param_total_flight_time_low
	);
};

} // namespace land_detector<|MERGE_RESOLUTION|>--- conflicted
+++ resolved
@@ -136,15 +136,9 @@
 	 */
 	virtual bool _get_ground_effect_state() { return false; }
 
-<<<<<<< HEAD
 	virtual void _set_hysteresis_factor(const int factor) = 0;
 
 
-	/** Run main land detector loop at this interval. */
-	static constexpr uint32_t LAND_DETECTOR_UPDATE_INTERVAL = 20_ms;
-
-=======
->>>>>>> 95d114e9
 	systemlib::Hysteresis _freefall_hysteresis{false};
 	systemlib::Hysteresis _landed_hysteresis{true};
 	systemlib::Hysteresis _maybe_landed_hysteresis{true};
@@ -159,6 +153,8 @@
 	bool _armed{false};
 	bool _previous_armed_state{false};	///< stores the previous actuator_armed.armed state
 
+	bool _dist_bottom_is_observable{false};
+
 private:
 	void Run() override;
 
@@ -171,27 +167,7 @@
 		.landed = true,
 	};
 
-<<<<<<< HEAD
-	vehicle_local_position_s _vehicle_local_position{};
-
-	uORB::Publication<vehicle_land_detected_s> _vehicle_land_detected_pub{ORB_ID(vehicle_land_detected)};
-
-	bool _dist_bottom_is_observable{false};
-
-private:
-
-	void Run() override;
-
-	void _update_state();
-
-	void _update_total_flight_time();
-
-	bool _previous_armed_state{false};	///< stores the previous actuator_armed.armed state
-
 	bool _high_hysteresis_active{false};
-
-=======
->>>>>>> 95d114e9
 	hrt_abstime _takeoff_time{0};
 	hrt_abstime _total_flight_time{0};	///< total vehicle flight time in microseconds
 
