--- conflicted
+++ resolved
@@ -114,7 +114,7 @@
 	struct actuator_controls_s 			*get_actuators_mc_in() {return &_actuators_mc_in;}
 	struct actuator_controls_s 			*get_actuators_out0() {return &_actuators_out_0;}
 	struct actuator_controls_s 			*get_actuators_out1() {return &_actuators_out_1;}
-	struct airspeed_validated_s 			*get_airspeed() {return &_airspeed_validated;}
+	struct airspeed_validated_s 				*get_airspeed() {return &_airspeed_validated;}
 	struct position_setpoint_triplet_s		*get_pos_sp_triplet() {return &_pos_sp_triplet;}
 	struct tecs_status_s 				*get_tecs_status() {return &_tecs_status;}
 	struct vehicle_air_data_s 			*get_vehicle_air_data() {return &_vehicle_air_data;}
@@ -170,13 +170,8 @@
 	actuator_controls_s			_actuators_out_0{};	//actuator controls going to the mc mixer
 	actuator_controls_s			_actuators_out_1{};	//actuator controls going to the fw mixer (used for elevons)
 
-<<<<<<< HEAD
-	airspeed_validated_s 			_airspeed_validated{};			// airspeed
-	manual_control_setpoint_s		_manual_control_setpoint{}; //manual control setpoint
-=======
 	airspeed_validated_s 				_airspeed_validated{};			// airspeed
 	manual_control_switches_s		_manual_control_switches{}; //manual control setpoint
->>>>>>> 48f125f1
 	position_setpoint_triplet_s		_pos_sp_triplet{};
 	tecs_status_s				_tecs_status{};
 	vehicle_air_data_s 			_vehicle_air_data{};
