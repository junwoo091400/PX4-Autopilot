/****************************************************************************
 *
 *   Copyright (c) 2015 PX4 Development Team. All rights reserved.
 *
 * Redistribution and use in source and binary forms, with or without
 * modification, are permitted provided that the following conditions
 * are met:
 *
 * 1. Redistributions of source code must retain the above copyright
 *    notice, this list of conditions and the following disclaimer.
 * 2. Redistributions in binary form must reproduce the above copyright
 *    notice, this list of conditions and the following disclaimer in
 *    the documentation and/or other materials provided with the
 *    distribution.
 * 3. Neither the name PX4 nor the names of its contributors may be
 *    used to endorse or promote products derived from this software
 *    without specific prior written permission.
 *
 * THIS SOFTWARE IS PROVIDED BY THE COPYRIGHT HOLDERS AND CONTRIBUTORS
 * "AS IS" AND ANY EXPRESS OR IMPLIED WARRANTIES, INCLUDING, BUT NOT
 * LIMITED TO, THE IMPLIED WARRANTIES OF MERCHANTABILITY AND FITNESS
 * FOR A PARTICULAR PURPOSE ARE DISCLAIMED. IN NO EVENT SHALL THE
 * COPYRIGHT OWNER OR CONTRIBUTORS BE LIABLE FOR ANY DIRECT, INDIRECT,
 * INCIDENTAL, SPECIAL, EXEMPLARY, OR CONSEQUENTIAL DAMAGES (INCLUDING,
 * BUT NOT LIMITED TO, PROCUREMENT OF SUBSTITUTE GOODS OR SERVICES; LOSS
 * OF USE, DATA, OR PROFITS; OR BUSINESS INTERRUPTION) HOWEVER CAUSED
 * AND ON ANY THEORY OF LIABILITY, WHETHER IN CONTRACT, STRICT
 * LIABILITY, OR TORT (INCLUDING NEGLIGENCE OR OTHERWISE) ARISING IN
 * ANY WAY OUT OF THE USE OF THIS SOFTWARE, EVEN IF ADVISED OF THE
 * POSSIBILITY OF SUCH DAMAGE.
 *
 ****************************************************************************/

/**
* @file tailsitter.cpp
*
* @author Roman Bapst 		<bapstroman@gmail.com>
* @author David Vorsin     <davidvorsin@gmail.com>
*
*/

#include "tailsitter.h"
#include "vtol_att_control_main.h"

#define PITCH_TRANSITION_FRONT_P1 -1.1f	// pitch angle to switch to TRANSITION_P2
#define PITCH_TRANSITION_BACK -0.25f	// pitch angle to switch to MC

using namespace matrix;

Tailsitter::Tailsitter(VtolAttitudeControl *attc) :
	VtolType(attc)
{
	_vtol_schedule.flight_mode = vtol_mode::MC_MODE;
	_vtol_schedule.transition_start = 0;

	_mc_roll_weight = 1.0f;
	_mc_pitch_weight = 1.0f;
	_mc_yaw_weight = 1.0f;

	_flag_was_in_trans_mode = false;
	_params_handles_tailsitter.fw_pitch_sp_offset = param_find("FW_PSP_OFF");
}

void
Tailsitter::parameters_update()
{
	float v;

	param_get(_params_handles_tailsitter.fw_pitch_sp_offset, &v);
	_params_tailsitter.fw_pitch_sp_offset = math::radians(v);
}

void Tailsitter::update_vtol_state()
{
	/* simple logic using a two way switch to perform transitions.
	 * after flipping the switch the vehicle will start tilting in MC control mode, picking up
	 * forward speed. After the vehicle has picked up enough and sufficient pitch angle the uav will go into FW mode.
	 * For the backtransition the pitch is controlled in MC mode again and switches to full MC control reaching the sufficient pitch angle.
	*/

	float pitch = Eulerf(Quatf(_v_att->q)).theta();

	if (_vtol_vehicle_status->vtol_transition_failsafe) {
		// Failsafe event, switch to MC mode immediately
		_vtol_schedule.flight_mode = vtol_mode::MC_MODE;

		//reset failsafe when FW is no longer requested
		if (!_attc->is_fixed_wing_requested()) {
			_vtol_vehicle_status->vtol_transition_failsafe = false;
		}

	} else if (!_attc->is_fixed_wing_requested()) {

		switch (_vtol_schedule.flight_mode) { // user switchig to MC mode
		case vtol_mode::MC_MODE:
			break;

		case vtol_mode::FW_MODE:
			_vtol_schedule.flight_mode = vtol_mode::TRANSITION_BACK;
			_vtol_schedule.transition_start = hrt_absolute_time();
			break;

		case vtol_mode::TRANSITION_FRONT_P1:
			// failsafe into multicopter mode
			_vtol_schedule.flight_mode = vtol_mode::MC_MODE;
			break;

		case vtol_mode::TRANSITION_BACK:
			float time_since_trans_start = (float)(hrt_absolute_time() - _vtol_schedule.transition_start) * 1e-6f;

			// check if we have reached pitch angle to switch to MC mode
			if (pitch >= PITCH_TRANSITION_BACK || time_since_trans_start > _params->back_trans_duration) {
				_vtol_schedule.flight_mode = vtol_mode::MC_MODE;
			}

			break;
		}

	} else {  // user switchig to FW mode

		switch (_vtol_schedule.flight_mode) {
		case vtol_mode::MC_MODE:
			// initialise a front transition
			_vtol_schedule.flight_mode = vtol_mode::TRANSITION_FRONT_P1;
			_vtol_schedule.transition_start = hrt_absolute_time();
			break;

		case vtol_mode::FW_MODE:
			break;

		case vtol_mode::TRANSITION_FRONT_P1: {


				const bool airspeed_triggers_transition = PX4_ISFINITE(_airspeed_validated->calibrated_airspeed_m_s)
						&& !_params->airspeed_disabled;

				bool transition_to_fw = false;

				if (pitch <= PITCH_TRANSITION_FRONT_P1) {
					if (airspeed_triggers_transition) {
						transition_to_fw = _airspeed_validated->calibrated_airspeed_m_s >= _params->transition_airspeed;

					} else {
						transition_to_fw = true;
					}
				}

				transition_to_fw |= can_transition_on_ground();

				if (transition_to_fw) {
					_vtol_schedule.flight_mode = vtol_mode::FW_MODE;
				}

				break;
			}

		case vtol_mode::TRANSITION_BACK:
			// failsafe into fixed wing mode
			_vtol_schedule.flight_mode = vtol_mode::FW_MODE;
			break;
		}
	}

	// map tailsitter specific control phases to simple control modes
	switch (_vtol_schedule.flight_mode) {
	case vtol_mode::MC_MODE:
		_vtol_mode = mode::ROTARY_WING;
		_vtol_vehicle_status->vtol_in_trans_mode = false;
		_flag_was_in_trans_mode = false;
		break;

	case vtol_mode::FW_MODE:
		_vtol_mode = mode::FIXED_WING;
		_vtol_vehicle_status->vtol_in_trans_mode = false;
		_flag_was_in_trans_mode = false;
		break;

	case vtol_mode::TRANSITION_FRONT_P1:
		_vtol_mode = mode::TRANSITION_TO_FW;
		_vtol_vehicle_status->vtol_in_trans_mode = true;
		break;

	case vtol_mode::TRANSITION_BACK:
		_vtol_mode = mode::TRANSITION_TO_MC;
		_vtol_vehicle_status->vtol_in_trans_mode = true;
		break;
	}
}

void Tailsitter::update_transition_state()
{
	const float time_since_trans_start = (float)(hrt_absolute_time() - _vtol_schedule.transition_start) * 1e-6f;

	if (!_flag_was_in_trans_mode) {
		_flag_was_in_trans_mode = true;

		if (_vtol_schedule.flight_mode == vtol_mode::TRANSITION_BACK) {
			// calculate rotation axis for transition.
			_q_trans_start = Quatf(_v_att->q);
			Vector3f z = -_q_trans_start.dcm_z();
			_trans_rot_axis = z.cross(Vector3f(0, 0, -1));

			// as heading setpoint we choose the heading given by the direction the vehicle points
			float yaw_sp = atan2f(z(1), z(0));

			// the intial attitude setpoint for a backtransition is a combination of the current fw pitch setpoint,
			// the yaw setpoint and zero roll since we want wings level transition
			_q_trans_start = Eulerf(0.0f, _fw_virtual_att_sp->pitch_body, yaw_sp);

			// attitude during transitions are controlled by mc attitude control so rotate the desired attitude to the
			// multirotor frame
			_q_trans_start = _q_trans_start * Quatf(Eulerf(0, -M_PI_2_F, 0));

		} else if (_vtol_schedule.flight_mode == vtol_mode::TRANSITION_FRONT_P1) {
			// initial attitude setpoint for the transition should be with wings level
			_q_trans_start = Eulerf(0.0f, _mc_virtual_att_sp->pitch_body, _mc_virtual_att_sp->yaw_body);
			Vector3f x = Dcmf(Quatf(_v_att->q)) * Vector3f(1, 0, 0);
			_trans_rot_axis = -x.cross(Vector3f(0, 0, -1));
		}

		_q_trans_sp = _q_trans_start;
	}

	// ensure input quaternions are exactly normalized because acosf(1.00001) == NaN
	_q_trans_sp.normalize();

	// tilt angle (zero if vehicle nose points up (hover))
	const float tilt = acosf(_q_trans_sp(0) * _q_trans_sp(0) - _q_trans_sp(1) * _q_trans_sp(1) - _q_trans_sp(2) *
				 _q_trans_sp(2) + _q_trans_sp(3) * _q_trans_sp(3));

	if (_vtol_schedule.flight_mode == vtol_mode::TRANSITION_FRONT_P1) {

		const float trans_pitch_rate = M_PI_2_F / _params->front_trans_duration;

		if (tilt < M_PI_2_F - _params_tailsitter.fw_pitch_sp_offset) {
			_q_trans_sp = Quatf(AxisAnglef(_trans_rot_axis,
						       time_since_trans_start * trans_pitch_rate)) * _q_trans_start;
		}

	} else if (_vtol_schedule.flight_mode == vtol_mode::TRANSITION_BACK) {

		const float trans_pitch_rate = M_PI_2_F / _params->back_trans_duration;

		if (!_flag_idle_mc) {
			_flag_idle_mc = set_idle_mc();
		}

		if (tilt > 0.01f) {
			_q_trans_sp = Quatf(AxisAnglef(_trans_rot_axis,
						       time_since_trans_start * trans_pitch_rate)) * _q_trans_start;
		}
	}

	_v_att_sp->thrust_body[2] = _mc_virtual_att_sp->thrust_body[2];

	_mc_roll_weight = 1.0f;
	_mc_pitch_weight = 1.0f;
	_mc_yaw_weight = 1.0f;

	_v_att_sp->timestamp = hrt_absolute_time();

	const Eulerf euler_sp(_q_trans_sp);
	_v_att_sp->roll_body = euler_sp.phi();
	_v_att_sp->pitch_body = euler_sp.theta();
	_v_att_sp->yaw_body = euler_sp.psi();

	_q_trans_sp.copyTo(_v_att_sp->q_d);
}

void Tailsitter::waiting_on_tecs()
{
	// copy the last trust value from the front transition
	_v_att_sp->thrust_body[0] = _thrust_transition;
}

void Tailsitter::update_fw_state()
{
	VtolType::update_fw_state();

<<<<<<< HEAD
	// allow fw yawrate control via multirotor roll actuation. this is useful for vehicles
	// which don't have a rudder to coordinate turns
	if (_params->diff_thrust == 1) {
		_mc_roll_weight = 1.0f;
	}

	VtolType::set_alternate_motor_state(motor_state::DISABLED);
=======
>>>>>>> 0f29b871
}

/**
* Write data to actuator output topic.
*/
void Tailsitter::fill_actuator_outputs()
{
	auto &mc_in = _actuators_mc_in->control;
	auto &fw_in = _actuators_fw_in->control;

	auto &mc_out = _actuators_out_0->control;
	auto &fw_out = _actuators_out_1->control;

	mc_out[actuator_controls_s::INDEX_ROLL]  = mc_in[actuator_controls_s::INDEX_ROLL]  * _mc_roll_weight;
	mc_out[actuator_controls_s::INDEX_PITCH] = mc_in[actuator_controls_s::INDEX_PITCH] * _mc_pitch_weight;
	mc_out[actuator_controls_s::INDEX_YAW]   = mc_in[actuator_controls_s::INDEX_YAW]   * _mc_yaw_weight;

	if (_vtol_schedule.flight_mode == vtol_mode::FW_MODE) {
		mc_out[actuator_controls_s::INDEX_THROTTLE] = fw_in[actuator_controls_s::INDEX_THROTTLE];

		/* allow differential thrust if enabled */
		if (_params->diff_thrust == 1) {
			mc_out[actuator_controls_s::INDEX_ROLL] = fw_in[actuator_controls_s::INDEX_YAW] * _params->diff_thrust_scale;
		}

	} else {
		mc_out[actuator_controls_s::INDEX_THROTTLE] = mc_in[actuator_controls_s::INDEX_THROTTLE];
	}

	if (_params->elevons_mc_lock && _vtol_schedule.flight_mode == vtol_mode::MC_MODE) {
		fw_out[actuator_controls_s::INDEX_ROLL]  = 0;
		fw_out[actuator_controls_s::INDEX_PITCH] = 0;

	} else {
		fw_out[actuator_controls_s::INDEX_ROLL]  = fw_in[actuator_controls_s::INDEX_ROLL];
		fw_out[actuator_controls_s::INDEX_PITCH] = fw_in[actuator_controls_s::INDEX_PITCH];
	}

	if (_in_actuator_test_mode) {
		_in_actuator_test_mode = override_controls_for_test_mode();
	}

	_actuators_out_0->timestamp_sample = _actuators_mc_in->timestamp_sample;
	_actuators_out_1->timestamp_sample = _actuators_fw_in->timestamp_sample;

	_actuators_out_0->timestamp = _actuators_out_1->timestamp = hrt_absolute_time();
}<|MERGE_RESOLUTION|>--- conflicted
+++ resolved
@@ -277,16 +277,8 @@
 {
 	VtolType::update_fw_state();
 
-<<<<<<< HEAD
-	// allow fw yawrate control via multirotor roll actuation. this is useful for vehicles
-	// which don't have a rudder to coordinate turns
-	if (_params->diff_thrust == 1) {
-		_mc_roll_weight = 1.0f;
-	}
 
 	VtolType::set_alternate_motor_state(motor_state::DISABLED);
-=======
->>>>>>> 0f29b871
 }
 
 /**
