--- conflicted
+++ resolved
@@ -37,11 +37,7 @@
 	MODULE modules__mc_pos_control
 	MAIN mc_pos_control
 	COMPILE_FLAGS
-<<<<<<< HEAD
-	STACK_MAIN 1600
-=======
 		-Wno-implicit-fallthrough # TODO: fix and remove
->>>>>>> 270e12a4
 	SRCS
 		mc_pos_control_main.cpp
 		PositionControl.cpp
