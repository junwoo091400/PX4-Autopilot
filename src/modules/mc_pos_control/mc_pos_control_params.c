/****************************************************************************
 *
 *   Copyright (c) 2013-2016 PX4 Development Team. All rights reserved.
 *
 * Redistribution and use in source and binary forms, with or without
 * modification, are permitted provided that the following conditions
 * are met:
 *
 * 1. Redistributions of source code must retain the above copyright
 *    notice, this list of conditions and the following disclaimer.
 * 2. Redistributions in binary form must reproduce the above copyright
 *    notice, this list of conditions and the following disclaimer in
 *    the documentation and/or other materials provided with the
 *    distribution.
 * 3. Neither the name PX4 nor the names of its contributors may be
 *    used to endorse or promote products derived from this software
 *    without specific prior written permission.
 *
 * THIS SOFTWARE IS PROVIDED BY THE COPYRIGHT HOLDERS AND CONTRIBUTORS
 * "AS IS" AND ANY EXPRESS OR IMPLIED WARRANTIES, INCLUDING, BUT NOT
 * LIMITED TO, THE IMPLIED WARRANTIES OF MERCHANTABILITY AND FITNESS
 * FOR A PARTICULAR PURPOSE ARE DISCLAIMED. IN NO EVENT SHALL THE
 * COPYRIGHT OWNER OR CONTRIBUTORS BE LIABLE FOR ANY DIRECT, INDIRECT,
 * INCIDENTAL, SPECIAL, EXEMPLARY, OR CONSEQUENTIAL DAMAGES (INCLUDING,
 * BUT NOT LIMITED TO, PROCUREMENT OF SUBSTITUTE GOODS OR SERVICES; LOSS
 * OF USE, DATA, OR PROFITS; OR BUSINESS INTERRUPTION) HOWEVER CAUSED
 * AND ON ANY THEORY OF LIABILITY, WHETHER IN CONTRACT, STRICT
 * LIABILITY, OR TORT (INCLUDING NEGLIGENCE OR OTHERWISE) ARISING IN
 * ANY WAY OUT OF THE USE OF THIS SOFTWARE, EVEN IF ADVISED OF THE
 * POSSIBILITY OF SUCH DAMAGE.
 *
 ****************************************************************************/

/**
 * @file mc_pos_control_params.c
 * Multicopter position controller parameters.
 *
 * @author Anton Babushkin <anton@px4.io>
 */

/**
 * Minimum thrust in auto thrust control
 *
 * It's recommended to set it > 0 to avoid free fall with zero thrust.
 *
 * @unit norm
 * @min 0.05
 * @max 1.0
 * @decimal 2
 * @increment 0.01
 * @group Multicopter Position Control
 */
PARAM_DEFINE_FLOAT(MPC_THR_MIN, 0.12f);

/**
 * Hover thrust
 *
 * Vertical thrust required to hover.
 * This value is mapped to center stick for manual throttle control.
 * With this value set to the thrust required to hover, transition
 * from manual to Altitude or Position mode while hovering will occur with the
 * throttle stick near center, which is then interpreted as (near)
 * zero demand for vertical speed.
 *
 * This parameter is also important for the landing detection to work correctly.
 *
 * @unit norm
 * @min 0.1
 * @max 0.8
 * @decimal 2
 * @increment 0.01
 * @group Multicopter Position Control
 */
PARAM_DEFINE_FLOAT(MPC_THR_HOVER, 0.5f);

/**
 * Hover thrust source selector
 *
 * Set false to use the fixed parameter MPC_THR_HOVER
<<<<<<< HEAD
 * (EXPERIMENTAL) Set true to use the value computed by the hover thrust estimator
 *
 * @boolean
 * @category Developer
 * @group Multicopter Position Control
 */
PARAM_DEFINE_INT32(MPC_USE_HTE, 0);
=======
 * Set true to use the value computed by the hover thrust estimator
 *
 * @boolean
 * @group Multicopter Position Control
 */
PARAM_DEFINE_INT32(MPC_USE_HTE, 1);
>>>>>>> 1f4b2d1d

/**
 * Thrust curve in Manual Mode
 *
 * This parameter defines how the throttle stick input is mapped to commanded thrust
 * in Manual/Stabilized flight mode.
 *
 * In case the default is used ('Rescale to hover thrust'), the stick input is linearly
 * rescaled, such that a centered stick corresponds to the hover throttle (see MPC_THR_HOVER).
 *
 * Select 'No Rescale' to directly map the stick 1:1 to the output. This can be useful
 * in case the hover thrust is very low and the default would lead to too much distortion
 * (e.g. if hover thrust is set to 20%, 80% of the upper thrust range is squeezed into the
 * upper half of the stick range).
 *
 * Note: In case MPC_THR_HOVER is set to 50%, the modes 0 and 1 are the same.
 *
 * @value 0 Rescale to hover thrust
 * @value 1 No Rescale
 * @group Multicopter Position Control
 */
PARAM_DEFINE_INT32(MPC_THR_CURVE, 0);

/**
 * Maximum thrust in auto thrust control
 *
 * Limit max allowed thrust
 *
 * @unit norm
 * @min 0.0
 * @max 1.0
 * @decimal 2
 * @increment 0.01
 * @group Multicopter Position Control
 */
PARAM_DEFINE_FLOAT(MPC_THR_MAX, 1.0f);

/**
 * Minimum manual thrust
 *
 * Minimum vertical thrust. It's recommended to set it > 0 to avoid free fall with zero thrust.
 * With MC_AIRMODE set to 1, this can safely be set to 0.
 *
 * @unit norm
 * @min 0.0
 * @max 1.0
 * @decimal 2
 * @increment 0.01
 * @group Multicopter Position Control
 */
PARAM_DEFINE_FLOAT(MPC_MANTHR_MIN, 0.08f);

/**
 * Proportional gain for vertical position error
 *
 * @min 0.0
 * @max 1.5
 * @decimal 2
 * @group Multicopter Position Control
 */
PARAM_DEFINE_FLOAT(MPC_Z_P, 1.0f);

/**
 * Proportional gain for vertical velocity error
 *
 * @min 0.1
 * @max 0.4
 * @decimal 2
 * @group Multicopter Position Control
 */
PARAM_DEFINE_FLOAT(MPC_Z_VEL_P, 0.2f);

/**
 * Integral gain for vertical velocity error
 *
 * Non zero value allows hovering thrust estimation on stabilized or autonomous takeoff.
 *
 * @min 0.01
 * @max 0.1
 * @decimal 3
 * @group Multicopter Position Control
 */
PARAM_DEFINE_FLOAT(MPC_Z_VEL_I, 0.1f);

/**
 * Differential gain for vertical velocity error
 *
 * @min 0.0
 * @max 0.1
 * @decimal 3
 * @group Multicopter Position Control
 */
PARAM_DEFINE_FLOAT(MPC_Z_VEL_D, 0.0f);

/**
 * Maximum vertical ascent velocity
 *
 * Maximum vertical velocity in AUTO mode and endpoint for stabilized modes (ALTCTRL, POSCTRL).
 *
 * @unit m/s
 * @min 0.5
 * @max 8.0
 * @decimal 1
 * @group Multicopter Position Control
 */
PARAM_DEFINE_FLOAT(MPC_Z_VEL_MAX_UP, 3.0f);

/**
 * Maximum vertical descent velocity
 *
 * Maximum vertical velocity in AUTO mode and endpoint for stabilized modes (ALTCTRL, POSCTRL).
 *
 * @unit m/s
 * @min 0.5
 * @max 4.0
 * @group Multicopter Position Control
 */
PARAM_DEFINE_FLOAT(MPC_Z_VEL_MAX_DN, 1.0f);

/**
 * Proportional gain for horizontal position error
 *
 * @min 0.0
 * @max 2.0
 * @decimal 2
 * @group Multicopter Position Control
 */
PARAM_DEFINE_FLOAT(MPC_XY_P, 0.95f);

/**
 * Proportional gain for horizontal velocity error
 *
 * @min 0.06
 * @max 0.15
 * @decimal 2
 * @group Multicopter Position Control
 */
PARAM_DEFINE_FLOAT(MPC_XY_VEL_P, 0.09f);

/**
 * Integral gain for horizontal velocity error
 *
 * Non-zero value allows to eliminate steady state errors in the presence of disturbances like wind.
 *
 * @min 0.0
 * @max 3.0
 * @decimal 3
 * @group Multicopter Position Control
 */
PARAM_DEFINE_FLOAT(MPC_XY_VEL_I, 0.02f);

/**
 * Differential gain for horizontal velocity error. Small values help reduce fast oscillations. If value is too big oscillations will appear again.
 *
 * @min 0.005
 * @max 0.1
 * @decimal 3
 * @group Multicopter Position Control
 */
PARAM_DEFINE_FLOAT(MPC_XY_VEL_D, 0.01f);

/**
 * Maximum horizontal velocity in mission
 *
 * Normal horizontal velocity in AUTO modes (includes
 * also RTL / hold / etc.) and endpoint for
 * position stabilized mode (POSCTRL).
 *
 * @unit m/s
 * @min 3.0
 * @max 20.0
 * @increment 1
 * @decimal 2
 * @group Multicopter Position Control
 */
PARAM_DEFINE_FLOAT(MPC_XY_CRUISE, 5.0f);

/**
 * Proportional gain for horizontal trajectory position error
 *
 * @min 0.1
 * @max 1.0
 * @decimal 1
 * @group Multicopter Position Control
 */
PARAM_DEFINE_FLOAT(MPC_XY_TRAJ_P, 0.5f);

/**
 * Maximum horizontal velocity setpoint for manual controlled mode
 * If velocity setpoint larger than MPC_XY_VEL_MAX is set, then
 * the setpoint will be capped to MPC_XY_VEL_MAX
 *
 * @unit m/s
 * @min 3.0
 * @max 20.0
 * @increment 1
 * @decimal 2
 * @group Multicopter Position Control
 */
PARAM_DEFINE_FLOAT(MPC_VEL_MANUAL, 10.0f);

/**
 * Maximum horizontal velocity
 *
 * Maximum horizontal velocity in AUTO mode. If higher speeds
 * are commanded in a mission they will be capped to this velocity.
 *
 * @unit m/s
 * @min 0.0
 * @max 20.0
 * @increment 1
 * @decimal 2
 * @group Multicopter Position Control
 */
PARAM_DEFINE_FLOAT(MPC_XY_VEL_MAX, 12.0f);

/**
 * Maximum tilt angle in air
 *
 * Limits maximum tilt in AUTO and POSCTRL modes during flight.
 *
 * @unit deg
 * @min 20.0
 * @max 89.0
 * @decimal 1
 * @group Multicopter Position Control
 */
PARAM_DEFINE_FLOAT(MPC_TILTMAX_AIR, 45.0f);

/**
 * Maximum tilt during landing
 *
 * Limits maximum tilt angle on landing.
 *
 * @unit deg
 * @min 10.0
 * @max 89.0
 * @decimal 1
 * @group Multicopter Position Control
 */
PARAM_DEFINE_FLOAT(MPC_TILTMAX_LND, 12.0f);

/**
 * Landing descend rate
 *
 * @unit m/s
 * @min 0.6
 * @decimal 1
 * @group Multicopter Position Control
 */
PARAM_DEFINE_FLOAT(MPC_LAND_SPEED, 0.7f);

/**
 * Maximum horizontal velocity during landing
 * Set the value higher than the otherwise expected maximum to disable any slowdown.
 *
 * @unit m/s
 * @min 0
 * @decimal 1
 * @group Multicopter Position Control
 */
PARAM_DEFINE_FLOAT(MPC_LAND_VEL_XY, 2.f);

/**
 * Enable user assisted descent speed for autonomous land routine.
 * When enabled, descent speed will be equal to MPC_LAND_SPEED at half throttle,
 * MPC_Z_VEL_MAX_DN at zero throttle, and 0.5 * MPC_LAND_SPEED at full throttle.
 *
 * @min 0
 * @max 1
 * @value 0 Fixed descent speed of MPC_LAND_SPEED
 * @value 1 User assisted descent speed
 */
PARAM_DEFINE_INT32(MPC_LAND_RC_HELP, 0);

/**
 * Takeoff climb rate
 *
 * @unit m/s
 * @min 1
 * @max 5
 * @decimal 2
 * @group Multicopter Position Control
 */
PARAM_DEFINE_FLOAT(MPC_TKO_SPEED, 1.5f);

/**
 * Maximal tilt angle in manual or altitude mode
 *
 * @unit deg
 * @min 0.0
 * @max 90.0
 * @decimal 1
 * @group Multicopter Position Control
 */
PARAM_DEFINE_FLOAT(MPC_MAN_TILT_MAX, 35.0f);

/**
 * Max manual yaw rate
 *
 * @unit deg/s
 * @min 0.0
 * @max 400
 * @decimal 1
 * @group Multicopter Position Control
 */
PARAM_DEFINE_FLOAT(MPC_MAN_Y_MAX, 150.0f);

/**
 * Manual yaw rate input filter time constant
 * Setting this parameter to 0 disables the filter
 *
 * @unit s
 * @min 0.0
 * @max 5.0
 * @decimal 2
 * @group Multicopter Position Control
 */
PARAM_DEFINE_FLOAT(MPC_MAN_Y_TAU, 0.08f);

/**
 * Deadzone of sticks where position hold is enabled
 *
 * @min 0.0
 * @max 1.0
 * @decimal 2
 * @group Multicopter Position Control
 */
PARAM_DEFINE_FLOAT(MPC_HOLD_DZ, 0.1f);

/**
 * Maximum horizontal velocity for which position hold is enabled (use 0 to disable check)
 *
 * @unit m/s
 * @min 0.0
 * @max 3.0
 * @decimal 2
 * @group Multicopter Position Control
 */
PARAM_DEFINE_FLOAT(MPC_HOLD_MAX_XY, 0.8f);

/**
 * Maximum vertical velocity for which position hold is enabled (use 0 to disable check)
 *
 * @unit m/s
 * @min 0.0
 * @max 3.0
 * @decimal 2
 * @group Multicopter Position Control
 */
PARAM_DEFINE_FLOAT(MPC_HOLD_MAX_Z, 0.6f);

/**
 * Low pass filter cut freq. for numerical velocity derivative
 *
 * @unit Hz
 * @min 0.0
 * @max 10
 * @decimal 2
 * @group Multicopter Position Control
 */
PARAM_DEFINE_FLOAT(MPC_VELD_LP, 5.0f);

/**
 * Maximum horizontal acceleration for auto mode and for manual mode
 *
 * Maximum deceleration for MPC_POS_MODE 1 and 2. Maximum acceleration and deceleration for MPC_POS_MODE 3.
 *
 * @unit m/s/s
 * @min 2.0
 * @max 15.0
 * @increment 1
 * @decimal 2
 * @group Multicopter Position Control
 */
PARAM_DEFINE_FLOAT(MPC_ACC_HOR_MAX, 5.0f);

/**
 * Acceleration for auto and for manual
 *
 * Note: In manual, this parameter is only used in MPC_POS_MODE 1.
 *
 * @unit m/s/s
 * @min 2.0
 * @max 15.0
 * @increment 1
 * @decimal 2
 * @group Multicopter Position Control
 */

PARAM_DEFINE_FLOAT(MPC_ACC_HOR, 3.0f);

/**
 * Slow horizontal manual deceleration for manual mode
 *
 * Note: This is only used when MPC_POS_MODE is set to 1.
 *
 * @unit m/s/s
 * @min 0.5
 * @max 10.0
 * @increment 1
 * @decimal 2
 * @group Multicopter Position Control
 */
PARAM_DEFINE_FLOAT(MPC_DEC_HOR_SLOW, 5.0f);

/**
 * Maximum vertical acceleration in velocity controlled modes upward
 *
 * @unit m/s/s
 * @min 2.0
 * @max 15.0
 * @increment 1
 * @decimal 2
 * @group Multicopter Position Control
 */
PARAM_DEFINE_FLOAT(MPC_ACC_UP_MAX, 4.0f);

/**
 * Maximum vertical acceleration in velocity controlled modes down
 *
 * @unit m/s/s
 * @min 2.0
 * @max 15.0
 * @increment 1
 * @decimal 2
 * @group Multicopter Position Control
 */
PARAM_DEFINE_FLOAT(MPC_ACC_DOWN_MAX, 3.0f);

/**
 * Maximum jerk limit
 *
 * Limit the maximum jerk of the vehicle (how fast the acceleration can change).
 * A lower value leads to smoother vehicle motions, but it also limits its
 * agility (how fast it can change directions or break).
 *
 * Setting this to the maximum value essentially disables the limit.
 *
 * Note: This is only used when MPC_POS_MODE is set to a smoothing mode 1 or 3.
 *
 * @unit m/s/s/s
 * @min 0.5
 * @max 500.0
 * @increment 1
 * @decimal 2
 * @group Multicopter Position Control
 */
PARAM_DEFINE_FLOAT(MPC_JERK_MAX, 20.0f);

/**
 * Velocity-based jerk limit
 *
 * If this is not zero, a velocity-based maximum jerk limit is used: the applied
 * jerk limit linearly increases with the vehicle's velocity between
 * MPC_JERK_MIN (zero velocity) and MPC_JERK_MAX (maximum velocity).
 *
 * This means that the vehicle's motions are smooth for low velocities, but
 * still allows fast direction changes or breaking at higher velocities.
 *
 * Set this to zero to use a fixed maximum jerk limit (MPC_JERK_MAX).
 *
 * Note: This is only used when MPC_POS_MODE is set to 1.
 *
 * @unit m/s/s/s
 * @min 0
 * @max 30.0
 * @increment 1
 * @decimal 2
 * @group Multicopter Position Control
 */
PARAM_DEFINE_FLOAT(MPC_JERK_MIN, 8.0f);

/**
 * Jerk limit in auto mode
 *
 * Limit the maximum jerk of the vehicle (how fast the acceleration can change).
 * A lower value leads to smoother vehicle motions, but it also limits its
 * agility.
 *
 * @unit m/s/s/s
 * @min 5.0
 * @max 80.0
 * @increment 1
 * @decimal 1
 * @group Multicopter Position Control
 */
PARAM_DEFINE_FLOAT(MPC_JERK_AUTO, 8.0f);

/**
 * Altitude control mode.
 *
 * Set to 0 to control height relative to the earth frame origin. This origin may move up and down in
 * flight due to sensor drift.
 * Set to 1 to control height relative to estimated distance to ground. The vehicle will move up and down
 * with terrain height variation. Requires a distance to ground sensor. The height controller will
 * revert to using height above origin if the distance to ground estimate becomes invalid as indicated
 * by the local_position.distance_bottom_valid message being false.
 * Set to 2 to control height relative to ground (requires a distance sensor) when stationary and relative
 * to earth frame origin when moving horizontally.
 * The speed threshold is controlled by the MPC_HOLD_MAX_XY parameter.
 *
 * @min 0
 * @max 2
 * @value 0 Altitude following
 * @value 1 Terrain following
 * @value 2 Terrain hold
 * @group Multicopter Position Control
 */
PARAM_DEFINE_INT32(MPC_ALT_MODE, 0);

/**
 * Manual position control stick exponential curve sensitivity
 *
 * The higher the value the less sensitivity the stick has around zero
 * while still reaching the maximum value with full stick deflection.
 *
 * 0 Purely linear input curve (default)
 * 1 Purely cubic input curve
 *
 * @min 0
 * @max 1
 * @decimal 2
 * @group Multicopter Position Control
 */
PARAM_DEFINE_FLOAT(MPC_XY_MAN_EXPO, 0.6f);

/**
 * Manual control stick vertical exponential curve
 *
 * The higher the value the less sensitivity the stick has around zero
 * while still reaching the maximum value with full stick deflection.
 *
 * 0 Purely linear input curve (default)
 * 1 Purely cubic input curve
 *
 * @min 0
 * @max 1
 * @decimal 2
 * @group Multicopter Position Control
 */
PARAM_DEFINE_FLOAT(MPC_Z_MAN_EXPO, 0.6f);

/**
 * Manual control stick yaw rotation exponential curve
 *
 * The higher the value the less sensitivity the stick has around zero
 * while still reaching the maximum value with full stick deflection.
 *
 * 0 Purely linear input curve (default)
 * 1 Purely cubic input curve
 *
 * @min 0
 * @max 1
 * @decimal 2
 * @group Multicopter Position Control
 */
PARAM_DEFINE_FLOAT(MPC_YAW_EXPO, 0.6f);

/**
 * Max yaw rate in auto mode
 *
 * Limit the rate of change of the yaw setpoint in autonomous mode
 * to avoid large control output and mixer saturation.
 *
 * @unit deg/s
 * @min 0.0
 * @max 360.0
 * @decimal 1
 * @increment 5
 * @group Multicopter Attitude Control
 */
PARAM_DEFINE_FLOAT(MPC_YAWRAUTO_MAX, 45.0f);

/**
 * Altitude for 1. step of slow landing (descend)
 *
 * Below this altitude:
 * - descending velocity gets limited to a value
 * between "MPC_Z_VEL_MAX" and "MPC_LAND_SPEED"
 * - horizontal velocity gets limited to a value
 * between "MPC_VEL_MANUAL" and "MPC_LAND_VEL_XY"
 * for a smooth descent and landing experience.
 * Value needs to be higher than "MPC_LAND_ALT2"
 *
 * @unit m
 * @min 0
 * @max 122
 * @decimal 1
 * @group Multicopter Position Control
 */
PARAM_DEFINE_FLOAT(MPC_LAND_ALT1, 10.0f);

/**
 * Altitude for 2. step of slow landing (landing)
 *
 * Below this altitude descending and horizontal velocities get
 * limited to "MPC_LAND_SPEED" and "MPC_LAND_VEL_XY", respectively.
 * Value needs to be lower than "MPC_LAND_ALT1"
 *
 * @unit m
 * @min 0
 * @max 122
 * @decimal 1
 * @group Multicopter Position Control
 */
PARAM_DEFINE_FLOAT(MPC_LAND_ALT2, 5.0f);

/**
 * Position control smooth takeoff ramp time constant
 *
 * Increasing this value will make automatic and manual takeoff slower.
 * If it's too slow the drone might scratch the ground and tip over.
 * A time constant of 0 disables the ramp
 *
 * @min 0
 * @max 5
 * @group Multicopter Position Control
 */
PARAM_DEFINE_FLOAT(MPC_TKO_RAMP_T, 3.0f);

/**
 * Manual-Position control sub-mode
 *
 * The supported sub-modes are:
 * 0 Default position control where sticks map to position/velocity directly. Maximum speeds
 * 	 is MPC_VEL_MANUAL.
 * 1 Smooth position control where setpoints are adjusted based on acceleration limits
 * 	 and jerk limits.
 * 2 Sport mode that is the same Default position control but with velocity limits set to
 * 	 the maximum allowed speeds (MPC_XY_VEL_MAX)
 * 3 Smooth position control with maximum acceleration and jerk limits (different algorithm
 *   than 1).
 *
 * @value 0 Default position control
 * @value 1 Smooth position control
 * @value 2 Sport position control
 * @value 3 Smooth position control (Velocity)
 * @group Multicopter Position Control
 */
PARAM_DEFINE_INT32(MPC_POS_MODE, 3);

/**
 * Enforced delay between arming and takeoff
 *
 * For altitude controlled modes the time from arming the motors until
 * a takeoff is possible gets forced to be at least MPC_SPOOLUP_TIME seconds
 * to ensure the motors and propellers can sppol up and reach idle speed before
 * getting commanded to spin faster. This delay is particularly useful for vehicles
 * with slow motor spin-up e.g. because of large propellers.
 *
 * @min 0
 * @max 10
 * @unit s
 * @group Multicopter Position Control
 */
PARAM_DEFINE_FLOAT(MPC_SPOOLUP_TIME, 1.0f);

/**
 * Yaw mode.
 *
 * Specifies the heading in Auto.
 *
 * @min 0
 * @max 4
 * @value 0 towards waypoint
 * @value 1 towards home
 * @value 2 away from home
 * @value 3 along trajectory
 * @value 4 towards waypoint (yaw first)
 * @group Mission
 */
PARAM_DEFINE_INT32(MPC_YAW_MODE, 0);<|MERGE_RESOLUTION|>--- conflicted
+++ resolved
@@ -77,22 +77,12 @@
  * Hover thrust source selector
  *
  * Set false to use the fixed parameter MPC_THR_HOVER
-<<<<<<< HEAD
- * (EXPERIMENTAL) Set true to use the value computed by the hover thrust estimator
+ * Set true to use the value computed by the hover thrust estimator
  *
  * @boolean
- * @category Developer
- * @group Multicopter Position Control
- */
-PARAM_DEFINE_INT32(MPC_USE_HTE, 0);
-=======
- * Set true to use the value computed by the hover thrust estimator
- *
- * @boolean
  * @group Multicopter Position Control
  */
 PARAM_DEFINE_INT32(MPC_USE_HTE, 1);
->>>>>>> 1f4b2d1d
 
 /**
  * Thrust curve in Manual Mode
