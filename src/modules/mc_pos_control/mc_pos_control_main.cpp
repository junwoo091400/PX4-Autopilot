/****************************************************************************
 *
 *   Copyright (c) 2013 - 2017 PX4 Development Team. All rights reserved.
 *
 * Redistribution and use in source and binary forms, with or without
 * modification, are permitted provided that the following conditions
 * are met:
 *
 * 1. Redistributions of source code must retain the above copyright
 *    notice, this list of conditions and the following disclaimer.
 * 2. Redistributions in binary form must reproduce the above copyright
 *    notice, this list of conditions and the following disclaimer in
 *    the documentation and/or other materials provided with the
 *    distribution.
 * 3. Neither the name PX4 nor the names of its contributors may be
 *    used to endorse or promote products derived from this software
 *    without specific prior written permission.
 *
 * THIS SOFTWARE IS PROVIDED BY THE COPYRIGHT HOLDERS AND CONTRIBUTORS
 * "AS IS" AND ANY EXPRESS OR IMPLIED WARRANTIES, INCLUDING, BUT NOT
 * LIMITED TO, THE IMPLIED WARRANTIES OF MERCHANTABILITY AND FITNESS
 * FOR A PARTICULAR PURPOSE ARE DISCLAIMED. IN NO EVENT SHALL THE
 * COPYRIGHT OWNER OR CONTRIBUTORS BE LIABLE FOR ANY DIRECT, INDIRECT,
 * INCIDENTAL, SPECIAL, EXEMPLARY, OR CONSEQUENTIAL DAMAGES (INCLUDING,
 * BUT NOT LIMITED TO, PROCUREMENT OF SUBSTITUTE GOODS OR SERVICES; LOSS
 * OF USE, DATA, OR PROFITS; OR BUSINESS INTERRUPTION) HOWEVER CAUSED
 * AND ON ANY THEORY OF LIABILITY, WHETHER IN CONTRACT, STRICT
 * LIABILITY, OR TORT (INCLUDING NEGLIGENCE OR OTHERWISE) ARISING IN
 * ANY WAY OUT OF THE USE OF THIS SOFTWARE, EVEN IF ADVISED OF THE
 * POSSIBILITY OF SUCH DAMAGE.
 *
 ****************************************************************************/

/**
 * @file mc_pos_control_main.cpp
 * Multicopter position controller.
 */

#include <px4_config.h>
#include <px4_defines.h>
#include <px4_module_params.h>
#include <px4_tasks.h>
#include <px4_module.h>
#include <px4_posix.h>
#include <drivers/drv_hrt.h>
#include <systemlib/hysteresis/hysteresis.h>
#include <commander/px4_custom_mode.h>

#include <uORB/topics/home_position.h>
#include <uORB/topics/parameter_update.h>
#include <uORB/topics/vehicle_attitude_setpoint.h>
#include <uORB/topics/vehicle_control_mode.h>
#include <uORB/topics/vehicle_land_detected.h>
#include <uORB/topics/vehicle_local_position.h>
#include <uORB/topics/vehicle_local_position_setpoint.h>
#include <uORB/topics/vehicle_status.h>
#include <uORB/topics/vehicle_trajectory_waypoint.h>
#include <uORB/topics/landing_gear.h>

#include <float.h>
#include <mathlib/mathlib.h>
#include <systemlib/mavlink_log.h>

#include <controllib/blocks.hpp>

#include <lib/FlightTasks/FlightTasks.hpp>
#include <lib/WeatherVane/WeatherVane.hpp>
#include "PositionControl.hpp"
#include "Utility/ControlMath.hpp"
#include "Takeoff.hpp"

using namespace time_literals;

/**
 * Multicopter position control app start / stop handling function
 */
extern "C" __EXPORT int mc_pos_control_main(int argc, char *argv[]);

class MulticopterPositionControl : public ModuleBase<MulticopterPositionControl>, public control::SuperBlock,
	public ModuleParams
{
public:
	MulticopterPositionControl();

	~MulticopterPositionControl();

	/** @see ModuleBase */
	static int task_spawn(int argc, char *argv[]);

	/** @see ModuleBase */
	static MulticopterPositionControl *instantiate(int argc, char *argv[]);

	/** @see ModuleBase */
	static int custom_command(int argc, char *argv[]);

	/** @see ModuleBase */
	static int print_usage(const char *reason = nullptr);

	/** @see ModuleBase::run() */
	void run() override;

	/** @see ModuleBase::print_status() */
	int print_status() override;

private:
	Takeoff _takeoff; /**< state machine and ramp to bring the vehicle off the ground without jumps */

	orb_advert_t	_att_sp_pub{nullptr};			/**< attitude setpoint publication */
	orb_advert_t	_traj_sp_pub{nullptr};		/**< trajectory setpoints publication */
	orb_advert_t	_local_pos_sp_pub{nullptr};		/**< vehicle local position setpoint publication */
	orb_advert_t _pub_vehicle_command{nullptr};           /**< vehicle command publication */
	orb_id_t _attitude_setpoint_id{nullptr};
	orb_advert_t	_landing_gear_pub{nullptr};

	int		_vehicle_status_sub{-1};		/**< vehicle status subscription */
	int		_vehicle_land_detected_sub{-1};	/**< vehicle land detected subscription */
	int		_control_mode_sub{-1};		/**< vehicle control mode subscription */
	int		_params_sub{-1};			/**< notification of parameter updates */
	int		_local_pos_sub{-1};			/**< vehicle local position */
	int		_att_sub{-1};				/**< vehicle attitude */
	int		_home_pos_sub{-1}; 			/**< home position */

	int _task_failure_count{0};         /**< counter for task failures */

	vehicle_status_s 			_vehicle_status{};		/**< vehicle status */
	/**< vehicle-land-detection: initialze to landed */
	vehicle_land_detected_s _vehicle_land_detected = {
		.timestamp = 0,
		.alt_max = -1.0f,
		.landed = true,
		.freefall = false,
		.ground_contact = false,
		.maybe_landed = false,
	};

	vehicle_attitude_setpoint_s	_att_sp{};			/**< vehicle attitude setpoint */
	vehicle_control_mode_s	_control_mode{};		/**< vehicle control mode */
	vehicle_local_position_s _local_pos{};			/**< vehicle local position */
	home_position_s	_home_pos{};			/**< home position */
	landing_gear_s _landing_gear{};
	int8_t _old_landing_gear_position{landing_gear_s::GEAR_KEEP};

	DEFINE_PARAMETERS(
		(ParamFloat<px4::params::MPC_TKO_RAMP_T>) _param_mpc_tko_ramp_t, /**< time constant for smooth takeoff ramp */
		(ParamFloat<px4::params::MPC_Z_VEL_MAX_UP>) _param_mpc_z_vel_max_up,
		(ParamFloat<px4::params::MPC_Z_VEL_MAX_DN>) _param_mpc_z_vel_max_dn,
		(ParamFloat<px4::params::MPC_LAND_SPEED>) _param_mpc_land_speed,
		(ParamFloat<px4::params::MPC_TKO_SPEED>) _param_mpc_tko_speed,
		(ParamFloat<px4::params::MPC_LAND_ALT2>) _param_mpc_land_alt2, /**< downwards speed limited below this altitude */
		(ParamInt<px4::params::MPC_POS_MODE>) _param_mpc_pos_mode,
		(ParamInt<px4::params::MPC_AUTO_MODE>) _param_mpc_auto_mode,
		(ParamInt<px4::params::MPC_ALT_MODE>) _param_mpc_alt_mode,
		(ParamFloat<px4::params::MPC_SPOOLUP_TIME>) _param_mpc_spoolup_time, /**< time to let motors spool up after arming */
		(ParamFloat<px4::params::MPC_TILTMAX_LND>) _param_mpc_tiltmax_lnd, /**< maximum tilt for landing and smooth takeoff */
<<<<<<< HEAD
		(ParamFloat<px4::params::MPC_THR_HOVER>) _param_mpc_thr_hover
=======
		(ParamFloat<px4::params::MPC_THR_HOVER>)_param_mpc_thr_hover,
		(ParamFloat<px4::params::MPC_Z_VEL_P>)_param_mpc_z_vel_p
>>>>>>> ea48cd49
	);

	control::BlockDerivative _vel_x_deriv; /**< velocity derivative in x */
	control::BlockDerivative _vel_y_deriv; /**< velocity derivative in y */
	control::BlockDerivative _vel_z_deriv; /**< velocity derivative in z */

	FlightTasks _flight_tasks; /**< class generating position controller setpoints depending on vehicle task */
	PositionControl _control; /**< class for core PID position control */
	PositionControlStates _states{}; /**< structure containing vehicle state information for position control */

	hrt_abstime _last_warn = 0; /**< timer when the last warn message was sent out */

	bool _in_failsafe = false; /**< true if failsafe was entered within current cycle */

	/** Timeout in us for trajectory data to get considered invalid */
	static constexpr uint64_t TRAJECTORY_STREAM_TIMEOUT_US = 500_ms;
	/** number of tries before switching to a failsafe flight task */
	static constexpr int NUM_FAILURE_TRIES = 10;
	/** If Flighttask fails, keep 0.2 seconds the current setpoint before going into failsafe land */
	static constexpr uint64_t LOITER_TIME_BEFORE_DESCEND = 200_ms;
	/** During smooth-takeoff, below ALTITUDE_THRESHOLD the yaw-control is turned off ant tilt is limited */
	static constexpr float ALTITUDE_THRESHOLD = 0.3f;

	systemlib::Hysteresis _failsafe_land_hysteresis{false}; /**< becomes true if task did not update correctly for LOITER_TIME_BEFORE_DESCEND */

	WeatherVane *_wv_controller{nullptr};

	enum class FlightState {
		disarmed = 0,
		spoolup,
		ready_for_takeoff,
		rampup,
		flight
	};

	FlightState _flight_state = FlightState::disarmed;

	void update_flight_state();

	/**
	 * Update our local parameter cache.
	 * Parameter update can be forced when argument is true.
	 * @param force forces parameter update.
	 */
	int parameters_update(bool force);

	/**
	 * Check for changes in subscribed topics.
	 */
	void poll_subscriptions();

	/**
	 * Check for validity of positon/velocity states.
	 * @param vel_sp_z velocity setpoint in z-direction
	 */
	void set_vehicle_states(const float &vel_sp_z);

	/**
	 * Limit altitude based on land-detector.
	 * @param setpoint needed to detect vehicle intention.
	 */
	void limit_altitude(vehicle_local_position_setpoint_s &setpoint);

	/**
	 * Prints a warning message at a lowered rate.
	 * @param str the message that has to be printed.
	 */
	void warn_rate_limited(const char *str);

	/**
	 * Publish attitude.
	 */
	void publish_attitude();

	/**
	 * Publish local position setpoint.
	 * This is only required for logging.
	 */
	void publish_local_pos_sp(const vehicle_local_position_setpoint_s &local_pos_sp);

	/**
	 * Publish local position setpoint.
	 * This is only required for logging.
	 */
	void publish_trajectory_sp(const vehicle_local_position_setpoint_s &traj);

	/**
<<<<<<< HEAD
	 * Checks if smooth takeoff is initiated.
	 * @param position_setpoint_z the position setpoint in the z-Direction
	 * @param velocity setpoint_z the velocity setpoint in the z-Direction
	 */
	void check_for_smooth_takeoff(const bool want_takeoff);

	/**
=======
>>>>>>> ea48cd49
	 * Adjust the setpoint during landing.
	 * Thrust is adjusted to support the land-detector during detection.
	 * @param setpoint gets adjusted based on land-detector state
	 */
	void limit_thrust_during_landing(vehicle_local_position_setpoint_s &setpoint);

	/**
	 * Start flightasks based on navigation state.
	 * This methods activates a task based on the navigation state.
	 */
	void start_flight_task();

	/**
	 * Failsafe.
	 * If flighttask fails for whatever reason, then do failsafe. This could
	 * occur if the commander fails to switch to a mode in case of invalid states or
	 * setpoints. The failsafe will occur after LOITER_TIME_BEFORE_DESCEND. If force is set
	 * to true, the failsafe will be initiated immediately.
	 */
	void failsafe(vehicle_local_position_setpoint_s &setpoint, const PositionControlStates &states, const bool force,
		      const bool warn);

	/**
	 * Reset setpoints to NAN
	 */
	void reset_setpoint_to_nan(vehicle_local_position_setpoint_s &setpoint);

	/**
	 * Shim for calling task_main from task_create.
	 */
	static int	task_main_trampoline(int argc, char *argv[]);

	/**
	 * check if task should be switched because of failsafe
	 */
	void check_failure(bool task_failure, uint8_t nav_state);

	/**
	 * send vehicle command to inform commander about failsafe
	 */
	void send_vehicle_cmd_do(uint8_t nav_state);

	/**
	 * Main sensor collection task.
	 */
	void		task_main();
};


int MulticopterPositionControl::print_usage(const char *reason)
{
	if (reason) {
		PX4_WARN("%s\n", reason);
	}

	PRINT_MODULE_DESCRIPTION(
		R"DESCR_STR(
### Description
The controller has two loops: a P loop for position error and a PID loop for velocity error.
Output of the velocity controller is thrust vector that is split to thrust direction
(i.e. rotation matrix for multicopter orientation) and thrust scalar (i.e. multicopter thrust itself).

The controller doesn't use Euler angles for its work, they are generated only for more human-friendly control and
logging.
)DESCR_STR");

	PRINT_MODULE_USAGE_NAME("mc_pos_control", "controller");
	PRINT_MODULE_USAGE_COMMAND("start");
	PRINT_MODULE_USAGE_DEFAULT_COMMANDS();

	return 0;
}


MulticopterPositionControl::MulticopterPositionControl() :
	SuperBlock(nullptr, "MPC"),
	ModuleParams(nullptr),
	_vel_x_deriv(this, "VELD"),
	_vel_y_deriv(this, "VELD"),
	_vel_z_deriv(this, "VELD"),
	_control(this)
{
	// fetch initial parameter values
	parameters_update(true);
	// set failsafe hysteresis
	_failsafe_land_hysteresis.set_hysteresis_time_from(false, LOITER_TIME_BEFORE_DESCEND);
}

MulticopterPositionControl::~MulticopterPositionControl()
{
	if (_wv_controller != nullptr) {
		delete _wv_controller;
	}
}

void
MulticopterPositionControl::warn_rate_limited(const char *string)
{
	hrt_abstime now = hrt_absolute_time();

	if (now - _last_warn > 200_ms) {
		PX4_WARN("%s", string);
		_last_warn = now;
	}
}

int
MulticopterPositionControl::parameters_update(bool force)
{
	bool updated;
	struct parameter_update_s param_upd;

	orb_check(_params_sub, &updated);

	if (updated) {
		orb_copy(ORB_ID(parameter_update), _params_sub, &param_upd);
	}

	if (updated || force) {
		ModuleParams::updateParams();
		SuperBlock::updateParams();

		_flight_tasks.handleParameterUpdate();

		// initialize vectors from params and enforce constraints
		_param_mpc_tko_speed.set(math::min(_param_mpc_tko_speed.get(), _param_mpc_z_vel_max_up.get()));
		_param_mpc_land_speed.set(math::min(_param_mpc_land_speed.get(), _param_mpc_z_vel_max_dn.get()));

		// set trigger time for takeoff delay
		_takeoff.setSpoolupTime(_param_mpc_spoolup_time.get());
		_takeoff.setTakeoffRampTime(_param_mpc_tko_ramp_t.get());
		_takeoff.generateInitialRampValue(_param_mpc_thr_hover.get(), _param_mpc_z_vel_p.get());

		if (_wv_controller != nullptr) {
			_wv_controller->update_parameters();
		}
	}

	return OK;
}

void
MulticopterPositionControl::poll_subscriptions()
{
	// This is polled for, so all we need to do is a copy now.
	orb_copy(ORB_ID(vehicle_local_position), _local_pos_sub, &_local_pos);

	bool updated;

	orb_check(_vehicle_status_sub, &updated);

	if (updated) {
		orb_copy(ORB_ID(vehicle_status), _vehicle_status_sub, &_vehicle_status);

		// set correct uORB ID, depending on if vehicle is VTOL or not
		if (!_attitude_setpoint_id) {
			if (_vehicle_status.is_vtol) {
				_attitude_setpoint_id = ORB_ID(mc_virtual_attitude_setpoint);

			} else {
				_attitude_setpoint_id = ORB_ID(vehicle_attitude_setpoint);
			}
		}

		// if vehicle is a VTOL we want to enable weathervane capabilities
		if (_wv_controller == nullptr && _vehicle_status.is_vtol) {
			_wv_controller = new WeatherVane();
		}
	}

	orb_check(_vehicle_land_detected_sub, &updated);

	if (updated) {
		orb_copy(ORB_ID(vehicle_land_detected), _vehicle_land_detected_sub, &_vehicle_land_detected);
	}

	orb_check(_control_mode_sub, &updated);

	if (updated) {
		orb_copy(ORB_ID(vehicle_control_mode), _control_mode_sub, &_control_mode);
	}

	orb_check(_att_sub, &updated);

	if (updated) {
		vehicle_attitude_s att;
		if (orb_copy(ORB_ID(vehicle_attitude), _att_sub, &att) == PX4_OK && PX4_ISFINITE(att.q[0])) {
			_states.yaw = Eulerf(Quatf(att.q)).psi();
		}
	}

	orb_check(_home_pos_sub, &updated);

	if (updated) {
		orb_copy(ORB_ID(home_position), _home_pos_sub, &_home_pos);
	}

}

void MulticopterPositionControl::update_flight_state() {
	switch(_flight_state) {
		case FlightState::disarmed:
			if (_control_mode.flag_armed) {
				_flight_state = FlightState::spoolup;
			}
			break;

		case FlightState::spoolup:

			if (_spoolup_time_hysteresis.get_state()) {
				_flight_state = FlightState::ready_for_takeoff;
			}
			break;

		case FlightState::ready_for_takeoff:
		{
			if (_in_smooth_takeoff) {
				_flight_state = FlightState::rampup;
			}
			break;
		}
		case FlightState::rampup:
			if (_control.getThrustSetpoint()(2) < -_param_mpc_thr_hover.get()) {
				_flight_state = FlightState::flight;
			}
			break;
		case FlightState::flight:
			if (_vehicle_land_detected.landed) {
				_flight_state = FlightState::ready_for_takeoff;
			}
			break;
		default:
			break;
	}

	if (!_control_mode.flag_control_climb_rate_enabled && _control_mode.flag_armed) {
		_flight_state = FlightState::flight;
	}

	// need to consider free fall here
	if (!_control_mode.flag_armed) {
		_flight_state = FlightState::disarmed;
	}



}

void
MulticopterPositionControl::limit_altitude(vehicle_local_position_setpoint_s &setpoint)
{
	if (_vehicle_land_detected.alt_max < 0.0f || !_home_pos.valid_alt || !_local_pos.v_z_valid) {
		// there is no altitude limitation present or the required information not available
		return;
	}

	// maximum altitude == minimal z-value (NED)
	const float min_z = _home_pos.z + (-_vehicle_land_detected.alt_max);

	if (_states.position(2) < min_z) {
		// above maximum altitude, only allow downwards flight == positive vz-setpoints (NED)
		setpoint.z = min_z;
		setpoint.vz = math::max(setpoint.vz, 0.f);
	}
}

void
MulticopterPositionControl::set_vehicle_states(const float &vel_sp_z)
{
	if (_local_pos.timestamp == 0) {
		return;
	}

	// only set position states if valid and finite
	if (PX4_ISFINITE(_local_pos.x) && PX4_ISFINITE(_local_pos.y) && _local_pos.xy_valid) {
		_states.position(0) = _local_pos.x;
		_states.position(1) = _local_pos.y;

	} else {
		_states.position(0) = _states.position(1) = NAN;
	}

	if (PX4_ISFINITE(_local_pos.z) && _local_pos.z_valid) {
		_states.position(2) = _local_pos.z;

	} else {
		_states.position(2) = NAN;
	}

	if (PX4_ISFINITE(_local_pos.vx) && PX4_ISFINITE(_local_pos.vy) && _local_pos.v_xy_valid) {
		_states.velocity(0) = _local_pos.vx;
		_states.velocity(1) = _local_pos.vy;
		_states.acceleration(0) = _vel_x_deriv.update(-_states.velocity(0));
		_states.acceleration(1) = _vel_y_deriv.update(-_states.velocity(1));

	} else {
		_states.velocity(0) = _states.velocity(1) = NAN;
		_states.acceleration(0) = _states.acceleration(1) = NAN;

		// since no valid velocity, update derivate with 0
		_vel_x_deriv.update(0.0f);
		_vel_y_deriv.update(0.0f);
	}

	if (_param_mpc_alt_mode.get() && _local_pos.dist_bottom_valid && PX4_ISFINITE(_local_pos.dist_bottom_rate)) {
		// terrain following
		_states.velocity(2) = -_local_pos.dist_bottom_rate;
		_states.acceleration(2) = _vel_z_deriv.update(-_states.velocity(2));

	} else if (PX4_ISFINITE(_local_pos.vz)) {

		_states.velocity(2) = _local_pos.vz;

		if (PX4_ISFINITE(vel_sp_z) && fabsf(vel_sp_z) > FLT_EPSILON && PX4_ISFINITE(_local_pos.z_deriv)) {
			// A change in velocity is demanded. Set velocity to the derivative of position
			// because it has less bias but blend it in across the landing speed range
			float weighting = fminf(fabsf(vel_sp_z) / _param_mpc_land_speed.get(), 1.0f);
			_states.velocity(2) = _local_pos.z_deriv * weighting + _local_pos.vz * (1.0f - weighting);
		}

		_states.acceleration(2) = _vel_z_deriv.update(-_states.velocity(2));

	} else {
		_states.velocity(2) = _states.acceleration(2) = NAN;
		// since no valid velocity, update derivate with 0
		_vel_z_deriv.update(0.0f);

	}

}

int
MulticopterPositionControl::print_status()
{
	if (_flight_tasks.isAnyTaskActive()) {
		PX4_INFO("Running, active flight task: %i", _flight_tasks.getActiveTask());
	} else {
		PX4_INFO("Running, no flight task active");
	}
	return 0;
}

void
MulticopterPositionControl::run()
{
	hrt_abstime time_stamp_last_loop = hrt_absolute_time(); // time stamp of last loop iteration

	// initialize all subscriptions
	_vehicle_status_sub = orb_subscribe(ORB_ID(vehicle_status));
	_vehicle_land_detected_sub = orb_subscribe(ORB_ID(vehicle_land_detected));
	_control_mode_sub = orb_subscribe(ORB_ID(vehicle_control_mode));
	_params_sub = orb_subscribe(ORB_ID(parameter_update));
	_att_sub = orb_subscribe(ORB_ID(vehicle_attitude));
	_home_pos_sub = orb_subscribe(ORB_ID(home_position));

	_local_pos_sub = orb_subscribe(ORB_ID(vehicle_local_position));
	orb_set_interval(_local_pos_sub, 20); // 50 Hz updates

	// get initial values for all parameters and subscribtions
	parameters_update(true);
	poll_subscriptions();

	// setup file descriptor to poll the local position as loop wakeup source
	px4_pollfd_struct_t poll_fd = {};
	poll_fd.fd = _local_pos_sub;
	poll_fd.events = POLLIN;

	while (!should_exit()) {
		// poll for new data on the local position state topic (wait for up to 20ms)
		const int poll_return = px4_poll(&poll_fd, 1, 20);
		// poll_return == 0: go through the loop anyway to copy manual input at 50 Hz
		// this is undesirable but not much we can do
		if (poll_return < 0) {
			PX4_ERR("poll error %d %d", poll_return, errno);
			continue;
		}

		poll_subscriptions();
		parameters_update(false);

		// set _dt in controllib Block - the time difference since the last loop iteration in seconds
		const hrt_abstime time_stamp_current = hrt_absolute_time();
		setDt((time_stamp_current - time_stamp_last_loop) / 1e6f);
		time_stamp_last_loop = time_stamp_current;

		const bool was_in_failsafe = _in_failsafe;
		_in_failsafe = false;

		// activate the weathervane controller if required. If activated a flighttask can use it to implement a yaw-rate control strategy
		// that turns the nose of the vehicle into the wind
		if (_wv_controller != nullptr) {

			// in manual mode we just want to use weathervane if position is controlled as well
			if (_wv_controller->weathervane_enabled() && (!_control_mode.flag_control_manual_enabled
					|| _control_mode.flag_control_position_enabled)) {
				_wv_controller->activate();

			} else {
				_wv_controller->deactivate();
			}

			_wv_controller->update(matrix::Quatf(_att_sp.q_d), _states.yaw);
		}

		// an update is necessary here because otherwise the takeoff state doesn't get skiped with non-altitude-controlled modes
		_takeoff.updateTakeoffState(_control_mode.flag_armed, _vehicle_land_detected.landed, false, 10.f, !_control_mode.flag_control_climb_rate_enabled);

<<<<<<< HEAD
		update_flight_state();

		if (_flight_state > FlightState::spoolup) {
=======
		// takeoff delay for motors to reach idle speed
		if (_takeoff.getTakeoffState() >= TakeoffState::ready_for_takeoff) {
>>>>>>> ea48cd49
			// when vehicle is ready switch to the required flighttask
			start_flight_task();

		} else {
			// stop flighttask while disarmed
			_flight_tasks.switchTask(FlightTaskIndex::None);
			_in_smooth_takeoff = false;
		}

		// check if any task is active
		if (_flight_tasks.isAnyTaskActive()) {

			if (_flight_state < FlightState::rampup) {
				_flight_tasks.reActivate();
			}

			// setpoints from flighttask
			vehicle_local_position_setpoint_s setpoint;

			_flight_tasks.setYawHandler(_wv_controller);

			// update task
			if (!_flight_tasks.update()) {
				// FAILSAFE
				// Task was not able to update correctly. Do Failsafe.
				failsafe(setpoint, _states, false, !was_in_failsafe);

			} else {
				setpoint = _flight_tasks.getPositionSetpoint();
				_failsafe_land_hysteresis.set_state_and_update(false);

				// Check if position, velocity or thrust pairs are valid -> trigger failsaife if no pair is valid
				if (!(PX4_ISFINITE(setpoint.x) && PX4_ISFINITE(setpoint.y)) &&
				    !(PX4_ISFINITE(setpoint.vx) && PX4_ISFINITE(setpoint.vy)) &&
				    !(PX4_ISFINITE(setpoint.thrust[0]) && PX4_ISFINITE(setpoint.thrust[1]))) {
					failsafe(setpoint, _states, true, !was_in_failsafe);
				}

				// Check if altitude, climbrate or thrust in D-direction are valid -> trigger failsafe if none
				// of these setpoints are valid
				if (!PX4_ISFINITE(setpoint.z) && !PX4_ISFINITE(setpoint.vz) && !PX4_ISFINITE(setpoint.thrust[2])) {
					failsafe(setpoint, _states, true, !was_in_failsafe);
				}
			}

			publish_trajectory_sp(setpoint);

			vehicle_constraints_s constraints = _flight_tasks.getConstraints();
			landing_gear_s gear = _flight_tasks.getGear();

			// check if all local states are valid and map accordingly
			set_vehicle_states(setpoint.vz);

<<<<<<< HEAD
			check_for_smooth_takeoff(constraints.want_takeoff);

			// disable horizontal / yaw control during smooth takeoff and limit maximum speed upwards
			if (_flight_state == FlightState::rampup) {

				// during smooth takeoff, constrain speed to takeoff speed
				constraints.speed_up = _takeoff_speed;
				// altitude above reference takeoff
				const float alt_above_tko = -(_states.position(2) - _takeoff_reference_z);

				// disable yaw control when close to ground
				if (alt_above_tko <= ALTITUDE_THRESHOLD) {

					setpoint.yawspeed = NAN;

					// if there is a valid yaw estimate, just set setpoint to yaw
					if (PX4_ISFINITE(_states.yaw)) {
						setpoint.yaw = _states.yaw;
					}

					// limit tilt during smooth takeoff when still close to ground
					constraints.tilt = math::radians(_param_mpc_tiltmax_lnd.get());
				}
			}

			if (_flight_state < FlightState::rampup) {//(_vehicle_land_detected.landed && !_in_smooth_takeoff && !PX4_ISFINITE(setpoint.thrust[2])) {
				// Keep throttle low when landed and NOT in smooth takeoff
=======
			// handle smooth takeoff
			_takeoff.updateTakeoffState(_control_mode.flag_armed, _vehicle_land_detected.landed, constraints.want_takeoff, constraints.speed_up, !_control_mode.flag_control_climb_rate_enabled);
			constraints.speed_up = _takeoff.updateRamp(_dt, constraints.speed_up);

			if (_takeoff.getTakeoffState() < TakeoffState::rampup && !PX4_ISFINITE(setpoint.thrust[2])) {
				// we are not flying yet and need to avoid any corrections
>>>>>>> ea48cd49
				reset_setpoint_to_nan(setpoint);
				setpoint.thrust[0] = setpoint.thrust[1] = setpoint.thrust[2] = 0.0f;
				// set yaw-sp to current yaw
				// TODO: we need a clean way to disable yaw control
				setpoint.yaw = _states.yaw;
				setpoint.yawspeed = 0.f;
				// prevent any integrator windup
				_control.resetIntegralXY();
				_control.resetIntegralZ();
				// reactivate the task which will reset the setpoint to current state
				_flight_tasks.reActivate();
			}

			if (_takeoff.getTakeoffState() < TakeoffState::flight && !PX4_ISFINITE(setpoint.thrust[2])) {
				constraints.tilt = math::radians(_param_mpc_tiltmax_lnd.get());
			}


			// limit altitude only if local position is valid
			if (PX4_ISFINITE(_states.position(2))) {
				limit_altitude(setpoint);
			}

			// Update states, setpoints and constraints.
			_control.updateConstraints(constraints);
			_control.updateState(_states);


			// update position controller setpoints
			if (!_control.updateSetpoint(setpoint)) {
				warn_rate_limited("Position-Control Setpoint-Update failed");
			}

			// Generate desired thrust and yaw.
			_control.generateThrustYawSetpoint(_dt);

			// Fill local position, velocity and thrust setpoint.
			// This message contains setpoints where each type of setpoint is either the input to the PositionController
			// or was generated by the PositionController and therefore corresponds to the PositioControl internal states (states that were generated by P-PID).
			// Example:
			// If the desired setpoint is position-setpoint, _local_pos_sp will contain
			// position-, velocity- and thrust-setpoint where the velocity- and thrust-setpoint were generated by the PositionControlller.
			// If the desired setpoint has a velocity-setpoint only, then _local_pos_sp will contain valid velocity- and thrust-setpoint, but the position-setpoint
			// will remain NAN. Given that the PositionController cannot generate a position-setpoint, this type of setpoint is always equal to the input to the
			// PositionController.
			vehicle_local_position_setpoint_s local_pos_sp{};
			local_pos_sp.timestamp = hrt_absolute_time();
			local_pos_sp.x = setpoint.x;
			local_pos_sp.y = setpoint.y;
			local_pos_sp.z = setpoint.z;
			local_pos_sp.yaw = _control.getYawSetpoint();
			local_pos_sp.yawspeed = _control.getYawspeedSetpoint();
			local_pos_sp.vx = PX4_ISFINITE(_control.getVelSp()(0)) ? _control.getVelSp()(0) : setpoint.vx;
			local_pos_sp.vy = PX4_ISFINITE(_control.getVelSp()(1)) ? _control.getVelSp()(1) : setpoint.vy;
			local_pos_sp.vz = PX4_ISFINITE(_control.getVelSp()(2)) ? _control.getVelSp()(2) : setpoint.vz;
			_control.getThrustSetpoint().copyTo(local_pos_sp.thrust);

			// Publish local position setpoint
			// This message will be used by other modules (such as Landdetector) to determine
			// vehicle intention.
			publish_local_pos_sp(local_pos_sp);

			// Inform FlightTask about the input and output of the velocity controller
			// This is used to properly initialize the velocity setpoint when onpening the position loop (position unlock)
			_flight_tasks.updateVelocityControllerIO(_control.getVelSp(), local_pos_sp.thrust);

			// Part of landing logic: if ground-contact/maybe landed was detected, turn off
			// controller. This message does not have to be logged as part of the vehicle_local_position_setpoint topic.
			// Note: only adust thrust output if there was not thrust-setpoint demand in D-direction.
			if (_takeoff.getTakeoffState() > TakeoffState::rampup && !PX4_ISFINITE(setpoint.thrust[2])) {
				limit_thrust_during_landing(local_pos_sp);
			}

			// Fill attitude setpoint. Attitude is computed from yaw and thrust setpoint.
			_att_sp = ControlMath::thrustToAttitude(matrix::Vector3f(local_pos_sp.thrust), local_pos_sp.yaw);
			_att_sp.yaw_sp_move_rate = _control.getYawspeedSetpoint();
			_att_sp.fw_control_yaw = false;
			_att_sp.apply_flaps = false;

			if (_flight_state < FlightState::rampup) {
				_att_sp.thrust_body[2] = 0.0f;
			}

			// publish attitude setpoint
			// Note: this requires review. The reason for not sending
			// an attitude setpoint is because for non-flighttask modes
			// the attitude septoint should come from another source, otherwise
			// they might conflict with each other such as in offboard attitude control.
			publish_attitude();

			// if there's any change in landing gear setpoint publish it
			if (gear.landing_gear != _old_landing_gear_position
				&& gear.landing_gear != landing_gear_s::GEAR_KEEP) {

				_landing_gear.landing_gear = gear.landing_gear;
				_landing_gear.timestamp = hrt_absolute_time();

				if (_landing_gear_pub != nullptr) {
					orb_publish(ORB_ID(landing_gear), _landing_gear_pub, &_landing_gear);

				} else {
					_landing_gear_pub = orb_advertise(ORB_ID(landing_gear), &_landing_gear);
				}
			}

			_old_landing_gear_position = gear.landing_gear;

		} else {
			// no flighttask is active: set attitude setpoint to idle
			_att_sp.roll_body = _att_sp.pitch_body = 0.0f;
			_att_sp.yaw_body = _states.yaw;
			_att_sp.yaw_sp_move_rate = 0.0f;
			_att_sp.fw_control_yaw = false;
			_att_sp.apply_flaps = false;
			matrix::Quatf q_sp = matrix::Eulerf(_att_sp.roll_body, _att_sp.pitch_body, _att_sp.yaw_body);
			q_sp.copyTo(_att_sp.q_d);
			_att_sp.q_d_valid = true;
			_att_sp.thrust_body[2] = 0.0f;

			if (_flight_state < FlightState::rampup && _control_mode.flag_control_climb_rate_enabled) {
				publish_attitude();
			}
		}
	}

	orb_unsubscribe(_vehicle_status_sub);
	orb_unsubscribe(_vehicle_land_detected_sub);
	orb_unsubscribe(_control_mode_sub);
	orb_unsubscribe(_params_sub);
	orb_unsubscribe(_local_pos_sub);
	orb_unsubscribe(_att_sub);
	orb_unsubscribe(_home_pos_sub);
}

void
MulticopterPositionControl::start_flight_task()
{
	bool task_failure = false;
	bool should_disable_task = true;
	int prev_failure_count = _task_failure_count;

	// Do not run any flight task for VTOLs in fixed-wing mode
	if (!_vehicle_status.is_rotary_wing) {
		_flight_tasks.switchTask(FlightTaskIndex::None);
		return;
	}

	if (_flight_state == FlightState::rampup) {
		should_disable_task = false;
		_flight_tasks.switchTask(FlightTaskIndex::Rampup);
		return;
	}

	if (_vehicle_status.in_transition_mode) {
		should_disable_task = false;
		int error = _flight_tasks.switchTask(FlightTaskIndex::Transition);

		if (error != 0) {
			if (prev_failure_count == 0) {
				PX4_WARN("Transition activation failed with error: %s", _flight_tasks.errorToString(error));
			}
			task_failure = true;
			_task_failure_count++;

		} else {
			// we want to be in this mode, reset the failure count
			_task_failure_count = 0;
		}

		return;
	}

	// offboard
	if (_vehicle_status.nav_state == vehicle_status_s::NAVIGATION_STATE_OFFBOARD
	    && (_control_mode.flag_control_altitude_enabled ||
		_control_mode.flag_control_position_enabled ||
		_control_mode.flag_control_climb_rate_enabled ||
		_control_mode.flag_control_velocity_enabled ||
		_control_mode.flag_control_acceleration_enabled)) {

		should_disable_task = false;
		int error = _flight_tasks.switchTask(FlightTaskIndex::Offboard);

		if (error != 0) {
			if (prev_failure_count == 0) {
				PX4_WARN("Offboard activation failed with error: %s", _flight_tasks.errorToString(error));
			}
			task_failure = true;
			_task_failure_count++;

		} else {
			// we want to be in this mode, reset the failure count
			_task_failure_count = 0;
		}
	}

	// Auto-follow me
	if (_vehicle_status.nav_state == vehicle_status_s::NAVIGATION_STATE_AUTO_FOLLOW_TARGET) {
		should_disable_task = false;
		int error = _flight_tasks.switchTask(FlightTaskIndex::AutoFollowMe);

		if (error != 0) {
			if (prev_failure_count == 0) {
				PX4_WARN("Follow-Me activation failed with error: %s", _flight_tasks.errorToString(error));
			}
			task_failure = true;
			_task_failure_count++;

		} else {
			// we want to be in this mode, reset the failure count
			_task_failure_count = 0;
		}

	} else if (_control_mode.flag_control_auto_enabled) {
		// Auto related maneuvers
		should_disable_task = false;
		int error = 0;
		switch (_param_mpc_auto_mode.get()) {
		case 1:
			error =  _flight_tasks.switchTask(FlightTaskIndex::AutoLineSmoothVel);
			break;

		default:
			error =  _flight_tasks.switchTask(FlightTaskIndex::AutoLine);
			break;
		}

		if (error != 0) {
			if (prev_failure_count == 0) {
				PX4_WARN("Auto activation failed with error: %s", _flight_tasks.errorToString(error));
			}
			task_failure = true;
			_task_failure_count++;

		} else {
			// we want to be in this mode, reset the failure count
			_task_failure_count = 0;
		}
	}

	// manual position control
	if (_vehicle_status.nav_state == vehicle_status_s::NAVIGATION_STATE_POSCTL || task_failure) {
		should_disable_task = false;
		int error = 0;

		switch (_param_mpc_pos_mode.get()) {
		case 1:
			error =  _flight_tasks.switchTask(FlightTaskIndex::ManualPositionSmooth);
			break;

		case 2:
			error =  _flight_tasks.switchTask(FlightTaskIndex::Sport);
			break;

		case 3:
			error =  _flight_tasks.switchTask(FlightTaskIndex::ManualPositionSmoothVel);
			break;

		default:
			error =  _flight_tasks.switchTask(FlightTaskIndex::ManualPosition);
			break;
		}

		if (error != 0) {
			if (prev_failure_count == 0) {
				PX4_WARN("Position-Ctrl activation failed with error: %s", _flight_tasks.errorToString(error));
			}
			task_failure = true;
			_task_failure_count++;

		} else {
			check_failure(task_failure, vehicle_status_s::NAVIGATION_STATE_POSCTL);
			task_failure = false;
		}
	}

	// manual altitude control
	if (_vehicle_status.nav_state == vehicle_status_s::NAVIGATION_STATE_ALTCTL || task_failure) {
		should_disable_task = false;
		int error = 0;

		switch (_param_mpc_pos_mode.get()) {
		case 1:
		case 2:
			error =  _flight_tasks.switchTask(FlightTaskIndex::ManualAltitudeSmooth);
			break;

		case 3:
			error =  _flight_tasks.switchTask(FlightTaskIndex::ManualAltitudeSmoothVel);
			break;

		default:
			error =  _flight_tasks.switchTask(FlightTaskIndex::ManualAltitude);
			break;
		}

		if (error != 0) {
			if (prev_failure_count == 0) {
				PX4_WARN("Altitude-Ctrl activation failed with error: %s", _flight_tasks.errorToString(error));
			}
			task_failure = true;
			_task_failure_count++;

		} else {
			check_failure(task_failure, vehicle_status_s::NAVIGATION_STATE_ALTCTL);
			task_failure = false;
		}
	}

	if (_vehicle_status.nav_state == vehicle_status_s::NAVIGATION_STATE_ORBIT) {
		should_disable_task = false;
	}

	// check task failure
	if (task_failure) {

		// for some reason no flighttask was able to start.
		// go into failsafe flighttask
		int error = _flight_tasks.switchTask(FlightTaskIndex::Failsafe);

		if (error != 0) {
			// No task was activated.
			_flight_tasks.switchTask(FlightTaskIndex::None);
		}
	} else if (should_disable_task) {
		_flight_tasks.switchTask(FlightTaskIndex::None);
	}
}

void
<<<<<<< HEAD
MulticopterPositionControl::check_for_smooth_takeoff(const bool want_takeoff)
{
	// Check for smooth takeoff
	if (_flight_state == FlightState::ready_for_takeoff && !_in_smooth_takeoff && want_takeoff) {
		// takeoff was triggered, start ramp
		_in_smooth_takeoff = true;
		_takeoff_speed = 0.f;
		_takeoff_reference_z = _states.position(2);
	} else {
		_in_smooth_takeoff = false;
	}
}

void
=======
>>>>>>> ea48cd49
MulticopterPositionControl::limit_thrust_during_landing(vehicle_local_position_setpoint_s &setpoint)
{
	if (_vehicle_land_detected.ground_contact
	    || _vehicle_land_detected.maybe_landed) {
		// we set thrust to zero, this will help to decide if we are actually landed or not
		setpoint.thrust[0] = setpoint.thrust[1] = setpoint.thrust[2] = 0.0f;
		// set yaw-sp to current yaw to avoid any corrections
		setpoint.yaw = _states.yaw;
		setpoint.yawspeed = 0.f;
		// prevent any integrator windup
		_control.resetIntegralXY();
		_control.resetIntegralZ();
	}
}

void
MulticopterPositionControl::failsafe(vehicle_local_position_setpoint_s &setpoint, const PositionControlStates &states,
				     const bool force, const bool warn)
{
	_failsafe_land_hysteresis.set_state_and_update(true);

	if (!_failsafe_land_hysteresis.get_state() && !force) {
		// just keep current setpoint and don't do anything.

	} else {
		reset_setpoint_to_nan(setpoint);

		if (PX4_ISFINITE(_states.velocity(2))) {
			// We have a valid velocity in D-direction.
			// descend downwards with landspeed.
			setpoint.vz = _param_mpc_land_speed.get();
			setpoint.thrust[0] = setpoint.thrust[1] = 0.0f;
			if (warn) {
				PX4_WARN("Failsafe: Descend with land-speed.");
			}

		} else {
			// Use the failsafe from the PositionController.
			if (warn) {
				PX4_WARN("Failsafe: Descend with just attitude control.");
			}
		}
		_in_failsafe = true;
	}
}

void
MulticopterPositionControl::reset_setpoint_to_nan(vehicle_local_position_setpoint_s &setpoint)
{
	setpoint.x = setpoint.y = setpoint.z = NAN;
	setpoint.vx = setpoint.vy = setpoint.vz = NAN;
	setpoint.yaw = setpoint.yawspeed = NAN;
	setpoint.acc_x = setpoint.acc_y = setpoint.acc_z = NAN;
	setpoint.thrust[0] = setpoint.thrust[1] = setpoint.thrust[2] = NAN;
}

void
MulticopterPositionControl::publish_attitude()
{
	_att_sp.timestamp = hrt_absolute_time();

	if (_att_sp_pub != nullptr) {
		orb_publish(_attitude_setpoint_id, _att_sp_pub, &_att_sp);

	} else if (_attitude_setpoint_id) {
		_att_sp_pub = orb_advertise(_attitude_setpoint_id, &_att_sp);
	}
}

void
MulticopterPositionControl::publish_trajectory_sp(const vehicle_local_position_setpoint_s &traj)
{
	// publish trajectory
	if (_traj_sp_pub != nullptr) {
		orb_publish(ORB_ID(trajectory_setpoint), _traj_sp_pub, &traj);

	} else {
		_traj_sp_pub = orb_advertise(ORB_ID(trajectory_setpoint), &traj);
	}
}

void
MulticopterPositionControl::publish_local_pos_sp(const vehicle_local_position_setpoint_s &local_pos_sp)
{
	// publish local position setpoint
	if (_local_pos_sp_pub != nullptr) {
		orb_publish(ORB_ID(vehicle_local_position_setpoint), _local_pos_sp_pub, &local_pos_sp);

	} else {
		_local_pos_sp_pub = orb_advertise(ORB_ID(vehicle_local_position_setpoint), &local_pos_sp);
	}
}

void MulticopterPositionControl::check_failure(bool task_failure, uint8_t nav_state)
{
	if (!task_failure) {
		// we want to be in this mode, reset the failure count
		_task_failure_count = 0;

	} else if (_task_failure_count > NUM_FAILURE_TRIES) {
		// tell commander to switch mode
		PX4_WARN("Previous flight task failed, switching to mode %d", nav_state);
		send_vehicle_cmd_do(nav_state);
		_task_failure_count = 0; // avoid immediate resending of a vehicle command in the next iteration
	}
}

void MulticopterPositionControl::send_vehicle_cmd_do(uint8_t nav_state)
{
	vehicle_command_s command{};
	command.command = vehicle_command_s::VEHICLE_CMD_DO_SET_MODE;
	command.param1 = (float)1; // base mode
	command.param3 = (float)0; // sub mode
	command.target_system = 1;
	command.target_component = 1;
	command.source_system = 1;
	command.source_component = 1;
	command.confirmation = false;
	command.from_external = false;

	// set the main mode
	switch (nav_state) {
	case vehicle_status_s::NAVIGATION_STATE_STAB:
		command.param2 = (float)PX4_CUSTOM_MAIN_MODE_STABILIZED;
		break;

	case vehicle_status_s::NAVIGATION_STATE_ALTCTL:
		command.param2 = (float)PX4_CUSTOM_MAIN_MODE_ALTCTL;
		break;

	case vehicle_status_s::NAVIGATION_STATE_AUTO_LOITER:
		command.param2 = (float)PX4_CUSTOM_MAIN_MODE_AUTO;
		command.param3 = (float)PX4_CUSTOM_SUB_MODE_AUTO_LOITER;
		break;

	default: //vehicle_status_s::NAVIGATION_STATE_POSCTL
		command.param2 = (float)PX4_CUSTOM_MAIN_MODE_POSCTL;
		break;
	}

	// publish the vehicle command
	if (_pub_vehicle_command == nullptr) {
		_pub_vehicle_command = orb_advertise_queue(ORB_ID(vehicle_command), &command,
				       vehicle_command_s::ORB_QUEUE_LENGTH);

	} else {
		orb_publish(ORB_ID(vehicle_command), _pub_vehicle_command, &command);
	}
}

int MulticopterPositionControl::task_spawn(int argc, char *argv[])
{
	_task_id = px4_task_spawn_cmd("mc_pos_control",
					   SCHED_DEFAULT,
					   SCHED_PRIORITY_POSITION_CONTROL,
					   1900,
					   (px4_main_t)&run_trampoline,
					   (char *const *)argv);

	if (_task_id < 0) {
		_task_id = -1;
		return -errno;
	}

	return 0;
}

MulticopterPositionControl *MulticopterPositionControl::instantiate(int argc, char *argv[])
{
	return new MulticopterPositionControl();
}

int MulticopterPositionControl::custom_command(int argc, char *argv[])
{
	return print_usage("unknown command");
}

int mc_pos_control_main(int argc, char *argv[])
{
	return MulticopterPositionControl::main(argc, argv);
}<|MERGE_RESOLUTION|>--- conflicted
+++ resolved
@@ -152,12 +152,8 @@
 		(ParamInt<px4::params::MPC_ALT_MODE>) _param_mpc_alt_mode,
 		(ParamFloat<px4::params::MPC_SPOOLUP_TIME>) _param_mpc_spoolup_time, /**< time to let motors spool up after arming */
 		(ParamFloat<px4::params::MPC_TILTMAX_LND>) _param_mpc_tiltmax_lnd, /**< maximum tilt for landing and smooth takeoff */
-<<<<<<< HEAD
-		(ParamFloat<px4::params::MPC_THR_HOVER>) _param_mpc_thr_hover
-=======
 		(ParamFloat<px4::params::MPC_THR_HOVER>)_param_mpc_thr_hover,
 		(ParamFloat<px4::params::MPC_Z_VEL_P>)_param_mpc_z_vel_p
->>>>>>> ea48cd49
 	);
 
 	control::BlockDerivative _vel_x_deriv; /**< velocity derivative in x */
@@ -185,18 +181,6 @@
 
 	WeatherVane *_wv_controller{nullptr};
 
-	enum class FlightState {
-		disarmed = 0,
-		spoolup,
-		ready_for_takeoff,
-		rampup,
-		flight
-	};
-
-	FlightState _flight_state = FlightState::disarmed;
-
-	void update_flight_state();
-
 	/**
 	 * Update our local parameter cache.
 	 * Parameter update can be forced when argument is true.
@@ -245,16 +229,6 @@
 	void publish_trajectory_sp(const vehicle_local_position_setpoint_s &traj);
 
 	/**
-<<<<<<< HEAD
-	 * Checks if smooth takeoff is initiated.
-	 * @param position_setpoint_z the position setpoint in the z-Direction
-	 * @param velocity setpoint_z the velocity setpoint in the z-Direction
-	 */
-	void check_for_smooth_takeoff(const bool want_takeoff);
-
-	/**
-=======
->>>>>>> ea48cd49
 	 * Adjust the setpoint during landing.
 	 * Thrust is adjusted to support the land-detector during detection.
 	 * @param setpoint gets adjusted based on land-detector state
@@ -451,55 +425,6 @@
 	if (updated) {
 		orb_copy(ORB_ID(home_position), _home_pos_sub, &_home_pos);
 	}
-
-}
-
-void MulticopterPositionControl::update_flight_state() {
-	switch(_flight_state) {
-		case FlightState::disarmed:
-			if (_control_mode.flag_armed) {
-				_flight_state = FlightState::spoolup;
-			}
-			break;
-
-		case FlightState::spoolup:
-
-			if (_spoolup_time_hysteresis.get_state()) {
-				_flight_state = FlightState::ready_for_takeoff;
-			}
-			break;
-
-		case FlightState::ready_for_takeoff:
-		{
-			if (_in_smooth_takeoff) {
-				_flight_state = FlightState::rampup;
-			}
-			break;
-		}
-		case FlightState::rampup:
-			if (_control.getThrustSetpoint()(2) < -_param_mpc_thr_hover.get()) {
-				_flight_state = FlightState::flight;
-			}
-			break;
-		case FlightState::flight:
-			if (_vehicle_land_detected.landed) {
-				_flight_state = FlightState::ready_for_takeoff;
-			}
-			break;
-		default:
-			break;
-	}
-
-	if (!_control_mode.flag_control_climb_rate_enabled && _control_mode.flag_armed) {
-		_flight_state = FlightState::flight;
-	}
-
-	// need to consider free fall here
-	if (!_control_mode.flag_armed) {
-		_flight_state = FlightState::disarmed;
-	}
-
-
 
 }
 
@@ -662,29 +587,18 @@
 		// an update is necessary here because otherwise the takeoff state doesn't get skiped with non-altitude-controlled modes
 		_takeoff.updateTakeoffState(_control_mode.flag_armed, _vehicle_land_detected.landed, false, 10.f, !_control_mode.flag_control_climb_rate_enabled);
 
-<<<<<<< HEAD
-		update_flight_state();
-
-		if (_flight_state > FlightState::spoolup) {
-=======
 		// takeoff delay for motors to reach idle speed
 		if (_takeoff.getTakeoffState() >= TakeoffState::ready_for_takeoff) {
->>>>>>> ea48cd49
 			// when vehicle is ready switch to the required flighttask
 			start_flight_task();
 
 		} else {
 			// stop flighttask while disarmed
 			_flight_tasks.switchTask(FlightTaskIndex::None);
-			_in_smooth_takeoff = false;
 		}
 
 		// check if any task is active
 		if (_flight_tasks.isAnyTaskActive()) {
-
-			if (_flight_state < FlightState::rampup) {
-				_flight_tasks.reActivate();
-			}
 
 			// setpoints from flighttask
 			vehicle_local_position_setpoint_s setpoint;
@@ -723,42 +637,12 @@
 			// check if all local states are valid and map accordingly
 			set_vehicle_states(setpoint.vz);
 
-<<<<<<< HEAD
-			check_for_smooth_takeoff(constraints.want_takeoff);
-
-			// disable horizontal / yaw control during smooth takeoff and limit maximum speed upwards
-			if (_flight_state == FlightState::rampup) {
-
-				// during smooth takeoff, constrain speed to takeoff speed
-				constraints.speed_up = _takeoff_speed;
-				// altitude above reference takeoff
-				const float alt_above_tko = -(_states.position(2) - _takeoff_reference_z);
-
-				// disable yaw control when close to ground
-				if (alt_above_tko <= ALTITUDE_THRESHOLD) {
-
-					setpoint.yawspeed = NAN;
-
-					// if there is a valid yaw estimate, just set setpoint to yaw
-					if (PX4_ISFINITE(_states.yaw)) {
-						setpoint.yaw = _states.yaw;
-					}
-
-					// limit tilt during smooth takeoff when still close to ground
-					constraints.tilt = math::radians(_param_mpc_tiltmax_lnd.get());
-				}
-			}
-
-			if (_flight_state < FlightState::rampup) {//(_vehicle_land_detected.landed && !_in_smooth_takeoff && !PX4_ISFINITE(setpoint.thrust[2])) {
-				// Keep throttle low when landed and NOT in smooth takeoff
-=======
 			// handle smooth takeoff
 			_takeoff.updateTakeoffState(_control_mode.flag_armed, _vehicle_land_detected.landed, constraints.want_takeoff, constraints.speed_up, !_control_mode.flag_control_climb_rate_enabled);
 			constraints.speed_up = _takeoff.updateRamp(_dt, constraints.speed_up);
 
 			if (_takeoff.getTakeoffState() < TakeoffState::rampup && !PX4_ISFINITE(setpoint.thrust[2])) {
 				// we are not flying yet and need to avoid any corrections
->>>>>>> ea48cd49
 				reset_setpoint_to_nan(setpoint);
 				setpoint.thrust[0] = setpoint.thrust[1] = setpoint.thrust[2] = 0.0f;
 				// set yaw-sp to current yaw
@@ -785,7 +669,6 @@
 			// Update states, setpoints and constraints.
 			_control.updateConstraints(constraints);
 			_control.updateState(_states);
-
 
 			// update position controller setpoints
 			if (!_control.updateSetpoint(setpoint)) {
@@ -838,10 +721,6 @@
 			_att_sp.fw_control_yaw = false;
 			_att_sp.apply_flaps = false;
 
-			if (_flight_state < FlightState::rampup) {
-				_att_sp.thrust_body[2] = 0.0f;
-			}
-
 			// publish attitude setpoint
 			// Note: this requires review. The reason for not sending
 			// an attitude setpoint is because for non-flighttask modes
@@ -877,10 +756,6 @@
 			q_sp.copyTo(_att_sp.q_d);
 			_att_sp.q_d_valid = true;
 			_att_sp.thrust_body[2] = 0.0f;
-
-			if (_flight_state < FlightState::rampup && _control_mode.flag_control_climb_rate_enabled) {
-				publish_attitude();
-			}
 		}
 	}
 
@@ -903,12 +778,6 @@
 	// Do not run any flight task for VTOLs in fixed-wing mode
 	if (!_vehicle_status.is_rotary_wing) {
 		_flight_tasks.switchTask(FlightTaskIndex::None);
-		return;
-	}
-
-	if (_flight_state == FlightState::rampup) {
-		should_disable_task = false;
-		_flight_tasks.switchTask(FlightTaskIndex::Rampup);
 		return;
 	}
 
@@ -1089,23 +958,6 @@
 }
 
 void
-<<<<<<< HEAD
-MulticopterPositionControl::check_for_smooth_takeoff(const bool want_takeoff)
-{
-	// Check for smooth takeoff
-	if (_flight_state == FlightState::ready_for_takeoff && !_in_smooth_takeoff && want_takeoff) {
-		// takeoff was triggered, start ramp
-		_in_smooth_takeoff = true;
-		_takeoff_speed = 0.f;
-		_takeoff_reference_z = _states.position(2);
-	} else {
-		_in_smooth_takeoff = false;
-	}
-}
-
-void
-=======
->>>>>>> ea48cd49
 MulticopterPositionControl::limit_thrust_during_landing(vehicle_local_position_setpoint_s &setpoint)
 {
 	if (_vehicle_land_detected.ground_contact
