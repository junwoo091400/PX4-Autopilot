--- conflicted
+++ resolved
@@ -315,11 +315,7 @@
 
 		PositionControlStates states{set_vehicle_states(local_pos)};
 
-<<<<<<< HEAD
-		if (_control_mode.flag_multicopter_position_control_enabled) {
-=======
 		if (_vehicle_control_mode.flag_multicopter_position_control_enabled) {
->>>>>>> faca2b17
 
 			const bool is_trajectory_setpoint_updated = _trajectory_setpoint_sub.update(&_setpoint);
 
@@ -400,11 +396,7 @@
 					_setpoint.acceleration[2] = NAN;
 				}
 
-<<<<<<< HEAD
-				const bool not_taken_off = (_takeoff.getTakeoffState() < TakeoffState::rampup);
-=======
 				const bool not_taken_off             = (_takeoff.getTakeoffState() < TakeoffState::rampup);
->>>>>>> faca2b17
 				const bool flying_but_ground_contact = (flying && _vehicle_land_detected.ground_contact);
 
 				if (not_taken_off || flying_but_ground_contact) {
