--- conflicted
+++ resolved
@@ -410,34 +410,17 @@
 				rates[1] = att.pitchspeed;
 				rates[2] = att.yawspeed;
 
-<<<<<<< HEAD
-				rates_acc[0] = att.rollacc;
-				rates_acc[1] = att.pitchacc;
-				rates_acc[2] = att.yawacc;
-
-
-
-				multirotor_control_rates(&rates_sp, rates, rates_acc, &actuators, &control_debug_pub, &control_debug);
-=======
 				multirotor_control_rates(&rates_sp, rates, &actuators, &control_debug_pub, &control_debug);
->>>>>>> bf0de775
 				orb_publish(ORB_ID_VEHICLE_ATTITUDE_CONTROLS, actuator_pub, &actuators);
 
 				orb_publish(ORB_ID(vehicle_control_debug), control_debug_pub, &control_debug);
 
-<<<<<<< HEAD
 				/* update control_mode */
 				flag_control_attitude_enabled = control_mode.flag_control_attitude_enabled;
 				flag_control_manual_enabled = control_mode.flag_control_manual_enabled;
 				flag_control_position_enabled = control_mode.flag_control_position_enabled;
 				flag_control_velocity_enabled = control_mode.flag_control_velocity_enabled;
 				flag_armed = safety.armed;
-=======
-				/* update state */
-				flag_control_attitude_enabled = state.flag_control_attitude_enabled;
-				flag_control_manual_enabled = state.flag_control_manual_enabled;
-				flag_system_armed = state.flag_system_armed;
->>>>>>> bf0de775
 
 				perf_end(mc_loop_perf);
 			} /* end of poll call for attitude updates */
