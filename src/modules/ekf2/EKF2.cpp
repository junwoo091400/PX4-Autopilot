/****************************************************************************
 *
 *   Copyright (c) 2015-2020 PX4 Development Team. All rights reserved.
 *
 * Redistribution and use in source and binary forms, with or without
 * modification, are permitted provided that the following conditions
 * are met:
 *
 * 1. Redistributions of source code must retain the above copyright
 *    notice, this list of conditions and the following disclaimer.
 * 2. Redistributions in binary form must reproduce the above copyright
 *    notice, this list of conditions and the following disclaimer in
 *    the documentation and/or other materials provided with the
 *    distribution.
 * 3. Neither the name PX4 nor the names of its contributors may be
 *    used to endorse or promote products derived from this software
 *    without specific prior written permission.
 *
 * THIS SOFTWARE IS PROVIDED BY THE COPYRIGHT HOLDERS AND CONTRIBUTORS
 * "AS IS" AND ANY EXPRESS OR IMPLIED WARRANTIES, INCLUDING, BUT NOT
 * LIMITED TO, THE IMPLIED WARRANTIES OF MERCHANTABILITY AND FITNESS
 * FOR A PARTICULAR PURPOSE ARE DISCLAIMED. IN NO EVENT SHALL THE
 * COPYRIGHT OWNER OR CONTRIBUTORS BE LIABLE FOR ANY DIRECT, INDIRECT,
 * INCIDENTAL, SPECIAL, EXEMPLARY, OR CONSEQUENTIAL DAMAGES (INCLUDING,
 * BUT NOT LIMITED TO, PROCUREMENT OF SUBSTITUTE GOODS OR SERVICES; LOSS
 * OF USE, DATA, OR PROFITS; OR BUSINESS INTERRUPTION) HOWEVER CAUSED
 * AND ON ANY THEORY OF LIABILITY, WHETHER IN CONTRACT, STRICT
 * LIABILITY, OR TORT (INCLUDING NEGLIGENCE OR OTHERWISE) ARISING IN
 * ANY WAY OUT OF THE USE OF THIS SOFTWARE, EVEN IF ADVISED OF THE
 * POSSIBILITY OF SUCH DAMAGE.
 *
 ****************************************************************************/

#include "EKF2.hpp"

using namespace time_literals;
using math::constrain;
using matrix::Eulerf;
using matrix::Quatf;
using matrix::Vector3f;

pthread_mutex_t ekf2_module_mutex = PTHREAD_MUTEX_INITIALIZER;
static px4::atomic<EKF2 *> _objects[EKF2_MAX_INSTANCES] {};
#if !defined(CONSTRAINED_FLASH)
static px4::atomic<EKF2Selector *> _ekf2_selector {nullptr};
#endif // !CONSTRAINED_FLASH

EKF2::EKF2(bool multi_mode, const px4::wq_config_t &config, bool replay_mode):
	ModuleParams(nullptr),
	ScheduledWorkItem(MODULE_NAME, config),
	_replay_mode(replay_mode && !multi_mode),
	_multi_mode(multi_mode),
	_instance(multi_mode ? -1 : 0),
	_attitude_pub(multi_mode ? ORB_ID(estimator_attitude) : ORB_ID(vehicle_attitude)),
	_local_position_pub(multi_mode ? ORB_ID(estimator_local_position) : ORB_ID(vehicle_local_position)),
	_global_position_pub(multi_mode ? ORB_ID(estimator_global_position) : ORB_ID(vehicle_global_position)),
	_odometry_pub(multi_mode ? ORB_ID(estimator_odometry) : ORB_ID(vehicle_odometry)),
	_params(_ekf.getParamHandle()),
	_param_ekf2_min_obs_dt(_params->sensor_interval_min_ms),
	_param_ekf2_mag_delay(_params->mag_delay_ms),
	_param_ekf2_baro_delay(_params->baro_delay_ms),
	_param_ekf2_gps_delay(_params->gps_delay_ms),
	_param_ekf2_of_delay(_params->flow_delay_ms),
	_param_ekf2_rng_delay(_params->range_delay_ms),
	_param_ekf2_asp_delay(_params->airspeed_delay_ms),
	_param_ekf2_ev_delay(_params->ev_delay_ms),
	_param_ekf2_avel_delay(_params->auxvel_delay_ms),
	_param_ekf2_gyr_noise(_params->gyro_noise),
	_param_ekf2_acc_noise(_params->accel_noise),
	_param_ekf2_gyr_b_noise(_params->gyro_bias_p_noise),
	_param_ekf2_acc_b_noise(_params->accel_bias_p_noise),
	_param_ekf2_mag_e_noise(_params->mage_p_noise),
	_param_ekf2_mag_b_noise(_params->magb_p_noise),
	_param_ekf2_wind_noise(_params->wind_vel_p_noise),
	_param_ekf2_terr_noise(_params->terrain_p_noise),
	_param_ekf2_terr_grad(_params->terrain_gradient),
	_param_ekf2_gps_v_noise(_params->gps_vel_noise),
	_param_ekf2_gps_p_noise(_params->gps_pos_noise),
	_param_ekf2_noaid_noise(_params->pos_noaid_noise),
	_param_ekf2_baro_noise(_params->baro_noise),
	_param_ekf2_baro_gate(_params->baro_innov_gate),
	_param_ekf2_gnd_eff_dz(_params->gnd_effect_deadzone),
	_param_ekf2_gnd_max_hgt(_params->gnd_effect_max_hgt),
	_param_ekf2_gps_p_gate(_params->gps_pos_innov_gate),
	_param_ekf2_gps_v_gate(_params->gps_vel_innov_gate),
	_param_ekf2_tas_gate(_params->tas_innov_gate),
	_param_ekf2_head_noise(_params->mag_heading_noise),
	_param_ekf2_mag_noise(_params->mag_noise),
	_param_ekf2_eas_noise(_params->eas_noise),
	_param_ekf2_beta_gate(_params->beta_innov_gate),
	_param_ekf2_beta_noise(_params->beta_noise),
	_param_ekf2_mag_decl(_params->mag_declination_deg),
	_param_ekf2_hdg_gate(_params->heading_innov_gate),
	_param_ekf2_mag_gate(_params->mag_innov_gate),
	_param_ekf2_decl_type(_params->mag_declination_source),
	_param_ekf2_mag_type(_params->mag_fusion_type),
	_param_ekf2_mag_acclim(_params->mag_acc_gate),
	_param_ekf2_mag_yawlim(_params->mag_yaw_rate_gate),
	_param_ekf2_gps_check(_params->gps_check_mask),
	_param_ekf2_req_eph(_params->req_hacc),
	_param_ekf2_req_epv(_params->req_vacc),
	_param_ekf2_req_sacc(_params->req_sacc),
	_param_ekf2_req_nsats(_params->req_nsats),
	_param_ekf2_req_pdop(_params->req_pdop),
	_param_ekf2_req_hdrift(_params->req_hdrift),
	_param_ekf2_req_vdrift(_params->req_vdrift),
	_param_ekf2_aid_mask(_params->fusion_mode),
	_param_ekf2_hgt_mode(_params->vdist_sensor_type),
	_param_ekf2_terr_mask(_params->terrain_fusion_mode),
	_param_ekf2_noaid_tout(_params->valid_timeout_max),
	_param_ekf2_rng_noise(_params->range_noise),
	_param_ekf2_rng_sfe(_params->range_noise_scaler),
	_param_ekf2_rng_gate(_params->range_innov_gate),
	_param_ekf2_min_rng(_params->rng_gnd_clearance),
	_param_ekf2_rng_pitch(_params->rng_sens_pitch),
	_param_ekf2_rng_aid(_params->range_aid),
	_param_ekf2_rng_a_vmax(_params->max_vel_for_range_aid),
	_param_ekf2_rng_a_hmax(_params->max_hagl_for_range_aid),
	_param_ekf2_rng_a_igate(_params->range_aid_innov_gate),
	_param_ekf2_rng_qlty_t(_params->range_valid_quality_s),
	_param_ekf2_evv_gate(_params->ev_vel_innov_gate),
	_param_ekf2_evp_gate(_params->ev_pos_innov_gate),
	_param_ekf2_of_n_min(_params->flow_noise),
	_param_ekf2_of_n_max(_params->flow_noise_qual_min),
	_param_ekf2_of_qmin(_params->flow_qual_min),
	_param_ekf2_of_gate(_params->flow_innov_gate),
	_param_ekf2_imu_pos_x(_params->imu_pos_body(0)),
	_param_ekf2_imu_pos_y(_params->imu_pos_body(1)),
	_param_ekf2_imu_pos_z(_params->imu_pos_body(2)),
	_param_ekf2_gps_pos_x(_params->gps_pos_body(0)),
	_param_ekf2_gps_pos_y(_params->gps_pos_body(1)),
	_param_ekf2_gps_pos_z(_params->gps_pos_body(2)),
	_param_ekf2_rng_pos_x(_params->rng_pos_body(0)),
	_param_ekf2_rng_pos_y(_params->rng_pos_body(1)),
	_param_ekf2_rng_pos_z(_params->rng_pos_body(2)),
	_param_ekf2_of_pos_x(_params->flow_pos_body(0)),
	_param_ekf2_of_pos_y(_params->flow_pos_body(1)),
	_param_ekf2_of_pos_z(_params->flow_pos_body(2)),
	_param_ekf2_ev_pos_x(_params->ev_pos_body(0)),
	_param_ekf2_ev_pos_y(_params->ev_pos_body(1)),
	_param_ekf2_ev_pos_z(_params->ev_pos_body(2)),
	_param_ekf2_tau_vel(_params->vel_Tau),
	_param_ekf2_tau_pos(_params->pos_Tau),
	_param_ekf2_gbias_init(_params->switch_on_gyro_bias),
	_param_ekf2_abias_init(_params->switch_on_accel_bias),
	_param_ekf2_angerr_init(_params->initial_tilt_err),
	_param_ekf2_abl_lim(_params->acc_bias_lim),
	_param_ekf2_abl_acclim(_params->acc_bias_learn_acc_lim),
	_param_ekf2_abl_gyrlim(_params->acc_bias_learn_gyr_lim),
	_param_ekf2_abl_tau(_params->acc_bias_learn_tc),
	_param_ekf2_drag_noise(_params->drag_noise),
	_param_ekf2_bcoef_x(_params->bcoef_x),
	_param_ekf2_bcoef_y(_params->bcoef_y),
	_param_ekf2_aspd_max(_params->max_correction_airspeed),
	_param_ekf2_pcoef_xp(_params->static_pressure_coef_xp),
	_param_ekf2_pcoef_xn(_params->static_pressure_coef_xn),
	_param_ekf2_pcoef_yp(_params->static_pressure_coef_yp),
	_param_ekf2_pcoef_yn(_params->static_pressure_coef_yn),
	_param_ekf2_pcoef_z(_params->static_pressure_coef_z),
	_param_ekf2_move_test(_params->is_moving_scaler),
	_param_ekf2_mag_check(_params->check_mag_strength),
	_param_ekf2_synthetic_mag_z(_params->synthesize_mag_z),
	_param_ekf2_gsf_tas_default(_params->EKFGSF_tas_default)
{
<<<<<<< HEAD
=======
}

EKF2::~EKF2()
{
	perf_free(_ecl_ekf_update_perf);
	perf_free(_ecl_ekf_update_full_perf);
}

bool EKF2::multi_init(int imu, int mag)
{
>>>>>>> 48f125f1
	// advertise immediately to ensure consistent uORB instance numbering
	_attitude_pub.advertise();
	_local_position_pub.advertise();
	_global_position_pub.advertise();
	_odometry_pub.advertise();

	_ekf2_timestamps_pub.advertise();
	_ekf_gps_drift_pub.advertise();
	_estimator_innovation_test_ratios_pub.advertise();
	_estimator_innovation_variances_pub.advertise();
	_estimator_innovations_pub.advertise();
	_estimator_optical_flow_vel_pub.advertise();
	_estimator_sensor_bias_pub.advertise();
	_estimator_states_pub.advertise();
	_estimator_status_pub.advertise();
	_estimator_status_flags_pub.advertise();
	_estimator_visual_odometry_aligned_pub.advertised();
	_wind_pub.advertise();
	_yaw_est_pub.advertise();
<<<<<<< HEAD
	_baro_bias_estimate_pub.advertise();
}
=======
>>>>>>> 48f125f1

	_vehicle_imu_sub.ChangeInstance(imu);
	_magnetometer_sub.ChangeInstance(mag);

	const int status_instance = _estimator_states_pub.get_instance();

	if ((status_instance >= 0)
	    && (_attitude_pub.get_instance() == status_instance)
	    && (_local_position_pub.get_instance() == status_instance)
	    && (_global_position_pub.get_instance() == status_instance)) {

		_instance = status_instance;
		return true;
	}

	PX4_ERR("publication instance problem: %d att: %d lpos: %d gpos: %d", status_instance,
		_attitude_pub.get_instance(), _local_position_pub.get_instance(), _global_position_pub.get_instance());

	return false;
}

int EKF2::print_status()
{
	PX4_INFO_RAW("ekf2:%d attitude: %d, local position: %d, global position: %d\n", _instance, _ekf.attitude_valid(),
		     _ekf.local_position_is_valid(), _ekf.global_position_is_valid());
	perf_print_counter(_ecl_ekf_update_perf);
	perf_print_counter(_ecl_ekf_update_full_perf);
	return 0;
}

void EKF2::Run()
{
	if (should_exit()) {
		_sensor_combined_sub.unregisterCallback();
		_vehicle_imu_sub.unregisterCallback();

		return;
	}

	// check for parameter updates
	if (_parameter_update_sub.updated() || !_callback_registered) {
		// clear update
		parameter_update_s pupdate;
		_parameter_update_sub.copy(&pupdate);

		// update parameters from storage
		updateParams();

		_ekf.set_min_required_gps_health_time(_param_ekf2_req_gps_h.get() * 1_s);

		// The airspeed scale factor correcton is only available via parameter as used by the airspeed module
		param_t param_aspd_scale = param_find("ASPD_SCALE");

		if (param_aspd_scale != PARAM_INVALID) {
			param_get(param_aspd_scale, &_airspeed_scale_factor);
		}
	}

	// check for parameter updates
	if (_parameter_update_sub.updated() || !_callback_registered) {
		// clear update
		parameter_update_s pupdate;
		_parameter_update_sub.copy(&pupdate);

		// update parameters from storage
		updateParams();

		_ekf.set_min_required_gps_health_time(_param_ekf2_req_gps_h.get() * 1_s);

		// The airspeed scale factor correcton is only available via parameter as used by the airspeed module
		param_t param_aspd_scale = param_find("ASPD_SCALE");

		if (param_aspd_scale != PARAM_INVALID) {
			param_get(param_aspd_scale, &_airspeed_scale_factor);
		}
	}

	if (!_callback_registered) {
		if (_multi_mode) {
			_callback_registered = _vehicle_imu_sub.registerCallback();

		} else {
			_callback_registered = _sensor_combined_sub.registerCallback();
		}

		if (!_callback_registered) {
			PX4_WARN("%d - failed to register callback, retrying", _instance);
			ScheduleDelayed(1_s);
			return;
		}
	}

	bool imu_updated = false;
	imuSample imu_sample_new {};

	hrt_abstime imu_dt = 0; // for tracking time slip later

	if (_multi_mode) {
		vehicle_imu_s imu;
		imu_updated = _vehicle_imu_sub.update(&imu);

		imu_sample_new.time_us = imu.timestamp_sample;
		imu_sample_new.delta_ang_dt = imu.delta_angle_dt * 1.e-6f;
		imu_sample_new.delta_ang = Vector3f{imu.delta_angle};
		imu_sample_new.delta_vel_dt = imu.delta_velocity_dt * 1.e-6f;
		imu_sample_new.delta_vel = Vector3f{imu.delta_velocity};

		if (imu.delta_velocity_clipping > 0) {
			imu_sample_new.delta_vel_clipping[0] = imu.delta_velocity_clipping & vehicle_imu_s::CLIPPING_X;
			imu_sample_new.delta_vel_clipping[1] = imu.delta_velocity_clipping & vehicle_imu_s::CLIPPING_Y;
			imu_sample_new.delta_vel_clipping[2] = imu.delta_velocity_clipping & vehicle_imu_s::CLIPPING_Z;
		}

		imu_dt = imu.delta_angle_dt;

		if ((_device_id_accel == 0) || (_device_id_gyro == 0)) {
			_device_id_accel = imu.accel_device_id;
			_device_id_gyro = imu.gyro_device_id;
			_imu_calibration_count = imu.calibration_count;

		} else if ((imu.calibration_count > _imu_calibration_count)
			   || (imu.accel_device_id != _device_id_accel)
			   || (imu.gyro_device_id != _device_id_gyro)) {

			PX4_INFO("%d - resetting IMU bias", _instance);
			_device_id_accel = imu.accel_device_id;
			_device_id_gyro = imu.gyro_device_id;

			_ekf.resetImuBias();
			_imu_calibration_count = imu.calibration_count;
		}

	} else {
		sensor_combined_s sensor_combined;
		imu_updated = _sensor_combined_sub.update(&sensor_combined);

		imu_sample_new.time_us = sensor_combined.timestamp;
		imu_sample_new.delta_ang_dt = sensor_combined.gyro_integral_dt * 1.e-6f;
		imu_sample_new.delta_ang = Vector3f{sensor_combined.gyro_rad} * imu_sample_new.delta_ang_dt;
		imu_sample_new.delta_vel_dt = sensor_combined.accelerometer_integral_dt * 1.e-6f;
		imu_sample_new.delta_vel = Vector3f{sensor_combined.accelerometer_m_s2} * imu_sample_new.delta_vel_dt;

		if (sensor_combined.accelerometer_clipping > 0) {
			imu_sample_new.delta_vel_clipping[0] = sensor_combined.accelerometer_clipping & sensor_combined_s::CLIPPING_X;
			imu_sample_new.delta_vel_clipping[1] = sensor_combined.accelerometer_clipping & sensor_combined_s::CLIPPING_Y;
			imu_sample_new.delta_vel_clipping[2] = sensor_combined.accelerometer_clipping & sensor_combined_s::CLIPPING_Z;
		}

		imu_dt = sensor_combined.gyro_integral_dt;

		if (_sensor_selection_sub.updated() || (_device_id_accel == 0 || _device_id_gyro == 0)) {
			sensor_selection_s sensor_selection;

<<<<<<< HEAD
=======
			if (_sensor_selection_sub.copy(&sensor_selection)) {
				if (_device_id_accel != sensor_selection.accel_device_id) {
					_ekf.resetAccelBias();
					_device_id_accel = sensor_selection.accel_device_id;
				}

				if (_device_id_gyro != sensor_selection.gyro_device_id) {
					_ekf.resetGyroBias();
					_device_id_gyro = sensor_selection.gyro_device_id;
				}
			}
		}
	}

	if (imu_updated) {
>>>>>>> 48f125f1
		const hrt_abstime now = imu_sample_new.time_us;

		// push imu data into estimator
		_ekf.setIMUData(imu_sample_new);
		PublishAttitude(now); // publish attitude immediately (uses quaternion from output predictor)

		// integrate time to monitor time slippage
		if (_start_time_us > 0) {
			_integrated_time_us += imu_dt;
			_last_time_slip_us = (imu_sample_new.time_us - _start_time_us) - _integrated_time_us;

		} else {
			_start_time_us = imu_sample_new.time_us;
			_last_time_slip_us = 0;
		}

		// update all other topics if they have new data
		if (_status_sub.updated()) {
			vehicle_status_s vehicle_status;

			if (_status_sub.copy(&vehicle_status)) {
				const bool is_fixed_wing = (vehicle_status.vehicle_type == vehicle_status_s::VEHICLE_TYPE_FIXED_WING);

				// only fuse synthetic sideslip measurements if conditions are met
				_ekf.set_fuse_beta_flag(is_fixed_wing && (_param_ekf2_fuse_beta.get() == 1));

				// let the EKF know if the vehicle motion is that of a fixed wing (forward flight only relative to wind)
				_ekf.set_is_fixed_wing(is_fixed_wing);

				_preflt_checker.setVehicleCanObserveHeadingInFlight(vehicle_status.vehicle_type !=
						vehicle_status_s::VEHICLE_TYPE_ROTARY_WING);

				_armed = (vehicle_status.arming_state == vehicle_status_s::ARMING_STATE_ARMED);

				// update standby (arming state) flag
				const bool standby = (vehicle_status.arming_state == vehicle_status_s::ARMING_STATE_STANDBY);

				if (_standby != standby) {
					_standby = standby;

					// reset preflight checks if transitioning in or out of standby arming state
					_preflt_checker.reset();
				}
			}
		}

		if (_vehicle_land_detected_sub.updated()) {
			vehicle_land_detected_s vehicle_land_detected;

			if (_vehicle_land_detected_sub.copy(&vehicle_land_detected)) {
				_ekf.set_in_air_status(!vehicle_land_detected.landed);

				if (_armed && (_param_ekf2_gnd_eff_dz.get() > 0.f)) {
					if (!_had_valid_terrain) {
						// update ground effect flag based on land detector state if we've never had valid terrain data
						_ekf.set_gnd_effect_flag(vehicle_land_detected.in_ground_effect);
					}

				} else {
					_ekf.set_gnd_effect_flag(false);
				}
			}
		}

		// ekf2_timestamps (using 0.1 ms relative timestamps)
		ekf2_timestamps_s ekf2_timestamps {
			.timestamp = now,
			.airspeed_timestamp_rel = ekf2_timestamps_s::RELATIVE_TIMESTAMP_INVALID,
			.distance_sensor_timestamp_rel = ekf2_timestamps_s::RELATIVE_TIMESTAMP_INVALID,
			.optical_flow_timestamp_rel = ekf2_timestamps_s::RELATIVE_TIMESTAMP_INVALID,
			.vehicle_air_data_timestamp_rel = ekf2_timestamps_s::RELATIVE_TIMESTAMP_INVALID,
			.vehicle_magnetometer_timestamp_rel = ekf2_timestamps_s::RELATIVE_TIMESTAMP_INVALID,
			.visual_odometry_timestamp_rel = ekf2_timestamps_s::RELATIVE_TIMESTAMP_INVALID,
		};

		UpdateAirspeedSample(ekf2_timestamps);
		UpdateAuxVelSample(ekf2_timestamps);
		UpdateBaroSample(ekf2_timestamps);
		UpdateGpsSample(ekf2_timestamps);
		UpdateMagSample(ekf2_timestamps);
		UpdateRangeSample(ekf2_timestamps);

		vehicle_odometry_s ev_odom;
		const bool new_ev_odom = UpdateExtVisionSample(ekf2_timestamps, ev_odom);

		optical_flow_s optical_flow;
		const bool new_optical_flow = UpdateFlowSample(ekf2_timestamps, optical_flow);


		// run the EKF update and output
		const hrt_abstime ekf_update_start = hrt_absolute_time();

		if (_ekf.update()) {
			perf_set_elapsed(_ecl_ekf_update_full_perf, hrt_elapsed_time(&ekf_update_start));

			PublishLocalPosition(now);
			PublishOdometry(now, imu_sample_new);
			PublishGlobalPosition(now);
			PublishSensorBias(now);
			PublishWindEstimate(now);

			// publish status/logging messages
			PublishEkfDriftMetrics(now);
			PublishStates(now);
			PublishStatus(now);
			PublishStatusFlags(now);
			PublishInnovations(now, imu_sample_new);
			PublishInnovationTestRatios(now);
			PublishInnovationVariances(now);
			PublishYawEstimatorStatus(now);

			UpdateMagCalibration(now);

		} else {
			// ekf no update
			perf_set_elapsed(_ecl_ekf_update_perf, hrt_elapsed_time(&ekf_update_start));
		}

		// publish external visual odometry after fixed frame alignment if new odometry is received
		if (new_ev_odom) {
			PublishOdometryAligned(now, ev_odom);
		}

		if (new_optical_flow) {
			PublishOpticalFlowVel(now, optical_flow);
		}

		// publish ekf2_timestamps
		_ekf2_timestamps_pub.publish(ekf2_timestamps);
	}
}

void EKF2::PublishAttitude(const hrt_abstime &timestamp)
{
	if (_ekf.attitude_valid()) {
		// generate vehicle attitude quaternion data
		vehicle_attitude_s att;
		att.timestamp_sample = timestamp;
		const Quatf q{_ekf.calculate_quaternion()};
		q.copyTo(att.q);

		_ekf.get_quat_reset(&att.delta_q_reset[0], &att.quat_reset_counter);
		att.timestamp = _replay_mode ? timestamp : hrt_absolute_time();
		_attitude_pub.publish(att);

	}  else if (_replay_mode) {
		// in replay mode we have to tell the replay module not to wait for an update
		// we do this by publishing an attitude with zero timestamp
		vehicle_attitude_s att{};
		_attitude_pub.publish(att);
	}
}

void EKF2::PublishEkfDriftMetrics(const hrt_abstime &timestamp)
{
	// publish GPS drift data only when updated to minimise overhead
	float gps_drift[3];
	bool blocked;

	if (_ekf.get_gps_drift_metrics(gps_drift, &blocked)) {
		ekf_gps_drift_s drift_data;
		drift_data.hpos_drift_rate = gps_drift[0];
		drift_data.vpos_drift_rate = gps_drift[1];
		drift_data.hspd = gps_drift[2];
		drift_data.blocked = blocked;
		drift_data.timestamp = _replay_mode ? timestamp : hrt_absolute_time();

		_ekf_gps_drift_pub.publish(drift_data);
	}
}

<<<<<<< HEAD
		if ((_param_ekf2_gps_mask.get() == 0) && (gps1_updated || gps2_updated)) {
			runMultiGpsChecks();

			// Only use selected receiver data if it has been updated
			_gps_new_output_data = (gps1_updated && _gps_select_index == 0) ||
					       (gps2_updated && _gps_select_index == 1);

			if (_gps_new_output_data) {
				_ekf.setGpsData(_gps_state[_gps_select_index]);

				// log selected GPS
				ekf_gps_position_s gps;
				gps.timestamp = _gps_state[_gps_select_index].time_usec;
				gps.lat = _gps_state[_gps_select_index].lat;
				gps.lon = _gps_state[_gps_select_index].lon;
				gps.alt = _gps_state[_gps_select_index].alt;
				gps.fix_type = _gps_state[_gps_select_index].fix_type;
				gps.eph = _gps_state[_gps_select_index].eph;
				gps.epv = _gps_state[_gps_select_index].epv;
				gps.s_variance_m_s = _gps_state[_gps_select_index].sacc;
				gps.vel_m_s = _gps_state[_gps_select_index].vel_m_s;
				gps.vel_n_m_s = _gps_state[_gps_select_index].vel_ned(0);
				gps.vel_e_m_s = _gps_state[_gps_select_index].vel_ned(1);
				gps.vel_d_m_s = _gps_state[_gps_select_index].vel_ned(2);
				gps.vel_ned_valid = _gps_state[_gps_select_index].vel_ned_valid;
				gps.satellites_used = _gps_state[_gps_select_index].nsats;
				gps.heading = _gps_state[_gps_select_index].yaw;
				gps.heading_offset = _gps_state[_gps_select_index].yaw_offset;
				gps.selected = _gps_select_index;

				// Publish to the EKF blended GPS topic
				_blended_gps_pub.publish(gps);
			}
=======
void EKF2::PublishGlobalPosition(const hrt_abstime &timestamp)
{
	if (_ekf.global_position_is_valid() && !_preflt_checker.hasFailed()) {
		// only publish if position has changed by at least 1 mm (map_projection_reproject is relatively expensive)
		const Vector3f position = _ekf.getPosition();
>>>>>>> 48f125f1

		if ((_last_local_position_for_gpos - position).longerThan(0.001f)) {

			// generate and publish global position data
			vehicle_global_position_s global_pos;
			global_pos.timestamp_sample = timestamp;

			// Position of local NED origin in GPS / WGS84 frame
			uint64_t origin_time;
			map_projection_reference_s ekf_origin;
			float ref_alt;
			// true if position (x,y,z) has a valid WGS-84 global reference (ref_lat, ref_lon, alt)
			const bool ekf_origin_valid = _ekf.get_ekf_origin(&origin_time, &ekf_origin, &ref_alt);

			if (ekf_origin_valid) {

				map_projection_reproject(&ekf_origin, position(0), position(1), &global_pos.lat, &global_pos.lon);

				float delta_xy[2];
				_ekf.get_posNE_reset(delta_xy, &global_pos.lat_lon_reset_counter);

				global_pos.alt = -position(2) + ref_alt; // Altitude AMSL in meters
				global_pos.alt_ellipsoid = filter_altitude_ellipsoid(global_pos.alt);

<<<<<<< HEAD
			if (_airspeed_sub.copy(&airspeed)) {

				// The airspeed measurement received via the airspeed.msg topic has not been corrected
				// for scale favtor errors and requires the ASPD_SCALE correction to be applied.
				// This could be avoided if true_airspeed_m_s from the airspeed-validated.msg topic
				// was used instead, however this would introduce a potential circular dependency
				// via the wind estimator that uses EKF velocity estimates.
				const float true_airspeed_m_s = airspeed.true_airspeed_m_s * _airspeed_scale_factor;

				// only set airspeed data if condition for airspeed fusion are met
				if ((_param_ekf2_arsp_thr.get() > FLT_EPSILON) && (true_airspeed_m_s > _param_ekf2_arsp_thr.get())) {

					airspeedSample airspeed_sample {};
					airspeed_sample.time_us = airspeed.timestamp;
					airspeed_sample.eas2tas = airspeed.true_airspeed_m_s / airspeed.indicated_airspeed_m_s;
					airspeed_sample.true_airspeed = true_airspeed_m_s;
					_ekf.setAirspeedData(airspeed_sample);
				}
=======
				// global altitude has opposite sign of local down position
				float delta_z;
				uint8_t z_reset_counter;
				_ekf.get_posD_reset(&delta_z, &z_reset_counter);
				global_pos.delta_alt = -delta_z;

				_ekf.get_ekf_gpos_accuracy(&global_pos.eph, &global_pos.epv);
>>>>>>> 48f125f1

				global_pos.terrain_alt_valid = _ekf.isTerrainEstimateValid();

<<<<<<< HEAD
		if (_optical_flow_sub.updated()) {
			_new_optical_flow_data_received = true;
			optical_flow_s optical_flow;
=======
				if (global_pos.terrain_alt_valid) {
					global_pos.terrain_alt = ref_alt -  _ekf.getTerrainVertPos(); // Terrain altitude in m, WGS84
>>>>>>> 48f125f1

				} else {
					global_pos.terrain_alt = 0.0f; // Terrain altitude in m, WGS84
				}

				global_pos.dead_reckoning = _ekf.inertial_dead_reckoning(); // True if this position is estimated through dead-reckoning
				global_pos.timestamp = _replay_mode ? timestamp : hrt_absolute_time();
				_global_position_pub.publish(global_pos);

				_last_local_position_for_gpos = position;
			}
		}
	}
}

void EKF2::PublishInnovations(const hrt_abstime &timestamp, const imuSample &imu)
{
	// publish estimator innovation data
	estimator_innovations_s innovations{};
	innovations.timestamp_sample = timestamp;
	_ekf.getGpsVelPosInnov(innovations.gps_hvel, innovations.gps_vvel, innovations.gps_hpos, innovations.gps_vpos);
	_ekf.getEvVelPosInnov(innovations.ev_hvel, innovations.ev_vvel, innovations.ev_hpos, innovations.ev_vpos);
	_ekf.getBaroHgtInnov(innovations.baro_vpos);
	_ekf.getRngHgtInnov(innovations.rng_vpos);
	_ekf.getAuxVelInnov(innovations.aux_hvel);
	_ekf.getFlowInnov(innovations.flow);
	_ekf.getHeadingInnov(innovations.heading);
	_ekf.getMagInnov(innovations.mag_field);
	_ekf.getDragInnov(innovations.drag);
	_ekf.getAirspeedInnov(innovations.airspeed);
	_ekf.getBetaInnov(innovations.beta);
	_ekf.getHaglInnov(innovations.hagl);
	// Not yet supported
	innovations.aux_vvel = NAN;

	innovations.timestamp = _replay_mode ? timestamp : hrt_absolute_time();
	_estimator_innovations_pub.publish(innovations);

	// calculate noise filtered velocity innovations which are used for pre-flight checking
	if (_standby) {
		// TODO: move to run before publications
		_preflt_checker.setUsingGpsAiding(_ekf.control_status_flags().gps);
		_preflt_checker.setUsingFlowAiding(_ekf.control_status_flags().opt_flow);
		_preflt_checker.setUsingEvPosAiding(_ekf.control_status_flags().ev_pos);
		_preflt_checker.setUsingEvVelAiding(_ekf.control_status_flags().ev_vel);

		_preflt_checker.update(imu.delta_ang_dt, innovations);
	}
}

void EKF2::PublishInnovationTestRatios(const hrt_abstime &timestamp)
{
	// publish estimator innovation test ratio data
	estimator_innovations_s test_ratios{};
	test_ratios.timestamp_sample = timestamp;
	_ekf.getGpsVelPosInnovRatio(test_ratios.gps_hvel[0], test_ratios.gps_vvel, test_ratios.gps_hpos[0],
				    test_ratios.gps_vpos);
	_ekf.getEvVelPosInnovRatio(test_ratios.ev_hvel[0], test_ratios.ev_vvel, test_ratios.ev_hpos[0], test_ratios.ev_vpos);
	_ekf.getBaroHgtInnovRatio(test_ratios.baro_vpos);
	_ekf.getRngHgtInnovRatio(test_ratios.rng_vpos);
	_ekf.getAuxVelInnovRatio(test_ratios.aux_hvel[0]);
	_ekf.getFlowInnovRatio(test_ratios.flow[0]);
	_ekf.getHeadingInnovRatio(test_ratios.heading);
	_ekf.getMagInnovRatio(test_ratios.mag_field[0]);
	_ekf.getDragInnovRatio(&test_ratios.drag[0]);
	_ekf.getAirspeedInnovRatio(test_ratios.airspeed);
	_ekf.getBetaInnovRatio(test_ratios.beta);
	_ekf.getHaglInnovRatio(test_ratios.hagl);
	// Not yet supported
	test_ratios.aux_vvel = NAN;

	test_ratios.timestamp = _replay_mode ? timestamp : hrt_absolute_time();
	_estimator_innovation_test_ratios_pub.publish(test_ratios);
}

void EKF2::PublishInnovationVariances(const hrt_abstime &timestamp)
{
	// publish estimator innovation variance data
	estimator_innovations_s variances{};
	variances.timestamp_sample = timestamp;
	_ekf.getGpsVelPosInnovVar(variances.gps_hvel, variances.gps_vvel, variances.gps_hpos, variances.gps_vpos);
	_ekf.getEvVelPosInnovVar(variances.ev_hvel, variances.ev_vvel, variances.ev_hpos, variances.ev_vpos);
	_ekf.getBaroHgtInnovVar(variances.baro_vpos);
	_ekf.getRngHgtInnovVar(variances.rng_vpos);
	_ekf.getAuxVelInnovVar(variances.aux_hvel);
	_ekf.getFlowInnovVar(variances.flow);
	_ekf.getHeadingInnovVar(variances.heading);
	_ekf.getMagInnovVar(variances.mag_field);
	_ekf.getDragInnovVar(variances.drag);
	_ekf.getAirspeedInnovVar(variances.airspeed);
	_ekf.getBetaInnovVar(variances.beta);
	_ekf.getHaglInnovVar(variances.hagl);
	// Not yet supported
	variances.aux_vvel = NAN;

	variances.timestamp = _replay_mode ? timestamp : hrt_absolute_time();
	_estimator_innovation_variances_pub.publish(variances);
}

void EKF2::PublishLocalPosition(const hrt_abstime &timestamp)
{
	vehicle_local_position_s lpos;
	// generate vehicle local position data
	lpos.timestamp_sample = timestamp;

	// Position of body origin in local NED frame
	const Vector3f position = _ekf.getPosition();
	lpos.x = position(0);
	lpos.y = position(1);
	lpos.z = position(2);

	// Velocity of body origin in local NED frame (m/s)
	const Vector3f velocity = _ekf.getVelocity();
	lpos.vx = velocity(0);
	lpos.vy = velocity(1);
	lpos.vz = velocity(2);

	// vertical position time derivative (m/s)
	lpos.z_deriv = _ekf.getVerticalPositionDerivative();

	// Acceleration of body origin in local frame
	Vector3f vel_deriv = _ekf.getVelocityDerivative();
	lpos.ax = vel_deriv(0);
	lpos.ay = vel_deriv(1);
	lpos.az = vel_deriv(2);

	// TODO: better status reporting
	lpos.xy_valid = _ekf.local_position_is_valid() && !_preflt_checker.hasHorizFailed();
	lpos.z_valid = !_preflt_checker.hasVertFailed();
	lpos.v_xy_valid = _ekf.local_position_is_valid() && !_preflt_checker.hasHorizFailed();
	lpos.v_z_valid = !_preflt_checker.hasVertFailed();

	// Position of local NED origin in GPS / WGS84 frame
	uint64_t origin_time;
	map_projection_reference_s ekf_origin_pos;
	const bool ekf_origin_valid = _ekf.get_ekf_origin(&origin_time, &ekf_origin_pos, &lpos.ref_alt);
	lpos.ref_timestamp = origin_time;
	lpos.ref_lat = math::degrees(ekf_origin_pos.lat_rad); // Reference point latitude in degrees
	lpos.ref_lon = math::degrees(ekf_origin_pos.lon_rad); // Reference point longitude in degrees

	lpos.xy_global = ekf_origin_valid;
	lpos.z_global = ekf_origin_valid;

	Quatf delta_q_reset;
	_ekf.get_quat_reset(&delta_q_reset(0), &lpos.heading_reset_counter);

	lpos.heading = Eulerf(_ekf.getQuaternion()).psi();
	lpos.delta_heading = Eulerf(delta_q_reset).psi();

	lpos.dist_bottom_valid = _ekf.isTerrainEstimateValid();

	float terrain_vpos = _ekf.getTerrainVertPos();

	// Distance to bottom surface (ground) in meters
	// constrain the distance to ground to _rng_gnd_clearance
	lpos.dist_bottom = math::max(terrain_vpos - lpos.z, _param_ekf2_min_rng.get());

	if (!_had_valid_terrain) {
		_had_valid_terrain = lpos.dist_bottom_valid;
	}

	// only consider ground effect if compensation is configured and the vehicle is armed (props spinning)
	if ((_param_ekf2_gnd_eff_dz.get() > 0.0f) && _armed && lpos.dist_bottom_valid) {
		// set ground effect flag if vehicle is closer than a specified distance to the ground
		_ekf.set_gnd_effect_flag(lpos.dist_bottom < _param_ekf2_gnd_max_hgt.get());

		// if we have no valid terrain estimate and never had one then use ground effect flag from land detector
		// _had_valid_terrain is used to make sure that we don't fall back to using this option
		// if we temporarily lose terrain data due to the distance sensor getting out of range
	}

	_ekf.get_ekf_lpos_accuracy(&lpos.eph, &lpos.epv);
	_ekf.get_ekf_vel_accuracy(&lpos.evh, &lpos.evv);

	// get state reset information of position and velocity
	_ekf.get_posD_reset(&lpos.delta_z, &lpos.z_reset_counter);
	_ekf.get_velD_reset(&lpos.delta_vz, &lpos.vz_reset_counter);
	_ekf.get_posNE_reset(&lpos.delta_xy[0], &lpos.xy_reset_counter);
	_ekf.get_velNE_reset(&lpos.delta_vxy[0], &lpos.vxy_reset_counter);

	// get control limit information
	_ekf.get_ekf_ctrl_limits(&lpos.vxy_max, &lpos.vz_max, &lpos.hagl_min, &lpos.hagl_max);

	// convert NaN to INFINITY
	if (!PX4_ISFINITE(lpos.vxy_max)) {
		lpos.vxy_max = INFINITY;
	}

	if (!PX4_ISFINITE(lpos.vz_max)) {
		lpos.vz_max = INFINITY;
	}

	if (!PX4_ISFINITE(lpos.hagl_min)) {
		lpos.hagl_min = INFINITY;
	}

	if (!PX4_ISFINITE(lpos.hagl_max)) {
		lpos.hagl_max = INFINITY;
	}

	// publish vehicle local position data
	lpos.timestamp = _replay_mode ? timestamp : hrt_absolute_time();
	_local_position_pub.publish(lpos);
}

void EKF2::PublishOdometry(const hrt_abstime &timestamp, const imuSample &imu)
{
	// generate vehicle odometry data
	vehicle_odometry_s odom;
	odom.timestamp_sample = imu.time_us;

	odom.local_frame = vehicle_odometry_s::LOCAL_FRAME_NED;

	// Vehicle odometry position
	const Vector3f position = _ekf.getPosition();
	odom.x = position(0);
	odom.y = position(1);
	odom.z = position(2);

	// Vehicle odometry linear velocity
	odom.velocity_frame = vehicle_odometry_s::LOCAL_FRAME_FRD;
	const Vector3f velocity = _ekf.getVelocity();
	odom.vx = velocity(0);
	odom.vy = velocity(1);
	odom.vz = velocity(2);

	// Vehicle odometry quaternion
	_ekf.getQuaternion().copyTo(odom.q);

	// Vehicle odometry angular rates
	const Vector3f gyro_bias = _ekf.getGyroBias();
	const Vector3f rates(imu.delta_ang / imu.delta_ang_dt);
	odom.rollspeed = rates(0) - gyro_bias(0);
	odom.pitchspeed = rates(1) - gyro_bias(1);
	odom.yawspeed = rates(2) - gyro_bias(2);

	// get the covariance matrix size
	static constexpr size_t POS_URT_SIZE = sizeof(odom.pose_covariance) / sizeof(odom.pose_covariance[0]);
	static constexpr size_t VEL_URT_SIZE = sizeof(odom.velocity_covariance) / sizeof(odom.velocity_covariance[0]);

	// Get covariances to vehicle odometry
	float covariances[24];
	_ekf.covariances_diagonal().copyTo(covariances);

	// initially set pose covariances to 0
	for (size_t i = 0; i < POS_URT_SIZE; i++) {
		odom.pose_covariance[i] = 0.0;
	}

	// set the position variances
	odom.pose_covariance[odom.COVARIANCE_MATRIX_X_VARIANCE] = covariances[7];
	odom.pose_covariance[odom.COVARIANCE_MATRIX_Y_VARIANCE] = covariances[8];
	odom.pose_covariance[odom.COVARIANCE_MATRIX_Z_VARIANCE] = covariances[9];

	// TODO: implement propagation from quaternion covariance to Euler angle covariance
	// by employing the covariance law

	// initially set velocity covariances to 0
	for (size_t i = 0; i < VEL_URT_SIZE; i++) {
		odom.velocity_covariance[i] = 0.0;
	}

	// set the linear velocity variances
	odom.velocity_covariance[odom.COVARIANCE_MATRIX_VX_VARIANCE] = covariances[4];
	odom.velocity_covariance[odom.COVARIANCE_MATRIX_VY_VARIANCE] = covariances[5];
	odom.velocity_covariance[odom.COVARIANCE_MATRIX_VZ_VARIANCE] = covariances[6];

	// publish vehicle odometry data
	odom.timestamp = _replay_mode ? timestamp : hrt_absolute_time();
	_odometry_pub.publish(odom);
}

void EKF2::PublishOdometryAligned(const hrt_abstime &timestamp, const vehicle_odometry_s &ev_odom)
{
	const Quatf quat_ev2ekf = _ekf.getVisionAlignmentQuaternion(); // rotates from EV to EKF navigation frame
	const Dcmf ev_rot_mat(quat_ev2ekf);

	vehicle_odometry_s aligned_ev_odom{ev_odom};

	// Rotate external position and velocity into EKF navigation frame
	const Vector3f aligned_pos = ev_rot_mat * Vector3f(ev_odom.x, ev_odom.y, ev_odom.z);
	aligned_ev_odom.x = aligned_pos(0);
	aligned_ev_odom.y = aligned_pos(1);
	aligned_ev_odom.z = aligned_pos(2);

	switch (ev_odom.velocity_frame) {
	case vehicle_odometry_s::BODY_FRAME_FRD: {
			const Vector3f aligned_vel = Dcmf(_ekf.getQuaternion()) * Vector3f(ev_odom.vx, ev_odom.vy, ev_odom.vz);
			aligned_ev_odom.vx = aligned_vel(0);
			aligned_ev_odom.vy = aligned_vel(1);
			aligned_ev_odom.vz = aligned_vel(2);
			break;
		}

	case vehicle_odometry_s::LOCAL_FRAME_FRD: {
			const Vector3f aligned_vel = ev_rot_mat * Vector3f(ev_odom.vx, ev_odom.vy, ev_odom.vz);
			aligned_ev_odom.vx = aligned_vel(0);
			aligned_ev_odom.vy = aligned_vel(1);
			aligned_ev_odom.vz = aligned_vel(2);
			break;
		}
	}

	aligned_ev_odom.velocity_frame = vehicle_odometry_s::LOCAL_FRAME_NED;

	// Compute orientation in EKF navigation frame
	Quatf ev_quat_aligned = quat_ev2ekf * Quatf(ev_odom.q) ;
	ev_quat_aligned.normalize();

	ev_quat_aligned.copyTo(aligned_ev_odom.q);
	quat_ev2ekf.copyTo(aligned_ev_odom.q_offset);

	_estimator_visual_odometry_aligned_pub.publish(aligned_ev_odom);
}

void EKF2::PublishSensorBias(const hrt_abstime &timestamp)
{
	// estimator_sensor_bias
	estimator_sensor_bias_s bias{};
	bias.timestamp_sample = timestamp;

	const Vector3f gyro_bias{_ekf.getGyroBias()};
	const Vector3f accel_bias{_ekf.getAccelBias()};
	const Vector3f mag_bias{_mag_cal_last_bias};

	// only publish on change
	if ((gyro_bias - _last_gyro_bias_published).longerThan(0.001f)
	    || (accel_bias - _last_accel_bias_published).longerThan(0.001f)
	    || (mag_bias - _last_mag_bias_published).longerThan(0.001f)) {

		// take device ids from sensor_selection_s if not using specific vehicle_imu_s
		if (_device_id_gyro != 0) {
			bias.gyro_device_id = _device_id_gyro;
			gyro_bias.copyTo(bias.gyro_bias);
			bias.gyro_bias_limit = math::radians(20.f); // 20 degrees/s see Ekf::constrainStates()
			_ekf.getGyroBiasVariance().copyTo(bias.gyro_bias_variance);
			bias.gyro_bias_valid = true;

			_last_gyro_bias_published = gyro_bias;
		}

		if ((_device_id_accel != 0) && !(_param_ekf2_aid_mask.get() & MASK_INHIBIT_ACC_BIAS)) {
			bias.accel_device_id = _device_id_accel;
			accel_bias.copyTo(bias.accel_bias);
			bias.accel_bias_limit = _params->acc_bias_lim;
			_ekf.getAccelBiasVariance().copyTo(bias.accel_bias_variance);
			bias.accel_bias_valid = !_ekf.fault_status_flags().bad_acc_bias;

			_last_accel_bias_published = accel_bias;
		}

		if (_device_id_mag != 0) {
			bias.mag_device_id = _device_id_mag;
			mag_bias.copyTo(bias.mag_bias);
			bias.mag_bias_limit = 0.5f; // 0.5 Gauss see Ekf::constrainStates()
			_mag_cal_last_bias_variance.copyTo(bias.mag_bias_variance);
			bias.mag_bias_valid = _mag_cal_available;

			_last_mag_bias_published = mag_bias;
		}

		bias.timestamp = _replay_mode ? timestamp : hrt_absolute_time();
		_estimator_sensor_bias_pub.publish(bias);
	}
}

void EKF2::PublishStates(const hrt_abstime &timestamp)
{
	// publish estimator states
	estimator_states_s states;
	states.timestamp_sample = timestamp;
	states.n_states = 24;
	_ekf.getStateAtFusionHorizonAsVector().copyTo(states.states);
	_ekf.covariances_diagonal().copyTo(states.covariances);
	states.timestamp = _replay_mode ? timestamp : hrt_absolute_time();
	_estimator_states_pub.publish(states);
}

void EKF2::PublishStatus(const hrt_abstime &timestamp)
{
	estimator_status_s status{};
	status.timestamp_sample = timestamp;

	_ekf.getOutputTrackingError().copyTo(status.output_tracking_error);

	_ekf.get_gps_check_status(&status.gps_check_fail_flags);

	// only report enabled GPS check failures (the param indexes are shifted by 1 bit, because they don't include
	// the GPS Fix bit, which is always checked)
	status.gps_check_fail_flags &= ((uint16_t)_params->gps_check_mask << 1) | 1;

<<<<<<< HEAD
				lpos.dist_bottom_valid = _ekf.get_terrain_valid();
				lpos.dist_bottom_sensor_bitfield = _ekf.getTerrainEstimateSensorBitfield();
=======
	status.control_mode_flags = _ekf.control_status().value;
	status.filter_fault_flags = _ekf.fault_status().value;
	_ekf.get_innovation_test_status(status.innovation_check_flags, status.mag_test_ratio,
					status.vel_test_ratio, status.pos_test_ratio,
					status.hgt_test_ratio, status.tas_test_ratio,
					status.hagl_test_ratio, status.beta_test_ratio);
>>>>>>> 48f125f1

	_ekf.get_ekf_lpos_accuracy(&status.pos_horiz_accuracy, &status.pos_vert_accuracy);
	_ekf.get_ekf_soln_status(&status.solution_status_flags);
	_ekf.getImuVibrationMetrics().copyTo(status.vibe);

	status.time_slip = _last_time_slip_us * 1e-6f;

	status.pre_flt_fail_innov_heading = _preflt_checker.hasHeadingFailed();
	status.pre_flt_fail_innov_vel_horiz = _preflt_checker.hasHorizVelFailed();
	status.pre_flt_fail_innov_vel_vert = _preflt_checker.hasVertVelFailed();
	status.pre_flt_fail_innov_height = _preflt_checker.hasHeightFailed();
	status.pre_flt_fail_mag_field_disturbed = _ekf.control_status_flags().mag_field_disturbed;

	status.accel_device_id = _device_id_accel;
	status.baro_device_id = _device_id_baro;
	status.gyro_device_id = _device_id_gyro;
	status.mag_device_id = _device_id_mag;

	status.timestamp = _replay_mode ? timestamp : hrt_absolute_time();
	_estimator_status_pub.publish(status);
}

void EKF2::PublishStatusFlags(const hrt_abstime &timestamp)
{
	// publish at ~ 1 Hz (or immediately if filter control status or fault status changes)
	bool update = (hrt_elapsed_time(&_last_status_flag_update) >= 1_s);

	// filter control status
	if (_ekf.control_status().value != _filter_control_status) {
		update = true;
		_filter_control_status = _ekf.control_status().value;
		_filter_control_status_changes++;
	}

	// filter fault status
	if (_ekf.fault_status().value != _filter_fault_status) {
		update = true;
		_filter_fault_status = _ekf.fault_status().value;
		_filter_fault_status_changes++;
	}

	// innovation check fail status
	if (_ekf.innov_check_fail_status().value != _innov_check_fail_status) {
		update = true;
		_innov_check_fail_status = _ekf.innov_check_fail_status().value;
		_innov_check_fail_status_changes++;
	}

	if (update) {
		estimator_status_flags_s status_flags{};
		status_flags.timestamp_sample = timestamp;

		status_flags.control_status_changes   = _filter_control_status_changes;
		status_flags.cs_tilt_align            = _ekf.control_status_flags().tilt_align;
		status_flags.cs_yaw_align             = _ekf.control_status_flags().yaw_align;
		status_flags.cs_gps                   = _ekf.control_status_flags().gps;
		status_flags.cs_opt_flow              = _ekf.control_status_flags().opt_flow;
		status_flags.cs_mag_hdg               = _ekf.control_status_flags().mag_hdg;
		status_flags.cs_mag_3d                = _ekf.control_status_flags().mag_3D;
		status_flags.cs_mag_dec               = _ekf.control_status_flags().mag_dec;
		status_flags.cs_in_air                = _ekf.control_status_flags().in_air;
		status_flags.cs_wind                  = _ekf.control_status_flags().wind;
		status_flags.cs_baro_hgt              = _ekf.control_status_flags().baro_hgt;
		status_flags.cs_rng_hgt               = _ekf.control_status_flags().rng_hgt;
		status_flags.cs_gps_hgt               = _ekf.control_status_flags().gps_hgt;
		status_flags.cs_ev_pos                = _ekf.control_status_flags().ev_pos;
		status_flags.cs_ev_yaw                = _ekf.control_status_flags().ev_yaw;
		status_flags.cs_ev_hgt                = _ekf.control_status_flags().ev_hgt;
		status_flags.cs_fuse_beta             = _ekf.control_status_flags().fuse_beta;
		status_flags.cs_mag_field_disturbed   = _ekf.control_status_flags().mag_field_disturbed;
		status_flags.cs_fixed_wing            = _ekf.control_status_flags().fixed_wing;
		status_flags.cs_mag_fault             = _ekf.control_status_flags().mag_fault;
		status_flags.cs_fuse_aspd             = _ekf.control_status_flags().fuse_aspd;
		status_flags.cs_gnd_effect            = _ekf.control_status_flags().gnd_effect;
		status_flags.cs_rng_stuck             = _ekf.control_status_flags().rng_stuck;
		status_flags.cs_gps_yaw               = _ekf.control_status_flags().gps_yaw;
		status_flags.cs_mag_aligned_in_flight = _ekf.control_status_flags().mag_aligned_in_flight;
		status_flags.cs_ev_vel                = _ekf.control_status_flags().ev_vel;
		status_flags.cs_synthetic_mag_z       = _ekf.control_status_flags().synthetic_mag_z;
		status_flags.cs_vehicle_at_rest       = _ekf.control_status_flags().vehicle_at_rest;

		status_flags.fault_status_changes     = _filter_fault_status_changes;
		status_flags.fs_bad_mag_x             = _ekf.fault_status_flags().bad_mag_x;
		status_flags.fs_bad_mag_y             = _ekf.fault_status_flags().bad_mag_y;
		status_flags.fs_bad_mag_z             = _ekf.fault_status_flags().bad_mag_z;
		status_flags.fs_bad_hdg               = _ekf.fault_status_flags().bad_hdg;
		status_flags.fs_bad_mag_decl          = _ekf.fault_status_flags().bad_mag_decl;
		status_flags.fs_bad_airspeed          = _ekf.fault_status_flags().bad_airspeed;
		status_flags.fs_bad_sideslip          = _ekf.fault_status_flags().bad_sideslip;
		status_flags.fs_bad_optflow_x         = _ekf.fault_status_flags().bad_optflow_X;
		status_flags.fs_bad_optflow_y         = _ekf.fault_status_flags().bad_optflow_Y;
		status_flags.fs_bad_vel_n             = _ekf.fault_status_flags().bad_vel_N;
		status_flags.fs_bad_vel_e             = _ekf.fault_status_flags().bad_vel_E;
		status_flags.fs_bad_vel_d             = _ekf.fault_status_flags().bad_vel_D;
		status_flags.fs_bad_pos_n             = _ekf.fault_status_flags().bad_pos_N;
		status_flags.fs_bad_pos_e             = _ekf.fault_status_flags().bad_pos_E;
		status_flags.fs_bad_pos_d             = _ekf.fault_status_flags().bad_pos_D;
		status_flags.fs_bad_acc_bias          = _ekf.fault_status_flags().bad_acc_bias;
		status_flags.fs_bad_acc_vertical      = _ekf.fault_status_flags().bad_acc_vertical;
		status_flags.fs_bad_acc_clipping      = _ekf.fault_status_flags().bad_acc_clipping;

		status_flags.innovation_fault_status_changes = _innov_check_fail_status_changes;
		status_flags.reject_hor_vel                  = _ekf.innov_check_fail_status_flags().reject_hor_vel;
		status_flags.reject_ver_vel                  = _ekf.innov_check_fail_status_flags().reject_ver_vel;
		status_flags.reject_hor_pos                  = _ekf.innov_check_fail_status_flags().reject_hor_pos;
		status_flags.reject_ver_pos                  = _ekf.innov_check_fail_status_flags().reject_ver_pos;
		status_flags.reject_mag_x                    = _ekf.innov_check_fail_status_flags().reject_mag_x;
		status_flags.reject_mag_y                    = _ekf.innov_check_fail_status_flags().reject_mag_y;
		status_flags.reject_mag_z                    = _ekf.innov_check_fail_status_flags().reject_mag_z;
		status_flags.reject_yaw                      = _ekf.innov_check_fail_status_flags().reject_yaw;
		status_flags.reject_airspeed                 = _ekf.innov_check_fail_status_flags().reject_airspeed;
		status_flags.reject_sideslip                 = _ekf.innov_check_fail_status_flags().reject_sideslip;
		status_flags.reject_hagl                     = _ekf.innov_check_fail_status_flags().reject_hagl;
		status_flags.reject_optflow_x                = _ekf.innov_check_fail_status_flags().reject_optflow_X;
		status_flags.reject_optflow_y                = _ekf.innov_check_fail_status_flags().reject_optflow_Y;

		status_flags.timestamp = _replay_mode ? timestamp : hrt_absolute_time();
		_estimator_status_flags_pub.publish(status_flags);

		_last_status_flag_update = status_flags.timestamp;
	}
}

void EKF2::PublishYawEstimatorStatus(const hrt_abstime &timestamp)
{
	static_assert(sizeof(yaw_estimator_status_s::yaw) / sizeof(float) == N_MODELS_EKFGSF,
		      "yaw_estimator_status_s::yaw wrong size");

	yaw_estimator_status_s yaw_est_test_data;

	if (_ekf.getDataEKFGSF(&yaw_est_test_data.yaw_composite, &yaw_est_test_data.yaw_variance,
			       yaw_est_test_data.yaw,
			       yaw_est_test_data.innov_vn, yaw_est_test_data.innov_ve,
			       yaw_est_test_data.weight)) {

		yaw_est_test_data.timestamp_sample = timestamp;
		yaw_est_test_data.timestamp = _replay_mode ? timestamp : hrt_absolute_time();

		_yaw_est_pub.publish(yaw_est_test_data);
	}
}

void EKF2::PublishWindEstimate(const hrt_abstime &timestamp)
{
	if (_ekf.get_wind_status()) {
		// Publish wind estimate only if ekf declares them valid
		wind_estimate_s wind_estimate{};
		wind_estimate.timestamp_sample = timestamp;

		const Vector2f wind_vel = _ekf.getWindVelocity();
		const Vector2f wind_vel_var = _ekf.getWindVelocityVariance();
		_ekf.getAirspeedInnov(wind_estimate.tas_innov);
		_ekf.getAirspeedInnovVar(wind_estimate.tas_innov_var);
		_ekf.getBetaInnov(wind_estimate.beta_innov);
		_ekf.getBetaInnovVar(wind_estimate.beta_innov_var);

		wind_estimate.windspeed_north = wind_vel(0);
		wind_estimate.windspeed_east = wind_vel(1);
		wind_estimate.variance_north = wind_vel_var(0);
		wind_estimate.variance_east = wind_vel_var(1);
		wind_estimate.tas_scale = 0.0f; //leave at 0 as scale is not estimated in ekf
		wind_estimate.timestamp = _replay_mode ? timestamp : hrt_absolute_time();
		wind_estimate.source = wind_estimate_s::SOURCE_EKF;

		_wind_pub.publish(wind_estimate);
	}
}

void EKF2::PublishOpticalFlowVel(const hrt_abstime &timestamp, const optical_flow_s &flow_sample)
{
	estimator_optical_flow_vel_s flow_vel{};
	flow_vel.timestamp_sample = flow_sample.timestamp;

	_ekf.getFlowVelBody().copyTo(flow_vel.vel_body);
	_ekf.getFlowVelNE().copyTo(flow_vel.vel_ne);
	_ekf.getFlowUncompensated().copyTo(flow_vel.flow_uncompensated_integral);
	_ekf.getFlowCompensated().copyTo(flow_vel.flow_compensated_integral);
	_ekf.getFlowGyro().copyTo(flow_vel.gyro_rate_integral);
	flow_vel.timestamp = _replay_mode ? timestamp : hrt_absolute_time();

	_estimator_optical_flow_vel_pub.publish(flow_vel);
}

float EKF2::filter_altitude_ellipsoid(float amsl_hgt)
{
	float height_diff = static_cast<float>(_gps_alttitude_ellipsoid) * 1e-3f - amsl_hgt;

	if (_gps_alttitude_ellipsoid_previous_timestamp == 0) {

		_wgs84_hgt_offset = height_diff;
		_gps_alttitude_ellipsoid_previous_timestamp = _gps_time_usec;

	} else if (_gps_time_usec != _gps_alttitude_ellipsoid_previous_timestamp) {

		// apply a 10 second first order low pass filter to baro offset
		float dt = 1e-6f * (_gps_time_usec - _gps_alttitude_ellipsoid_previous_timestamp);
		_gps_alttitude_ellipsoid_previous_timestamp = _gps_time_usec;
		float offset_rate_correction = 0.1f * (height_diff - _wgs84_hgt_offset);
		_wgs84_hgt_offset += dt * constrain(offset_rate_correction, -0.1f, 0.1f);
	}

	return amsl_hgt + _wgs84_hgt_offset;
}

void EKF2::UpdateAirspeedSample(ekf2_timestamps_s &ekf2_timestamps)
{
	// EKF airspeed sample
	airspeed_s airspeed;

	if (_airspeed_sub.update(&airspeed)) {
		// The airspeed measurement received via the airspeed.msg topic has not been corrected
		// for scale favtor errors and requires the ASPD_SCALE correction to be applied.
		// This could be avoided if true_airspeed_m_s from the airspeed-validated.msg topic
		// was used instead, however this would introduce a potential circular dependency
		// via the wind estimator that uses EKF velocity estimates.
		const float true_airspeed_m_s = airspeed.true_airspeed_m_s * _airspeed_scale_factor;

		// only set airspeed data if condition for airspeed fusion are met
		if ((_param_ekf2_arsp_thr.get() > FLT_EPSILON) && (true_airspeed_m_s > _param_ekf2_arsp_thr.get())) {

			airspeedSample airspeed_sample {
				.time_us = airspeed.timestamp,
				.true_airspeed = true_airspeed_m_s,
				.eas2tas = airspeed.true_airspeed_m_s / airspeed.indicated_airspeed_m_s,
			};
			_ekf.setAirspeedData(airspeed_sample);
		}

		ekf2_timestamps.airspeed_timestamp_rel = (int16_t)((int64_t)airspeed.timestamp / 100 -
				(int64_t)ekf2_timestamps.timestamp / 100);
	}
}

void EKF2::UpdateAuxVelSample(ekf2_timestamps_s &ekf2_timestamps)
{
	// EKF auxillary velocity sample
	//  - use the landing target pose estimate as another source of velocity data
	landing_target_pose_s landing_target_pose;

	if (_landing_target_pose_sub.update(&landing_target_pose)) {
		// we can only use the landing target if it has a fixed position and  a valid velocity estimate
		if (landing_target_pose.is_static && landing_target_pose.rel_vel_valid) {
			// velocity of vehicle relative to target has opposite sign to target relative to vehicle
			auxVelSample auxvel_sample{
				.time_us = landing_target_pose.timestamp,
				.vel = Vector3f{-landing_target_pose.vx_rel, -landing_target_pose.vy_rel, 0.0f},
				.velVar = Vector3f{landing_target_pose.cov_vx_rel, landing_target_pose.cov_vy_rel, 0.0f},
			};
			_ekf.setAuxVelData(auxvel_sample);
		}
	}
}

void EKF2::UpdateBaroSample(ekf2_timestamps_s &ekf2_timestamps)
{
	// EKF baro sample
	vehicle_air_data_s airdata;

	if (_airdata_sub.update(&airdata)) {
		_ekf.set_air_density(airdata.rho);

		_ekf.setBaroData(baroSample{airdata.timestamp_sample, airdata.baro_alt_meter});

		_device_id_baro = airdata.baro_device_id;

		ekf2_timestamps.vehicle_air_data_timestamp_rel = (int16_t)((int64_t)airdata.timestamp / 100 -
				(int64_t)ekf2_timestamps.timestamp / 100);
	}
}

bool EKF2::UpdateExtVisionSample(ekf2_timestamps_s &ekf2_timestamps, vehicle_odometry_s &ev_odom)
{
	bool new_ev_odom = false;

	// EKF external vision sample
	if (_ev_odom_sub.update(&ev_odom)) {
		if (_param_ekf2_aid_mask.get() & (MASK_USE_EVPOS | MASK_USE_EVYAW | MASK_USE_EVVEL)) {

			extVisionSample ev_data{};

			// if error estimates are unavailable, use parameter defined defaults

			// check for valid velocity data
			if (PX4_ISFINITE(ev_odom.vx) && PX4_ISFINITE(ev_odom.vy) && PX4_ISFINITE(ev_odom.vz)) {
				ev_data.vel(0) = ev_odom.vx;
				ev_data.vel(1) = ev_odom.vy;
				ev_data.vel(2) = ev_odom.vz;

				if (ev_odom.velocity_frame == vehicle_odometry_s::BODY_FRAME_FRD) {
					ev_data.vel_frame = velocity_frame_t::BODY_FRAME_FRD;

				} else {
					ev_data.vel_frame = velocity_frame_t::LOCAL_FRAME_FRD;
				}

<<<<<<< HEAD
				// Start checking mag bias estimates when we have accumulated sufficient calibration time
				if (_total_cal_time_us > 30_s) {
					// we have sufficient accumulated valid flight time to form a reliable bias estimate
					// check that the state variance for each axis is within a range indicating filter convergence
					const float max_var_allowed = 100.0f * _param_ekf2_magb_vref.get();
					const float min_var_allowed = 0.01f * _param_ekf2_magb_vref.get();

					// Declare all bias estimates invalid if any variances are out of range
					bool all_estimates_invalid = false;
=======
				// velocity measurement error from ev_data or parameters
				float param_evv_noise_var = sq(_param_ekf2_evv_noise.get());
>>>>>>> 48f125f1

				if (!_param_ekf2_ev_noise_md.get() && PX4_ISFINITE(ev_odom.velocity_covariance[ev_odom.COVARIANCE_MATRIX_VX_VARIANCE])
				    && PX4_ISFINITE(ev_odom.velocity_covariance[ev_odom.COVARIANCE_MATRIX_VY_VARIANCE])
				    && PX4_ISFINITE(ev_odom.velocity_covariance[ev_odom.COVARIANCE_MATRIX_VZ_VARIANCE])) {
					ev_data.velCov(0, 0) = ev_odom.velocity_covariance[ev_odom.COVARIANCE_MATRIX_VX_VARIANCE];
					ev_data.velCov(0, 1) = ev_data.velCov(1, 0) = ev_odom.velocity_covariance[1];
					ev_data.velCov(0, 2) = ev_data.velCov(2, 0) = ev_odom.velocity_covariance[2];
					ev_data.velCov(1, 1) = ev_odom.velocity_covariance[ev_odom.COVARIANCE_MATRIX_VY_VARIANCE];
					ev_data.velCov(1, 2) = ev_data.velCov(2, 1) = ev_odom.velocity_covariance[7];
					ev_data.velCov(2, 2) = ev_odom.velocity_covariance[ev_odom.COVARIANCE_MATRIX_VZ_VARIANCE];

				} else {
					ev_data.velCov = matrix::eye<float, 3>() * param_evv_noise_var;
				}
			}

			// check for valid position data
			if (PX4_ISFINITE(ev_odom.x) && PX4_ISFINITE(ev_odom.y) && PX4_ISFINITE(ev_odom.z)) {
				ev_data.pos(0) = ev_odom.x;
				ev_data.pos(1) = ev_odom.y;
				ev_data.pos(2) = ev_odom.z;

				float param_evp_noise_var = sq(_param_ekf2_evp_noise.get());

				// position measurement error from ev_data or parameters
				if (!_param_ekf2_ev_noise_md.get() && PX4_ISFINITE(ev_odom.pose_covariance[ev_odom.COVARIANCE_MATRIX_X_VARIANCE])
				    && PX4_ISFINITE(ev_odom.pose_covariance[ev_odom.COVARIANCE_MATRIX_Y_VARIANCE])
				    && PX4_ISFINITE(ev_odom.pose_covariance[ev_odom.COVARIANCE_MATRIX_Z_VARIANCE])) {
					ev_data.posVar(0) = fmaxf(param_evp_noise_var, ev_odom.pose_covariance[ev_odom.COVARIANCE_MATRIX_X_VARIANCE]);
					ev_data.posVar(1) = fmaxf(param_evp_noise_var, ev_odom.pose_covariance[ev_odom.COVARIANCE_MATRIX_Y_VARIANCE]);
					ev_data.posVar(2) = fmaxf(param_evp_noise_var, ev_odom.pose_covariance[ev_odom.COVARIANCE_MATRIX_Z_VARIANCE]);

				} else {
					ev_data.posVar.setAll(param_evp_noise_var);
				}
			}

			// check for valid orientation data
			if (PX4_ISFINITE(ev_odom.q[0])) {
				ev_data.quat = Quatf(ev_odom.q);

<<<<<<< HEAD
			publish_baro_bias_estimate(now);

			if (_new_optical_flow_data_received) {
				publish_estimator_optical_flow_vel(now);
				_new_optical_flow_data_received = false;
			}

			if (!_mag_decl_saved && (_vehicle_status.arming_state == vehicle_status_s::ARMING_STATE_STANDBY)) {
				_mag_decl_saved = update_mag_decl(_param_ekf2_mag_decl);
			}
=======
				// orientation measurement error from ev_data or parameters
				float param_eva_noise_var = sq(_param_ekf2_eva_noise.get());
>>>>>>> 48f125f1

				if (!_param_ekf2_ev_noise_md.get() && PX4_ISFINITE(ev_odom.pose_covariance[ev_odom.COVARIANCE_MATRIX_YAW_VARIANCE])) {
					ev_data.angVar = fmaxf(param_eva_noise_var, ev_odom.pose_covariance[ev_odom.COVARIANCE_MATRIX_YAW_VARIANCE]);

				} else {
					ev_data.angVar = param_eva_noise_var;
				}
			}

			// use timestamp from external computer, clocks are synchronized when using MAVROS
			ev_data.time_us = ev_odom.timestamp_sample;
			_ekf.setExtVisionData(ev_data);

			new_ev_odom = true;
		}

		ekf2_timestamps.visual_odometry_timestamp_rel = (int16_t)((int64_t)ev_odom.timestamp / 100 -
				(int64_t)ekf2_timestamps.timestamp / 100);
	}

	return new_ev_odom;
}

bool EKF2::UpdateFlowSample(ekf2_timestamps_s &ekf2_timestamps, optical_flow_s &optical_flow)
{
	// EKF flow sample
	bool new_optical_flow = false;

	if (_optical_flow_sub.update(&optical_flow)) {
		if (_param_ekf2_aid_mask.get() & MASK_USE_OF) {

			flowSample flow {
				.time_us = optical_flow.timestamp,
				// NOTE: the EKF uses the reverse sign convention to the flow sensor. EKF assumes positive LOS rate
				// is produced by a RH rotation of the image about the sensor axis.
				.flow_xy_rad = Vector2f{-optical_flow.pixel_flow_x_integral, -optical_flow.pixel_flow_y_integral},
				.gyro_xyz = Vector3f{-optical_flow.gyro_x_rate_integral, -optical_flow.gyro_y_rate_integral, -optical_flow.gyro_z_rate_integral},
				.dt = 1e-6f * (float)optical_flow.integration_timespan,
				.quality = optical_flow.quality,
			};

			if (PX4_ISFINITE(optical_flow.pixel_flow_y_integral) &&
			    PX4_ISFINITE(optical_flow.pixel_flow_x_integral) &&
			    flow.dt < 1) {

				// Save sensor limits reported by the optical flow sensor
				_ekf.set_optical_flow_limits(optical_flow.max_flow_rate, optical_flow.min_ground_distance,
							     optical_flow.max_ground_distance);

				_ekf.setOpticalFlowData(flow);

				new_optical_flow = true;
			}
		}

		ekf2_timestamps.optical_flow_timestamp_rel = (int16_t)((int64_t)optical_flow.timestamp / 100 -
				(int64_t)ekf2_timestamps.timestamp / 100);
	}

	return new_optical_flow;
}

void EKF2::UpdateGpsSample(ekf2_timestamps_s &ekf2_timestamps)
{
	// EKF GPS message
	if (_param_ekf2_aid_mask.get() & MASK_USE_GPS) {
		vehicle_gps_position_s vehicle_gps_position;

		if (_vehicle_gps_position_sub.update(&vehicle_gps_position)) {
			gps_message gps_msg{
				.time_usec = vehicle_gps_position.timestamp,
				.lat = vehicle_gps_position.lat,
				.lon = vehicle_gps_position.lon,
				.alt = vehicle_gps_position.alt,
				.yaw = vehicle_gps_position.heading,
				.yaw_offset = vehicle_gps_position.heading_offset,
				.fix_type = vehicle_gps_position.fix_type,
				.eph = vehicle_gps_position.eph,
				.epv = vehicle_gps_position.epv,
				.sacc = vehicle_gps_position.s_variance_m_s,
				.vel_m_s = vehicle_gps_position.vel_m_s,
				.vel_ned = Vector3f{
					vehicle_gps_position.vel_n_m_s,
					vehicle_gps_position.vel_e_m_s,
					vehicle_gps_position.vel_d_m_s
				},
				.vel_ned_valid = vehicle_gps_position.vel_ned_valid,
				.nsats = vehicle_gps_position.satellites_used,
				.pdop = sqrtf(vehicle_gps_position.hdop *vehicle_gps_position.hdop
					      + vehicle_gps_position.vdop * vehicle_gps_position.vdop),
			};
			_ekf.setGpsData(gps_msg);

			_gps_time_usec = gps_msg.time_usec;
			_gps_alttitude_ellipsoid = vehicle_gps_position.alt_ellipsoid;
		}
	}
}

void EKF2::UpdateMagSample(ekf2_timestamps_s &ekf2_timestamps)
{
	vehicle_magnetometer_s magnetometer;

	if (_magnetometer_sub.update(&magnetometer)) {

		bool reset = false;

		// check if magnetometer has changed
		if (magnetometer.device_id != _device_id_mag) {
			if (_device_id_mag != 0) {
				PX4_WARN("%d - mag sensor ID changed %d -> %d", _instance, _device_id_mag, magnetometer.device_id);
			}

			reset = true;

		} else if (magnetometer.calibration_count > _mag_calibration_count) {
			// existing calibration has changed, reset saved mag bias
			PX4_DEBUG("%d - mag %d calibration updated, resetting bias", _instance, _device_id_mag);
			reset = true;
		}

		if (reset) {
			_ekf.resetMagBias();
			_device_id_mag = magnetometer.device_id;
			_mag_calibration_count = magnetometer.calibration_count;

<<<<<<< HEAD
		wind_estimate.windspeed_north = wind_vel(0);
		wind_estimate.windspeed_east = wind_vel(1);
		wind_estimate.variance_north = wind_vel_var(0);
		wind_estimate.variance_east = wind_vel_var(1);
		wind_estimate.tas_scale = 0.0f; //leave at 0 as scale is not estimated in ekf
		wind_estimate.timestamp = _replay_mode ? timestamp : hrt_absolute_time();
		wind_estimate.source = wind_estimate_s::SOURCE_EKF;
=======
			// reset magnetometer bias learning
			_mag_cal_total_time_us = 0;
			_mag_cal_last_us = 0;
			_mag_cal_available = false;
		}
>>>>>>> 48f125f1

		_ekf.setMagData(magSample{magnetometer.timestamp_sample, Vector3f{magnetometer.magnetometer_ga}});

		ekf2_timestamps.vehicle_magnetometer_timestamp_rel = (int16_t)((int64_t)magnetometer.timestamp / 100 -
				(int64_t)ekf2_timestamps.timestamp / 100);
	}
}

<<<<<<< HEAD
void EKF2::publish_baro_bias_estimate(const hrt_abstime &timestamp)
{

	baro_bias_estimate_s bbe{};
	bbe.timestamp = timestamp;
	bbe.timestamp_sample = timestamp;
	bbe.baro_device_id = _estimator_status_pub.get().baro_device_id;
	_ekf.getBaroBiasEstimatorStatus(bbe.bias,
					bbe.bias_var,
					bbe.innov,
					bbe.innov_var,
					bbe.innov_test_ratio);
	_baro_bias_estimate_pub.publish(bbe);
}

void EKF2::publish_estimator_optical_flow_vel(const hrt_abstime &timestamp)
{
	estimator_optical_flow_vel_s flow_vel{};
	flow_vel.timestamp_sample = timestamp;

	_ekf.getFlowVelBody().copyTo(flow_vel.vel_body);
	_ekf.getFlowVelNE().copyTo(flow_vel.vel_ne);
	_ekf.getFlowUncompensated().copyTo(flow_vel.flow_uncompensated_integral);
	_ekf.getFlowCompensated().copyTo(flow_vel.flow_compensated_integral);
	_ekf.getFlowGyro().copyTo(flow_vel.gyro_rate_integral);
	flow_vel.timestamp = _replay_mode ? timestamp : hrt_absolute_time();

	_estimator_optical_flow_vel_pub.publish(flow_vel);
}

bool EKF2::blend_gps_data()
{
	// zero the blend weights
	memset(&_blend_weights, 0, sizeof(_blend_weights));

	if (!runMultiGpsChecks()) {
		return false;
=======
void EKF2::UpdateRangeSample(ekf2_timestamps_s &ekf2_timestamps)
{
	if (!_distance_sensor_selected) {
		// get subscription index of first downward-facing range sensor
		uORB::SubscriptionMultiArray<distance_sensor_s> distance_sensor_subs{ORB_ID::distance_sensor};

		for (unsigned i = 0; i < distance_sensor_subs.size(); i++) {
			distance_sensor_s distance_sensor;

			if (distance_sensor_subs[i].copy(&distance_sensor)) {
				// only use the first instace which has the correct orientation
				if ((distance_sensor.timestamp != 0) && (distance_sensor.orientation == distance_sensor_s::ROTATION_DOWNWARD_FACING)) {
					if (_distance_sensor_sub.ChangeInstance(i)) {
						PX4_INFO("%d - found range finder with instance %d", _instance, i);
						_distance_sensor_selected = true;
					}
				}
			}
		}
	}

	// EKF range sample
	distance_sensor_s distance_sensor;

	if (_distance_sensor_sub.update(&distance_sensor)) {
		if (distance_sensor.orientation == distance_sensor_s::ROTATION_DOWNWARD_FACING) {
			rangeSample range_sample {
				.time_us = distance_sensor.timestamp,
				.rng = distance_sensor.current_distance,
				.quality = distance_sensor.signal_quality,
			};
			_ekf.setRangeData(range_sample);

			// Save sensor limits reported by the rangefinder
			_ekf.set_rangefinder_limits(distance_sensor.min_distance, distance_sensor.max_distance);
		}

		ekf2_timestamps.distance_sensor_timestamp_rel = (int16_t)((int64_t)distance_sensor.timestamp / 100 -
				(int64_t)ekf2_timestamps.timestamp / 100);
>>>>>>> 48f125f1
	}
}

<<<<<<< HEAD
	if (_gps_new_output_data) {
		_gps_blended_state.time_usec = _gps_state[_gps_time_ref_index].time_usec;
=======
void EKF2::UpdateMagCalibration(const hrt_abstime &timestamp)
{
	// Check if conditions are OK for learning of magnetometer bias values
	// the EKF is operating in the correct mode and there are no filter faults
	if (_ekf.control_status_flags().in_air && _ekf.control_status_flags().mag_3D && (_ekf.fault_status().value == 0)) {

		if (_mag_cal_last_us != 0) {
			_mag_cal_total_time_us += timestamp - _mag_cal_last_us;

			// Start checking mag bias estimates when we have accumulated sufficient calibration time
			if (_mag_cal_total_time_us > 30_s) {
				_mag_cal_last_bias = _ekf.getMagBias();
				_mag_cal_last_bias_variance = _ekf.getMagBiasVariance();
				_mag_cal_available = true;
			}
		}

		_mag_cal_last_us = timestamp;

	} else {
		// conditions are NOT OK for learning magnetometer bias, reset timestamp
		// but keep the accumulated calibration time
		_mag_cal_last_us = 0;

		if (_ekf.fault_status().value != 0) {
			// if a filter fault has occurred, assume previous learning was invalid and do not
			// count it towards total learning time.
			_mag_cal_total_time_us = 0;
		}
	}

	if (!_armed) {
		// update stored declination value
		if (!_mag_decl_saved) {
			float declination_deg;
>>>>>>> 48f125f1

			if (_ekf.get_mag_decl_deg(&declination_deg)) {
				_param_ekf2_mag_decl.set(declination_deg);
				_mag_decl_saved = true;

				if (!_multi_mode) {
					_param_ekf2_mag_decl.commit_no_notification();
				}
			}
		}
	}
}

int EKF2::custom_command(int argc, char *argv[])
{
	return print_usage("unknown command");
}

int EKF2::task_spawn(int argc, char *argv[])
{
	bool success = false;
	bool replay_mode = false;

	if (argc > 1 && !strcmp(argv[1], "-r")) {
		PX4_INFO("replay mode enabled");
		replay_mode = true;
	}

#if !defined(CONSTRAINED_FLASH)
	bool multi_mode = false;
	int32_t imu_instances = 0;
	int32_t mag_instances = 0;

	int32_t sens_imu_mode = 1;
	param_get(param_find("SENS_IMU_MODE"), &sens_imu_mode);

	if (sens_imu_mode == 0) {
		// ekf selector requires SENS_IMU_MODE = 0
		multi_mode = true;

		// IMUs (1 - 4 supported)
		param_get(param_find("EKF2_MULTI_IMU"), &imu_instances);

		if (imu_instances < 1 || imu_instances > 4) {
			const int32_t imu_instances_limited = math::constrain(imu_instances, 1, 4);
			PX4_WARN("EKF2_MULTI_IMU limited %d -> %d", imu_instances, imu_instances_limited);
			param_set_no_notification(param_find("EKF2_MULTI_IMU"), &imu_instances_limited);
			imu_instances = imu_instances_limited;
		}

		int32_t sens_mag_mode = 1;
		param_get(param_find("SENS_MAG_MODE"), &sens_mag_mode);

		if (sens_mag_mode == 0) {
			param_get(param_find("EKF2_MULTI_MAG"), &mag_instances);

			// Mags (1 - 4 supported)
			if (mag_instances < 1 || mag_instances > 4) {
				const int32_t mag_instances_limited = math::constrain(mag_instances, 1, 4);
				PX4_WARN("EKF2_MULTI_MAG limited %d -> %d", mag_instances, mag_instances_limited);
				param_set_no_notification(param_find("EKF2_MULTI_MAG"), &mag_instances_limited);
				mag_instances = mag_instances_limited;
			}

		} else {
			mag_instances = 1;
		}
	}

	if (multi_mode) {
		// Start EKF2Selector if it's not already running
		if (_ekf2_selector.load() == nullptr) {
			EKF2Selector *inst = new EKF2Selector();

			if (inst) {
				_ekf2_selector.store(inst);

			} else {
				PX4_ERR("Failed to create EKF2 selector");
				return PX4_ERROR;
			}
		}

		const hrt_abstime time_started = hrt_absolute_time();
		const int multi_instances = math::min(imu_instances * mag_instances, (int)EKF2_MAX_INSTANCES);
		int multi_instances_allocated = 0;

		// allocate EKF2 instances until all found or arming
		uORB::SubscriptionData<vehicle_status_s> vehicle_status_sub{ORB_ID(vehicle_status)};

		bool ekf2_instance_created[4][4] {}; // IMUs * mags

		while ((multi_instances_allocated < multi_instances)
		       && (vehicle_status_sub.get().arming_state != vehicle_status_s::ARMING_STATE_ARMED)
		       && (hrt_elapsed_time(&time_started) < 30_s)) {

			vehicle_status_sub.update();

			for (uint8_t mag = 0; mag < mag_instances; mag++) {
				uORB::SubscriptionData<vehicle_magnetometer_s> vehicle_mag_sub{ORB_ID(vehicle_magnetometer), mag};

				for (uint8_t imu = 0; imu < imu_instances; imu++) {

					uORB::SubscriptionData<vehicle_imu_s> vehicle_imu_sub{ORB_ID(vehicle_imu), imu};
					vehicle_mag_sub.update();

					// Mag & IMU data must be valid, first mag can be ignored initially
					if ((vehicle_mag_sub.get().device_id != 0 || mag == 0)
					    && (vehicle_imu_sub.get().accel_device_id != 0)
					    && (vehicle_imu_sub.get().gyro_device_id != 0)) {

<<<<<<< HEAD
bool EKF2::runMultiGpsChecks()
{
	/*
	 * If both receivers have the same update rate, use the oldest non-zero time.
	 * If two receivers with different update rates are used, use the slowest.
	 * If time difference is excessive, use newest to prevent a disconnected receiver
	 * from blocking updates.
	 */

	// Calculate the time step for each receiver with some filtering to reduce the effects of jitter
	// Find the largest and smallest time step.
	float dt_max = 0.0f;
	float dt_min = 0.3f;

	for (uint8_t i = 0; i < GPS_MAX_RECEIVERS; i++) {
		float raw_dt = 1e-6f * (float)(_gps_state[i].time_usec - _time_prev_us[i]);

		if (raw_dt > 0.0f && raw_dt < 0.3f) {
			_gps_dt[i] = 0.1f * raw_dt + 0.9f * _gps_dt[i];
		}

		if (_gps_dt[i] > dt_max) {
			dt_max = _gps_dt[i];
			_gps_slowest_index = i;
		}

		if (_gps_dt[i] < dt_min) {
			dt_min = _gps_dt[i];
		}
	}

	// Find the receiver that is last be updated
	uint64_t max_us = 0; // newest non-zero system time of arrival of a GPS message
	uint64_t min_us = -1; // oldest non-zero system time of arrival of a GPS message

	for (uint8_t i = 0; i < GPS_MAX_RECEIVERS; i++) {
		// Find largest and smallest times
		if (_gps_state[i].time_usec > max_us) {
			max_us = _gps_state[i].time_usec;
			_gps_newest_index = i;
		}

		if ((_gps_state[i].time_usec < min_us) && (_gps_state[i].time_usec > 0)) {
			min_us = _gps_state[i].time_usec;
			_gps_oldest_index = i;
		}
	}

	if ((max_us - min_us) > 500000) {
		// A receiver has timed out so fall out of blending
		if (_gps_state[0].time_usec > _gps_state[1].time_usec) {
			_gps_select_index = 0;

		} else {
			_gps_select_index = 1;
		}

		return false;
	}

	// One receiver has lost 3D fix, fall out of blending
	if (_gps_state[0].fix_type > 2 && _gps_state[1].fix_type < 3) {
		_gps_select_index = 0;
		return false;

	} else if (_gps_state[1].fix_type > 2 && _gps_state[0].fix_type < 3) {
		_gps_select_index = 1;
		return false;
	}

	/*
	 * If the largest dt is less than 20% greater than the smallest, then we have  receivers
	 * running at the same rate then we wait until we have two messages with an arrival time
	 * difference that is less than 50% of the smallest time step and use the time stamp from
	 * the newest data.
	 * Else we have two receivers at different update rates and use the slowest receiver
	 * as the timing reference.
	 */

	if ((dt_max - dt_min) < 0.2f * dt_min) {
		// both receivers assumed to be running at the same rate
		if ((max_us - min_us) < (uint64_t)(5e5f * dt_min)) {
			// data arrival within a short time window enables the two measurements to be blended
			_gps_time_ref_index = _gps_newest_index;
			_gps_new_output_data = true;
		}

	} else {
		// both receivers running at different rates
		_gps_time_ref_index = _gps_slowest_index;

		if (_gps_state[_gps_time_ref_index].time_usec > _time_prev_us[_gps_time_ref_index]) {
			// blend data at the rate of the slower receiver
			_gps_new_output_data = true;
		}
	}

	return true;
}

/*
 * Update the internal state estimate for a blended GPS solution that is a weighted average of the phsyical receiver solutions
 * with weights are calculated in calc_gps_blend_weights(). This internal state cannot be used directly by estimators
 * because if physical receivers have significant position differences,  variation in receiver estimated accuracy will
 * cause undesirable variation in the position solution.
*/
void EKF2::update_gps_blend_states()
{
	// initialise the blended states so we can accumulate the results using the weightings for each GPS receiver.
	_gps_blended_state.time_usec = 0;
	_gps_blended_state.lat = 0;
	_gps_blended_state.lon = 0;
	_gps_blended_state.alt = 0;
	_gps_blended_state.fix_type = 0;
	_gps_blended_state.eph = FLT_MAX;
	_gps_blended_state.epv = FLT_MAX;
	_gps_blended_state.sacc = FLT_MAX;
	_gps_blended_state.vel_m_s = 0.0f;
	_gps_blended_state.vel_ned.setZero();
	_gps_blended_state.vel_ned_valid = true;
	_gps_blended_state.nsats = 0;
	_gps_blended_state.pdop = FLT_MAX;

	_blended_antenna_offset.zero();

	// combine the the GPS states into a blended solution using the weights calculated in calc_blend_weights()
	for (uint8_t i = 0; i < GPS_MAX_RECEIVERS; i++) {
		// blend the timing data
		_gps_blended_state.time_usec += (uint64_t)((double)_gps_state[i].time_usec * (double)_blend_weights[i]);

		// use the highest status
		if (_gps_state[i].fix_type > _gps_blended_state.fix_type) {
			_gps_blended_state.fix_type = _gps_state[i].fix_type;
		}
=======
						if (!ekf2_instance_created[imu][mag]) {
							EKF2 *ekf2_inst = new EKF2(true, px4::ins_instance_to_wq(imu), false);
>>>>>>> 48f125f1

							if (ekf2_inst && ekf2_inst->multi_init(imu, mag)) {
								int actual_instance = ekf2_inst->instance(); // match uORB instance numbering

								if ((actual_instance >= 0) && (_objects[actual_instance].load() == nullptr)) {
									_objects[actual_instance].store(ekf2_inst);
									ekf2_inst->ScheduleNow();
									success = true;
									multi_instances_allocated++;
									ekf2_instance_created[imu][mag] = true;

									PX4_INFO("starting instance %d, IMU:%d (%d), MAG:%d (%d)", actual_instance,
										 imu, vehicle_imu_sub.get().accel_device_id,
										 mag, vehicle_mag_sub.get().device_id);

									_ekf2_selector.load()->ScheduleNow();

								} else {
									PX4_ERR("instance numbering problem instance: %d", actual_instance);
									delete ekf2_inst;
									break;
								}

							} else {
								PX4_ERR("alloc and init failed imu: %d mag:%d", imu, mag);
								px4_usleep(1000000);
								break;
							}
						}

					} else {
						px4_usleep(50000); // give the sensors extra time to start
						continue;
					}
				}
			}

			if (multi_instances_allocated < multi_instances) {
				px4_usleep(100000);
			}
		}

	}

#endif // !CONSTRAINED_FLASH

	else {
		// otherwise launch regular
		EKF2 *ekf2_inst = new EKF2(false, px4::wq_configurations::INS0, replay_mode);

		if (ekf2_inst) {
			_objects[0].store(ekf2_inst);
			ekf2_inst->ScheduleNow();
			success = true;
		}
	}

	return success ? PX4_OK : PX4_ERROR;
}

int EKF2::print_usage(const char *reason)
{
	if (reason) {
		PX4_WARN("%s\n", reason);
	}

	PRINT_MODULE_DESCRIPTION(
		R"DESCR_STR(
### Description
Attitude and position estimator using an Extended Kalman Filter. It is used for Multirotors and Fixed-Wing.

The documentation can be found on the [ECL/EKF Overview & Tuning](https://docs.px4.io/master/en/advanced_config/tuning_the_ecl_ekf.html) page.

ekf2 can be started in replay mode (`-r`): in this mode it does not access the system time, but only uses the
timestamps from the sensor topics.

)DESCR_STR");

	PRINT_MODULE_USAGE_NAME("ekf2", "estimator");
	PRINT_MODULE_USAGE_COMMAND("start");
	PRINT_MODULE_USAGE_PARAM_FLAG('r', "Enable replay mode", true);
	PRINT_MODULE_USAGE_DEFAULT_COMMANDS();

	return 0;
}

extern "C" __EXPORT int ekf2_main(int argc, char *argv[])
{
	if (argc <= 1 || strcmp(argv[1], "-h") == 0) {
		return EKF2::print_usage();
	}

	if (strcmp(argv[1], "start") == 0) {
		int ret = 0;
		EKF2::lock_module();

		ret = EKF2::task_spawn(argc - 1, argv + 1);

		if (ret < 0) {
			PX4_ERR("start failed (%i)", ret);
		}

		EKF2::unlock_module();
		return ret;

	} else if (strcmp(argv[1], "status") == 0) {
		if (EKF2::trylock_module()) {
#if !defined(CONSTRAINED_FLASH)
			if (_ekf2_selector.load()) {
				_ekf2_selector.load()->PrintStatus();
			}
#endif // !CONSTRAINED_FLASH

			for (int i = 0; i < EKF2_MAX_INSTANCES; i++) {
				if (_objects[i].load()) {
					PX4_INFO_RAW("\n");
					_objects[i].load()->print_status();
				}
			}

			EKF2::unlock_module();

		} else {
			PX4_WARN("module locked, try again later");
		}

		return 0;

	} else if (strcmp(argv[1], "stop") == 0) {
		EKF2::lock_module();

		if (argc > 2) {
			int instance = atoi(argv[2]);

			if (instance >= 0 && instance < EKF2_MAX_INSTANCES) {
				PX4_INFO("stopping instance %d", instance);
				EKF2 *inst = _objects[instance].load();

				if (inst) {
					inst->request_stop();
					px4_usleep(20000); // 20 ms
					delete inst;
					_objects[instance].store(nullptr);
				}
			} else {
				PX4_ERR("invalid instance %d", instance);
			}

		} else {
			// otherwise stop everything
			bool was_running = false;

#if !defined(CONSTRAINED_FLASH)
			if (_ekf2_selector.load()) {
				PX4_INFO("stopping ekf2 selector");
				_ekf2_selector.load()->Stop();
				delete _ekf2_selector.load();
				_ekf2_selector.store(nullptr);
				was_running = true;
			}
#endif // !CONSTRAINED_FLASH

			for (int i = 0; i < EKF2_MAX_INSTANCES; i++) {
				EKF2 *inst = _objects[i].load();

				if (inst) {
					PX4_INFO("stopping ekf2 instance %d", i);
					was_running = true;
					inst->request_stop();
					px4_usleep(20000); // 20 ms
					delete inst;
					_objects[i].store(nullptr);
				}
			}

			if (!was_running) {
				PX4_WARN("not running");
			}
		}

		EKF2::unlock_module();
		return PX4_OK;
	}

	EKF2::lock_module(); // Lock here, as the method could access _object.
	int ret = EKF2::custom_command(argc - 1, argv + 1);
	EKF2::unlock_module();

	return ret;
}<|MERGE_RESOLUTION|>--- conflicted
+++ resolved
@@ -162,8 +162,6 @@
 	_param_ekf2_synthetic_mag_z(_params->synthesize_mag_z),
 	_param_ekf2_gsf_tas_default(_params->EKFGSF_tas_default)
 {
-<<<<<<< HEAD
-=======
 }
 
 EKF2::~EKF2()
@@ -174,7 +172,6 @@
 
 bool EKF2::multi_init(int imu, int mag)
 {
->>>>>>> 48f125f1
 	// advertise immediately to ensure consistent uORB instance numbering
 	_attitude_pub.advertise();
 	_local_position_pub.advertise();
@@ -194,11 +191,7 @@
 	_estimator_visual_odometry_aligned_pub.advertised();
 	_wind_pub.advertise();
 	_yaw_est_pub.advertise();
-<<<<<<< HEAD
 	_baro_bias_estimate_pub.advertise();
-}
-=======
->>>>>>> 48f125f1
 
 	_vehicle_imu_sub.ChangeInstance(imu);
 	_magnetometer_sub.ChangeInstance(mag);
@@ -257,25 +250,6 @@
 		}
 	}
 
-	// check for parameter updates
-	if (_parameter_update_sub.updated() || !_callback_registered) {
-		// clear update
-		parameter_update_s pupdate;
-		_parameter_update_sub.copy(&pupdate);
-
-		// update parameters from storage
-		updateParams();
-
-		_ekf.set_min_required_gps_health_time(_param_ekf2_req_gps_h.get() * 1_s);
-
-		// The airspeed scale factor correcton is only available via parameter as used by the airspeed module
-		param_t param_aspd_scale = param_find("ASPD_SCALE");
-
-		if (param_aspd_scale != PARAM_INVALID) {
-			param_get(param_aspd_scale, &_airspeed_scale_factor);
-		}
-	}
-
 	if (!_callback_registered) {
 		if (_multi_mode) {
 			_callback_registered = _vehicle_imu_sub.registerCallback();
@@ -352,8 +326,6 @@
 		if (_sensor_selection_sub.updated() || (_device_id_accel == 0 || _device_id_gyro == 0)) {
 			sensor_selection_s sensor_selection;
 
-<<<<<<< HEAD
-=======
 			if (_sensor_selection_sub.copy(&sensor_selection)) {
 				if (_device_id_accel != sensor_selection.accel_device_id) {
 					_ekf.resetAccelBias();
@@ -369,7 +341,6 @@
 	}
 
 	if (imu_updated) {
->>>>>>> 48f125f1
 		const hrt_abstime now = imu_sample_new.time_us;
 
 		// push imu data into estimator
@@ -480,6 +451,7 @@
 			PublishInnovationTestRatios(now);
 			PublishInnovationVariances(now);
 			PublishYawEstimatorStatus(now);
+			PublishBaroBiasEstimate(now);
 
 			UpdateMagCalibration(now);
 
@@ -541,47 +513,11 @@
 	}
 }
 
-<<<<<<< HEAD
-		if ((_param_ekf2_gps_mask.get() == 0) && (gps1_updated || gps2_updated)) {
-			runMultiGpsChecks();
-
-			// Only use selected receiver data if it has been updated
-			_gps_new_output_data = (gps1_updated && _gps_select_index == 0) ||
-					       (gps2_updated && _gps_select_index == 1);
-
-			if (_gps_new_output_data) {
-				_ekf.setGpsData(_gps_state[_gps_select_index]);
-
-				// log selected GPS
-				ekf_gps_position_s gps;
-				gps.timestamp = _gps_state[_gps_select_index].time_usec;
-				gps.lat = _gps_state[_gps_select_index].lat;
-				gps.lon = _gps_state[_gps_select_index].lon;
-				gps.alt = _gps_state[_gps_select_index].alt;
-				gps.fix_type = _gps_state[_gps_select_index].fix_type;
-				gps.eph = _gps_state[_gps_select_index].eph;
-				gps.epv = _gps_state[_gps_select_index].epv;
-				gps.s_variance_m_s = _gps_state[_gps_select_index].sacc;
-				gps.vel_m_s = _gps_state[_gps_select_index].vel_m_s;
-				gps.vel_n_m_s = _gps_state[_gps_select_index].vel_ned(0);
-				gps.vel_e_m_s = _gps_state[_gps_select_index].vel_ned(1);
-				gps.vel_d_m_s = _gps_state[_gps_select_index].vel_ned(2);
-				gps.vel_ned_valid = _gps_state[_gps_select_index].vel_ned_valid;
-				gps.satellites_used = _gps_state[_gps_select_index].nsats;
-				gps.heading = _gps_state[_gps_select_index].yaw;
-				gps.heading_offset = _gps_state[_gps_select_index].yaw_offset;
-				gps.selected = _gps_select_index;
-
-				// Publish to the EKF blended GPS topic
-				_blended_gps_pub.publish(gps);
-			}
-=======
 void EKF2::PublishGlobalPosition(const hrt_abstime &timestamp)
 {
 	if (_ekf.global_position_is_valid() && !_preflt_checker.hasFailed()) {
 		// only publish if position has changed by at least 1 mm (map_projection_reproject is relatively expensive)
 		const Vector3f position = _ekf.getPosition();
->>>>>>> 48f125f1
 
 		if ((_last_local_position_for_gpos - position).longerThan(0.001f)) {
 
@@ -606,26 +542,6 @@
 				global_pos.alt = -position(2) + ref_alt; // Altitude AMSL in meters
 				global_pos.alt_ellipsoid = filter_altitude_ellipsoid(global_pos.alt);
 
-<<<<<<< HEAD
-			if (_airspeed_sub.copy(&airspeed)) {
-
-				// The airspeed measurement received via the airspeed.msg topic has not been corrected
-				// for scale favtor errors and requires the ASPD_SCALE correction to be applied.
-				// This could be avoided if true_airspeed_m_s from the airspeed-validated.msg topic
-				// was used instead, however this would introduce a potential circular dependency
-				// via the wind estimator that uses EKF velocity estimates.
-				const float true_airspeed_m_s = airspeed.true_airspeed_m_s * _airspeed_scale_factor;
-
-				// only set airspeed data if condition for airspeed fusion are met
-				if ((_param_ekf2_arsp_thr.get() > FLT_EPSILON) && (true_airspeed_m_s > _param_ekf2_arsp_thr.get())) {
-
-					airspeedSample airspeed_sample {};
-					airspeed_sample.time_us = airspeed.timestamp;
-					airspeed_sample.eas2tas = airspeed.true_airspeed_m_s / airspeed.indicated_airspeed_m_s;
-					airspeed_sample.true_airspeed = true_airspeed_m_s;
-					_ekf.setAirspeedData(airspeed_sample);
-				}
-=======
 				// global altitude has opposite sign of local down position
 				float delta_z;
 				uint8_t z_reset_counter;
@@ -633,18 +549,11 @@
 				global_pos.delta_alt = -delta_z;
 
 				_ekf.get_ekf_gpos_accuracy(&global_pos.eph, &global_pos.epv);
->>>>>>> 48f125f1
 
 				global_pos.terrain_alt_valid = _ekf.isTerrainEstimateValid();
 
-<<<<<<< HEAD
-		if (_optical_flow_sub.updated()) {
-			_new_optical_flow_data_received = true;
-			optical_flow_s optical_flow;
-=======
 				if (global_pos.terrain_alt_valid) {
 					global_pos.terrain_alt = ref_alt -  _ekf.getTerrainVertPos(); // Terrain altitude in m, WGS84
->>>>>>> 48f125f1
 
 				} else {
 					global_pos.terrain_alt = 0.0f; // Terrain altitude in m, WGS84
@@ -833,6 +742,8 @@
 		lpos.vxy_max = INFINITY;
 	}
 
+	lpos.dist_bottom_sensor_bitfield = _ekf.getTerrainEstimateSensorBitfield();
+
 	if (!PX4_ISFINITE(lpos.vz_max)) {
 		lpos.vz_max = INFINITY;
 	}
@@ -1036,17 +947,12 @@
 	// the GPS Fix bit, which is always checked)
 	status.gps_check_fail_flags &= ((uint16_t)_params->gps_check_mask << 1) | 1;
 
-<<<<<<< HEAD
-				lpos.dist_bottom_valid = _ekf.get_terrain_valid();
-				lpos.dist_bottom_sensor_bitfield = _ekf.getTerrainEstimateSensorBitfield();
-=======
 	status.control_mode_flags = _ekf.control_status().value;
 	status.filter_fault_flags = _ekf.fault_status().value;
 	_ekf.get_innovation_test_status(status.innovation_check_flags, status.mag_test_ratio,
 					status.vel_test_ratio, status.pos_test_ratio,
 					status.hgt_test_ratio, status.tas_test_ratio,
 					status.hagl_test_ratio, status.beta_test_ratio);
->>>>>>> 48f125f1
 
 	_ekf.get_ekf_lpos_accuracy(&status.pos_horiz_accuracy, &status.pos_vert_accuracy);
 	_ekf.get_ekf_soln_status(&status.solution_status_flags);
@@ -1215,6 +1121,21 @@
 	}
 }
 
+void EKF2::PublishBaroBiasEstimate(const hrt_abstime &timestamp)
+{
+
+	baro_bias_estimate_s bbe{};
+	bbe.timestamp = timestamp;
+	bbe.timestamp_sample = timestamp;
+	bbe.baro_device_id = _device_id_baro;
+	_ekf.getBaroBiasEstimatorStatus(bbe.bias,
+					bbe.bias_var,
+					bbe.innov,
+					bbe.innov_var,
+					bbe.innov_test_ratio);
+	_baro_bias_estimate_pub.publish(bbe);
+}
+
 void EKF2::PublishOpticalFlowVel(const hrt_abstime &timestamp, const optical_flow_s &flow_sample)
 {
 	estimator_optical_flow_vel_s flow_vel{};
@@ -1342,20 +1263,8 @@
 					ev_data.vel_frame = velocity_frame_t::LOCAL_FRAME_FRD;
 				}
 
-<<<<<<< HEAD
-				// Start checking mag bias estimates when we have accumulated sufficient calibration time
-				if (_total_cal_time_us > 30_s) {
-					// we have sufficient accumulated valid flight time to form a reliable bias estimate
-					// check that the state variance for each axis is within a range indicating filter convergence
-					const float max_var_allowed = 100.0f * _param_ekf2_magb_vref.get();
-					const float min_var_allowed = 0.01f * _param_ekf2_magb_vref.get();
-
-					// Declare all bias estimates invalid if any variances are out of range
-					bool all_estimates_invalid = false;
-=======
 				// velocity measurement error from ev_data or parameters
 				float param_evv_noise_var = sq(_param_ekf2_evv_noise.get());
->>>>>>> 48f125f1
 
 				if (!_param_ekf2_ev_noise_md.get() && PX4_ISFINITE(ev_odom.velocity_covariance[ev_odom.COVARIANCE_MATRIX_VX_VARIANCE])
 				    && PX4_ISFINITE(ev_odom.velocity_covariance[ev_odom.COVARIANCE_MATRIX_VY_VARIANCE])
@@ -1397,21 +1306,8 @@
 			if (PX4_ISFINITE(ev_odom.q[0])) {
 				ev_data.quat = Quatf(ev_odom.q);
 
-<<<<<<< HEAD
-			publish_baro_bias_estimate(now);
-
-			if (_new_optical_flow_data_received) {
-				publish_estimator_optical_flow_vel(now);
-				_new_optical_flow_data_received = false;
-			}
-
-			if (!_mag_decl_saved && (_vehicle_status.arming_state == vehicle_status_s::ARMING_STATE_STANDBY)) {
-				_mag_decl_saved = update_mag_decl(_param_ekf2_mag_decl);
-			}
-=======
 				// orientation measurement error from ev_data or parameters
 				float param_eva_noise_var = sq(_param_ekf2_eva_noise.get());
->>>>>>> 48f125f1
 
 				if (!_param_ekf2_ev_noise_md.get() && PX4_ISFINITE(ev_odom.pose_covariance[ev_odom.COVARIANCE_MATRIX_YAW_VARIANCE])) {
 					ev_data.angVar = fmaxf(param_eva_noise_var, ev_odom.pose_covariance[ev_odom.COVARIANCE_MATRIX_YAW_VARIANCE]);
@@ -1538,21 +1434,11 @@
 			_device_id_mag = magnetometer.device_id;
 			_mag_calibration_count = magnetometer.calibration_count;
 
-<<<<<<< HEAD
-		wind_estimate.windspeed_north = wind_vel(0);
-		wind_estimate.windspeed_east = wind_vel(1);
-		wind_estimate.variance_north = wind_vel_var(0);
-		wind_estimate.variance_east = wind_vel_var(1);
-		wind_estimate.tas_scale = 0.0f; //leave at 0 as scale is not estimated in ekf
-		wind_estimate.timestamp = _replay_mode ? timestamp : hrt_absolute_time();
-		wind_estimate.source = wind_estimate_s::SOURCE_EKF;
-=======
 			// reset magnetometer bias learning
 			_mag_cal_total_time_us = 0;
 			_mag_cal_last_us = 0;
 			_mag_cal_available = false;
 		}
->>>>>>> 48f125f1
 
 		_ekf.setMagData(magSample{magnetometer.timestamp_sample, Vector3f{magnetometer.magnetometer_ga}});
 
@@ -1561,45 +1447,6 @@
 	}
 }
 
-<<<<<<< HEAD
-void EKF2::publish_baro_bias_estimate(const hrt_abstime &timestamp)
-{
-
-	baro_bias_estimate_s bbe{};
-	bbe.timestamp = timestamp;
-	bbe.timestamp_sample = timestamp;
-	bbe.baro_device_id = _estimator_status_pub.get().baro_device_id;
-	_ekf.getBaroBiasEstimatorStatus(bbe.bias,
-					bbe.bias_var,
-					bbe.innov,
-					bbe.innov_var,
-					bbe.innov_test_ratio);
-	_baro_bias_estimate_pub.publish(bbe);
-}
-
-void EKF2::publish_estimator_optical_flow_vel(const hrt_abstime &timestamp)
-{
-	estimator_optical_flow_vel_s flow_vel{};
-	flow_vel.timestamp_sample = timestamp;
-
-	_ekf.getFlowVelBody().copyTo(flow_vel.vel_body);
-	_ekf.getFlowVelNE().copyTo(flow_vel.vel_ne);
-	_ekf.getFlowUncompensated().copyTo(flow_vel.flow_uncompensated_integral);
-	_ekf.getFlowCompensated().copyTo(flow_vel.flow_compensated_integral);
-	_ekf.getFlowGyro().copyTo(flow_vel.gyro_rate_integral);
-	flow_vel.timestamp = _replay_mode ? timestamp : hrt_absolute_time();
-
-	_estimator_optical_flow_vel_pub.publish(flow_vel);
-}
-
-bool EKF2::blend_gps_data()
-{
-	// zero the blend weights
-	memset(&_blend_weights, 0, sizeof(_blend_weights));
-
-	if (!runMultiGpsChecks()) {
-		return false;
-=======
 void EKF2::UpdateRangeSample(ekf2_timestamps_s &ekf2_timestamps)
 {
 	if (!_distance_sensor_selected) {
@@ -1639,14 +1486,9 @@
 
 		ekf2_timestamps.distance_sensor_timestamp_rel = (int16_t)((int64_t)distance_sensor.timestamp / 100 -
 				(int64_t)ekf2_timestamps.timestamp / 100);
->>>>>>> 48f125f1
-	}
-}
-
-<<<<<<< HEAD
-	if (_gps_new_output_data) {
-		_gps_blended_state.time_usec = _gps_state[_gps_time_ref_index].time_usec;
-=======
+	}
+}
+
 void EKF2::UpdateMagCalibration(const hrt_abstime &timestamp)
 {
 	// Check if conditions are OK for learning of magnetometer bias values
@@ -1682,7 +1524,6 @@
 		// update stored declination value
 		if (!_mag_decl_saved) {
 			float declination_deg;
->>>>>>> 48f125f1
 
 			if (_ekf.get_mag_decl_deg(&declination_deg)) {
 				_param_ekf2_mag_decl.set(declination_deg);
@@ -1794,145 +1635,8 @@
 					    && (vehicle_imu_sub.get().accel_device_id != 0)
 					    && (vehicle_imu_sub.get().gyro_device_id != 0)) {
 
-<<<<<<< HEAD
-bool EKF2::runMultiGpsChecks()
-{
-	/*
-	 * If both receivers have the same update rate, use the oldest non-zero time.
-	 * If two receivers with different update rates are used, use the slowest.
-	 * If time difference is excessive, use newest to prevent a disconnected receiver
-	 * from blocking updates.
-	 */
-
-	// Calculate the time step for each receiver with some filtering to reduce the effects of jitter
-	// Find the largest and smallest time step.
-	float dt_max = 0.0f;
-	float dt_min = 0.3f;
-
-	for (uint8_t i = 0; i < GPS_MAX_RECEIVERS; i++) {
-		float raw_dt = 1e-6f * (float)(_gps_state[i].time_usec - _time_prev_us[i]);
-
-		if (raw_dt > 0.0f && raw_dt < 0.3f) {
-			_gps_dt[i] = 0.1f * raw_dt + 0.9f * _gps_dt[i];
-		}
-
-		if (_gps_dt[i] > dt_max) {
-			dt_max = _gps_dt[i];
-			_gps_slowest_index = i;
-		}
-
-		if (_gps_dt[i] < dt_min) {
-			dt_min = _gps_dt[i];
-		}
-	}
-
-	// Find the receiver that is last be updated
-	uint64_t max_us = 0; // newest non-zero system time of arrival of a GPS message
-	uint64_t min_us = -1; // oldest non-zero system time of arrival of a GPS message
-
-	for (uint8_t i = 0; i < GPS_MAX_RECEIVERS; i++) {
-		// Find largest and smallest times
-		if (_gps_state[i].time_usec > max_us) {
-			max_us = _gps_state[i].time_usec;
-			_gps_newest_index = i;
-		}
-
-		if ((_gps_state[i].time_usec < min_us) && (_gps_state[i].time_usec > 0)) {
-			min_us = _gps_state[i].time_usec;
-			_gps_oldest_index = i;
-		}
-	}
-
-	if ((max_us - min_us) > 500000) {
-		// A receiver has timed out so fall out of blending
-		if (_gps_state[0].time_usec > _gps_state[1].time_usec) {
-			_gps_select_index = 0;
-
-		} else {
-			_gps_select_index = 1;
-		}
-
-		return false;
-	}
-
-	// One receiver has lost 3D fix, fall out of blending
-	if (_gps_state[0].fix_type > 2 && _gps_state[1].fix_type < 3) {
-		_gps_select_index = 0;
-		return false;
-
-	} else if (_gps_state[1].fix_type > 2 && _gps_state[0].fix_type < 3) {
-		_gps_select_index = 1;
-		return false;
-	}
-
-	/*
-	 * If the largest dt is less than 20% greater than the smallest, then we have  receivers
-	 * running at the same rate then we wait until we have two messages with an arrival time
-	 * difference that is less than 50% of the smallest time step and use the time stamp from
-	 * the newest data.
-	 * Else we have two receivers at different update rates and use the slowest receiver
-	 * as the timing reference.
-	 */
-
-	if ((dt_max - dt_min) < 0.2f * dt_min) {
-		// both receivers assumed to be running at the same rate
-		if ((max_us - min_us) < (uint64_t)(5e5f * dt_min)) {
-			// data arrival within a short time window enables the two measurements to be blended
-			_gps_time_ref_index = _gps_newest_index;
-			_gps_new_output_data = true;
-		}
-
-	} else {
-		// both receivers running at different rates
-		_gps_time_ref_index = _gps_slowest_index;
-
-		if (_gps_state[_gps_time_ref_index].time_usec > _time_prev_us[_gps_time_ref_index]) {
-			// blend data at the rate of the slower receiver
-			_gps_new_output_data = true;
-		}
-	}
-
-	return true;
-}
-
-/*
- * Update the internal state estimate for a blended GPS solution that is a weighted average of the phsyical receiver solutions
- * with weights are calculated in calc_gps_blend_weights(). This internal state cannot be used directly by estimators
- * because if physical receivers have significant position differences,  variation in receiver estimated accuracy will
- * cause undesirable variation in the position solution.
-*/
-void EKF2::update_gps_blend_states()
-{
-	// initialise the blended states so we can accumulate the results using the weightings for each GPS receiver.
-	_gps_blended_state.time_usec = 0;
-	_gps_blended_state.lat = 0;
-	_gps_blended_state.lon = 0;
-	_gps_blended_state.alt = 0;
-	_gps_blended_state.fix_type = 0;
-	_gps_blended_state.eph = FLT_MAX;
-	_gps_blended_state.epv = FLT_MAX;
-	_gps_blended_state.sacc = FLT_MAX;
-	_gps_blended_state.vel_m_s = 0.0f;
-	_gps_blended_state.vel_ned.setZero();
-	_gps_blended_state.vel_ned_valid = true;
-	_gps_blended_state.nsats = 0;
-	_gps_blended_state.pdop = FLT_MAX;
-
-	_blended_antenna_offset.zero();
-
-	// combine the the GPS states into a blended solution using the weights calculated in calc_blend_weights()
-	for (uint8_t i = 0; i < GPS_MAX_RECEIVERS; i++) {
-		// blend the timing data
-		_gps_blended_state.time_usec += (uint64_t)((double)_gps_state[i].time_usec * (double)_blend_weights[i]);
-
-		// use the highest status
-		if (_gps_state[i].fix_type > _gps_blended_state.fix_type) {
-			_gps_blended_state.fix_type = _gps_state[i].fix_type;
-		}
-=======
 						if (!ekf2_instance_created[imu][mag]) {
 							EKF2 *ekf2_inst = new EKF2(true, px4::ins_instance_to_wq(imu), false);
->>>>>>> 48f125f1
 
 							if (ekf2_inst && ekf2_inst->multi_init(imu, mag)) {
 								int actual_instance = ekf2_inst->instance(); // match uORB instance numbering
