--- conflicted
+++ resolved
@@ -1456,11 +1456,7 @@
 		if (ground_speed_length > FLT_EPSILON) {
 			flightPathAngle = -asinf(ground_speed(2)/ground_speed_length);
 		}
-<<<<<<< HEAD
-		fwPosctrl::mTecs::LimitOverride limitOverride;
-=======
 		fwPosctrl::LimitOverride limitOverride;
->>>>>>> f9946c98
 		if (climbout_mode) {
 			limitOverride.enablePitchMinOverride(M_RAD_TO_DEG_F * climbout_pitch_min_rad);
 		} else {
