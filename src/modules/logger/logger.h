--- conflicted
+++ resolved
@@ -313,14 +313,11 @@
 
 	void publish_logger_status();
 
-<<<<<<< HEAD
-=======
 	/**
 	 * Check for events and log them
 	 */
 	bool handle_event_updates(uint32_t &total_bytes);
 
->>>>>>> faca2b17
 	void adjust_subscription_updates();
 
 	uint8_t						*_msg_buffer{nullptr};
