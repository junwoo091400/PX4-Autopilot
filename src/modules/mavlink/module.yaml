--- conflicted
+++ resolved
@@ -59,10 +59,7 @@
                 8: External Vision
                 #9: External Vision Minimal # hidden
                 10: Gimbal
-<<<<<<< HEAD
                 11: Onboard Low Bandwidth
-=======
->>>>>>> 0f29b871
             reboot_required: true
             num_instances: *max_num_config_instances
             default: [0, 2, 0]
@@ -113,10 +110,7 @@
             type: boolean
             reboot_required: true
             num_instances: *max_num_config_instances
-<<<<<<< HEAD
             default: [false, false, false]
-=======
-            default: [true, true, true]
 
         MAV_${i}_UDP_PRT:
             description:
@@ -158,5 +152,4 @@
                 2: Only multicast        
             num_instances: *max_num_config_instances
             default: [1, 0, 0]
-            ethernet:
->>>>>>> 0f29b871
+            ethernet: