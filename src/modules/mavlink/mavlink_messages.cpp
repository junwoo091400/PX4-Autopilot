--- conflicted
+++ resolved
@@ -86,11 +86,7 @@
 #include <uORB/topics/vehicle_attitude.h>
 #include <uORB/topics/vehicle_attitude_setpoint.h>
 #include <uORB/topics/vehicle_command.h>
-<<<<<<< HEAD
 #include <uORB/topics/vehicle_command_cancel.h>
-#include <uORB/topics/vehicle_control_mode.h>
-=======
->>>>>>> 48f125f1
 #include <uORB/topics/vehicle_global_position.h>
 #include <uORB/topics/vehicle_land_detected.h>
 #include <uORB/topics/vehicle_local_position.h>
@@ -106,9 +102,6 @@
 using matrix::Vector3f;
 using matrix::wrap_2pi;
 
-<<<<<<< HEAD
-#include "streams/GPS_GLOBAL_ORIGIN.hpp"
-=======
 #include "streams/ALTITUDE.hpp"
 #include "streams/ATTITUDE.hpp"
 #include "streams/ATTITUDE_QUATERNION.hpp"
@@ -234,8 +227,7 @@
 static_assert(MAV_SENSOR_ROTATION_ROLL_90_PITCH_315 == static_cast<MAV_SENSOR_ORIENTATION>(ROTATION_ROLL_90_PITCH_315),
 	      "Roll: 90, Pitch: 315");
 
-static_assert(41 == ROTATION_MAX, "Keep MAV_SENSOR_ROTATION and PX4 Rotation in sync");
->>>>>>> 48f125f1
+static_assert(41 + 2 == ROTATION_MAX, "Keep MAV_SENSOR_ROTATION and PX4 Rotation in sync");
 
 static uint16_t cm_uint16_from_m_float(float m)
 {
@@ -598,7 +590,7 @@
 	explicit MavlinkStreamCommandCancel(Mavlink *mavlink) : MavlinkStream(mavlink)
 	{}
 
-	bool send(const hrt_abstime t) override
+	bool send() override
 	{
 		struct vehicle_command_cancel_s cmd_cancel;
 
@@ -938,23 +930,9 @@
 				msg.capacity_full_specification = battery_status.capacity;
 				msg.capacity_full = (int32_t)((float)(battery_status.state_of_health * battery_status.capacity) / 100.f);
 				msg.cycle_count = battery_status.cycle_count;
-<<<<<<< HEAD
-				msg.serial_number = atoi(battery_status.serial_number) + (battery_status.manufacture_date << 16);
-=======
-
-				if (battery_status.manufacture_date) {
-					uint16_t day = battery_status.manufacture_date % 32;
-					uint16_t month = (battery_status.manufacture_date >> 5) % 16;
-					uint16_t year = (80 + (battery_status.manufacture_date >> 9)) % 100;
-
-					//Formatted as 'dd/mm/yy-123456' (maxed 15 + 1 chars)
-					snprintf(msg.serial_number, sizeof(msg.serial_number), "%d/%d/%d-%d", day, month, year, battery_status.serial_number);
-
-				} else {
-					snprintf(msg.serial_number, sizeof(msg.serial_number), "%d", battery_status.serial_number);
-				}
-
->>>>>>> 48f125f1
+				static_assert(sizeof(msg.serial_number) == sizeof(battery_status.serial_number), "array size mismatch");
+				memcpy(msg.serial_number, battery_status.serial_number, sizeof(msg.serial_number));
+
 				//msg.device_name = ??
 				msg.weight = -1;
 				msg.discharge_minimum_voltage = -1;
@@ -3050,7 +3028,7 @@
 	explicit MavlinkStreamGimbalDeviceAttitudeStatus(Mavlink *mavlink) : MavlinkStream(mavlink)
 	{}
 
-	bool send(const hrt_abstime t) override
+	bool send() override
 	{
 		gimbal_device_attitude_status_s gimbal_device_attitude_status{};
 
@@ -3122,7 +3100,7 @@
 	explicit MavlinkStreamGimbalManagerInformation(Mavlink *mavlink) : MavlinkStream(mavlink)
 	{}
 
-	bool send(const hrt_abstime t) override
+	bool send() override
 	{
 		gimbal_manager_information_s gimbal_manager_information;
 
@@ -3194,7 +3172,7 @@
 	explicit MavlinkStreamGimbalManagerStatus(Mavlink *mavlink) : MavlinkStream(mavlink)
 	{}
 
-	bool send(const hrt_abstime t) override
+	bool send() override
 	{
 		gimbal_manager_status_s gimbal_manager_status;
 
@@ -3267,7 +3245,7 @@
 	explicit MavlinkStreamAutopilotStateForGimbalDevice(Mavlink *mavlink) : MavlinkStream(mavlink)
 	{}
 
-	bool send(const hrt_abstime t) override
+	bool send() override
 	{
 		if (_att_sub.advertised()) {
 
@@ -3369,7 +3347,7 @@
 	explicit MavlinkStreamGimbalDeviceSetAttitude(Mavlink *mavlink) : MavlinkStream(mavlink)
 	{}
 
-	bool send(const hrt_abstime t) override
+	bool send() override
 	{
 		gimbal_device_set_attitude_s gimbal_device_set_attitude;
 
@@ -3710,11 +3688,7 @@
 	}
 
 private:
-<<<<<<< HEAD
-	uORB::SubscriptionMultiArray<orbit_status_s> _orb_status_sub{ORB_ID::orbit_status};
-=======
 	uORB::Subscription _status_sub{ORB_ID(vehicle_status)};
->>>>>>> 48f125f1
 
 	/* do not allow top copying this class */
 	MavlinkStreamCameraCapture(MavlinkStreamCameraCapture &) = delete;
@@ -3728,25 +3702,6 @@
 	{
 		vehicle_status_s status;
 
-<<<<<<< HEAD
-		for (auto &orbit_sub : _orb_status_sub) {
-
-			if (orbit_sub.update(&_orbit_status)) {
-				mavlink_orbit_execution_status_t _msg_orbit_execution_status{};
-
-				_msg_orbit_execution_status.time_usec = _orbit_status.timestamp;
-				_msg_orbit_execution_status.radius = _orbit_status.radius;
-				_msg_orbit_execution_status.frame = _orbit_status.frame;
-				_msg_orbit_execution_status.x = _orbit_status.x * 1e7;
-				_msg_orbit_execution_status.y = _orbit_status.y * 1e7;
-				_msg_orbit_execution_status.z = _orbit_status.z;
-
-				mavlink_msg_orbit_execution_status_send_struct(_mavlink->get_channel(), &_msg_orbit_execution_status);
-
-				// only one subscription should ever be active at any time, so we can exit here
-				break;
-			}
-=======
 		if (_status_sub.update(&status)) {
 			mavlink_command_long_t msg{};
 
@@ -3764,7 +3719,6 @@
 			msg.param7 = 0;
 
 			mavlink_msg_command_long_send_struct(_mavlink->get_channel(), &msg);
->>>>>>> 48f125f1
 		}
 
 		return true;
