--- conflicted
+++ resolved
@@ -248,11 +248,7 @@
 				size_t i = map_rc.parameter_rc_channel_index;
 
 				if (i >= sizeof(_rc_param_map.param_index) / sizeof(_rc_param_map.param_index[0])) {
-<<<<<<< HEAD
-					PX4_ERR("parameter_rc_channel_index out of bounds");
-=======
 					mavlink_log_warning(_mavlink->get_mavlink_log_pub(), "parameter_rc_channel_index out of bounds");
->>>>>>> 48f125f1
 					break;
 				}
 
