/****************************************************************************
 *
 *   Copyright (c) 2012-2020 PX4 Development Team. All rights reserved.
 *
 * Redistribution and use in source and binary forms, with or without
 * modification, are permitted provided that the following conditions
 * are met:
 *
 * 1. Redistributions of source code must retain the above copyright
 *    notice, this list of conditions and the following disclaimer.
 * 2. Redistributions in binary form must reproduce the above copyright
 *    notice, this list of conditions and the following disclaimer in
 *    the documentation and/or other materials provided with the
 *    distribution.
 * 3. Neither the name PX4 nor the names of its contributors may be
 *    used to endorse or promote products derived from this software
 *    without specific prior written permission.
 *
 * THIS SOFTWARE IS PROVIDED BY THE COPYRIGHT HOLDERS AND CONTRIBUTORS
 * "AS IS" AND ANY EXPRESS OR IMPLIED WARRANTIES, INCLUDING, BUT NOT
 * LIMITED TO, THE IMPLIED WARRANTIES OF MERCHANTABILITY AND FITNESS
 * FOR A PARTICULAR PURPOSE ARE DISCLAIMED. IN NO EVENT SHALL THE
 * COPYRIGHT OWNER OR CONTRIBUTORS BE LIABLE FOR ANY DIRECT, INDIRECT,
 * INCIDENTAL, SPECIAL, EXEMPLARY, OR CONSEQUENTIAL DAMAGES (INCLUDING,
 * BUT NOT LIMITED TO, PROCUREMENT OF SUBSTITUTE GOODS OR SERVICES; LOSS
 * OF USE, DATA, OR PROFITS; OR BUSINESS INTERRUPTION) HOWEVER CAUSED
 * AND ON ANY THEORY OF LIABILITY, WHETHER IN CONTRACT, STRICT
 * LIABILITY, OR TORT (INCLUDING NEGLIGENCE OR OTHERWISE) ARISING IN
 * ANY WAY OUT OF THE USE OF THIS SOFTWARE, EVEN IF ADVISED OF THE
 * POSSIBILITY OF SUCH DAMAGE.
 *
 ****************************************************************************/

/**
 * @file mavlink_main.cpp
 * MAVLink 1.0 protocol implementation.
 *
 * @author Lorenz Meier <lm@inf.ethz.ch>
 * @author Julian Oes <julian@oes.ch>
 * @author Anton Babushkin <anton.babushkin@me.com>
 */

#include <termios.h>

#ifdef CONFIG_NET
#include <arpa/inet.h>
#include <netinet/in.h>
#include <netutils/netlib.h>
#endif

#include <lib/ecl/geo/geo.h>
#include <lib/mathlib/mathlib.h>
#include <lib/version/version.h>
#include <uORB/PublicationQueued.hpp>

#include "mavlink_receiver.h"
#include "mavlink_main.h"

// Guard against MAVLink misconfiguration
#ifndef MAVLINK_CRC_EXTRA
#error MAVLINK_CRC_EXTRA has to be defined on PX4 systems
#endif

// Guard against flow control misconfiguration
#if defined (CRTSCTS) && defined (__PX4_NUTTX) && (CRTSCTS != (CRTS_IFLOW | CCTS_OFLOW))
#error The non-standard CRTSCTS define is incorrect. Fix this in the OS or replace with (CRTS_IFLOW | CCTS_OFLOW)
#endif

#ifdef CONFIG_NET
#define MAVLINK_NET_ADDED_STACK 350
#else
#define MAVLINK_NET_ADDED_STACK 0
#endif

#define FLOW_CONTROL_DISABLE_THRESHOLD 40              ///< picked so that some messages still would fit it.
#define MAX_DATA_RATE                  10000000        ///< max data rate in bytes/s
#define MAIN_LOOP_DELAY                10000           ///< 100 Hz @ 1000 bytes/s data rate

static Mavlink *_mavlink_instances = nullptr;

/**
 * Mavlink app start / stop handling function.
 *
 * @ingroup apps
 */
extern "C" __EXPORT int mavlink_main(int argc, char *argv[]);

void mavlink_send_uart_bytes(mavlink_channel_t chan, const uint8_t *ch, int length)
{
	Mavlink *m = Mavlink::get_instance(chan);

	if (m != nullptr) {
		m->send_bytes(ch, length);
#ifdef MAVLINK_PRINT_PACKETS

		for (unsigned i = 0; i < length; i++) {
			printf("%02x", (unsigned char)ch[i]);
		}

#endif
	}
}

void mavlink_start_uart_send(mavlink_channel_t chan, int length)
{
	Mavlink *m = Mavlink::get_instance(chan);

	if (m != nullptr) {
		(void)m->begin_send();
#ifdef MAVLINK_PRINT_PACKETS
		printf("START PACKET (%u): ", (unsigned)chan);
#endif
	}
}

void mavlink_end_uart_send(mavlink_channel_t chan, int length)
{
	Mavlink *m = Mavlink::get_instance(chan);

	if (m != nullptr) {
		(void)m->send_packet();
#ifdef MAVLINK_PRINT_PACKETS
		printf("\n");
#endif
	}
}

/*
 * Internal function to give access to the channel status for each channel
 */
mavlink_status_t *mavlink_get_channel_status(uint8_t channel)
{
	Mavlink *m = Mavlink::get_instance(channel);

	if (m != nullptr) {
		return m->get_status();

	} else {
		return nullptr;
	}
}

/*
 * Internal function to give access to the channel buffer for each channel
 */
mavlink_message_t *mavlink_get_channel_buffer(uint8_t channel)
{
	Mavlink *m = Mavlink::get_instance(channel);

	if (m != nullptr) {
		return m->get_buffer();

	} else {
		return nullptr;
	}
}

static void usage();

hrt_abstime Mavlink::_first_start_time = {0};

bool Mavlink::_boot_complete = false;

Mavlink::Mavlink() :
	ModuleParams(nullptr)
{
	// initialise parameter cache
	mavlink_update_parameters();

	// save the current system- and component ID because we don't allow them to change during operation
	int sys_id = _param_mav_sys_id.get();

	if (sys_id > 0 && sys_id < 255) {
		mavlink_system.sysid = sys_id;
	}

	int comp_id = _param_mav_comp_id.get();

	if (comp_id > 0 && comp_id < 255) {
		mavlink_system.compid = comp_id;
	}

	if (_first_start_time == 0) {
		_first_start_time = hrt_absolute_time();
	}
}

Mavlink::~Mavlink()
{
	if (_task_running) {
		/* task wakes up every 10ms or so at the longest */
		_task_should_exit = true;

		/* wait for a second for the task to quit at our request */
		unsigned i = 0;

		do {
			/* wait 20ms */
			px4_usleep(20000);

			/* if we have given up, kill it */
			if (++i > 50) {
				//TODO store main task handle in Mavlink instance to allow killing task
				//task_delete(_mavlink_task);
				break;
			}
		} while (_task_running);
	}

	perf_free(_loop_perf);
	perf_free(_loop_interval_perf);
}

void
Mavlink::mavlink_update_parameters()
{
	updateParams();

	int32_t proto = _param_mav_proto_ver.get();

	if (_protocol_version_switch != proto) {
		_protocol_version_switch = proto;
		set_proto_version(proto);
	}

	if (_param_mav_type.get() < 0 || _param_mav_type.get() >= MAV_TYPE_ENUM_END) {
		_param_mav_type.set(0);
		_param_mav_type.commit_no_notification();
		PX4_ERR("MAV_TYPE parameter invalid, resetting to 0.");
	}
}

void
Mavlink::set_channel()
{
	/* set channel according to instance id */
	switch (_instance_id) {
	case 0:
		_channel = MAVLINK_COMM_0;
		break;

	case 1:
		_channel = MAVLINK_COMM_1;
		break;

	case 2:
		_channel = MAVLINK_COMM_2;
		break;

	case 3:
		_channel = MAVLINK_COMM_3;
		break;
#ifdef MAVLINK_COMM_4

	case 4:
		_channel = MAVLINK_COMM_4;
		break;
#endif
#ifdef MAVLINK_COMM_5

	case 5:
		_channel = MAVLINK_COMM_5;
		break;
#endif
#ifdef MAVLINK_COMM_6

	case 6:
		_channel = MAVLINK_COMM_6;
		break;
#endif

	default:
		PX4_WARN("instance ID is out of range");
		px4_task_exit(1);
		break;
	}
}

void
Mavlink::set_instance_id()
{
	_instance_id = Mavlink::instance_count();
}

void
Mavlink::set_proto_version(unsigned version)
{
	if ((version == 1 || version == 0) &&
	    ((_protocol_version_switch == 0) || (_protocol_version_switch == 1))) {
		get_status()->flags |= MAVLINK_STATUS_FLAG_OUT_MAVLINK1;
		_protocol_version = 1;

	} else if (version == 2 &&
		   ((_protocol_version_switch == 0) || (_protocol_version_switch == 2))) {
		get_status()->flags &= ~(MAVLINK_STATUS_FLAG_OUT_MAVLINK1);
		_protocol_version = 2;
	}
}

int
Mavlink::instance_count()
{
	size_t inst_index = 0;
	Mavlink *inst;

	LL_FOREACH(::_mavlink_instances, inst) {
		inst_index++;
	}

	return inst_index;
}

Mavlink *
Mavlink::get_instance(int instance)
{
	Mavlink *inst;
	LL_FOREACH(::_mavlink_instances, inst) {
		if (instance == inst->get_instance_id()) {
			return inst;
		}
	}

	return nullptr;
}

Mavlink *
Mavlink::get_instance_for_device(const char *device_name)
{
	Mavlink *inst;

	LL_FOREACH(::_mavlink_instances, inst) {
		if (strcmp(inst->_device_name, device_name) == 0) {
			return inst;
		}
	}

	return nullptr;
}

#ifdef MAVLINK_UDP
Mavlink *
Mavlink::get_instance_for_network_port(unsigned long port)
{
	Mavlink *inst;

	LL_FOREACH(::_mavlink_instances, inst) {
		if (inst->_network_port == port) {
			return inst;
		}
	}

	return nullptr;
}
#endif // MAVLINK_UDP

int
Mavlink::destroy_all_instances()
{
	/* start deleting from the end */
	Mavlink *inst_to_del = nullptr;
	Mavlink *next_inst = ::_mavlink_instances;

	unsigned iterations = 0;

	PX4_INFO("waiting for instances to stop");

	while (next_inst != nullptr) {
		inst_to_del = next_inst;
		next_inst = inst_to_del->next;

		/* set flag to stop thread and wait for all threads to finish */
		inst_to_del->_task_should_exit = true;

		while (inst_to_del->_task_running) {
			printf(".");
			fflush(stdout);
			px4_usleep(10000);
			iterations++;

			if (iterations > 1000) {
				PX4_ERR("Couldn't stop all mavlink instances.");
				return PX4_ERROR;
			}
		}

	}

	//we know all threads have exited, so it's safe to manipulate the linked list and delete objects.
	while (_mavlink_instances) {
		inst_to_del = _mavlink_instances;
		LL_DELETE(_mavlink_instances, inst_to_del);
		delete inst_to_del;
	}

	printf("\n");
	PX4_INFO("all instances stopped");
	return OK;
}

int
Mavlink::get_status_all_instances(bool show_streams_status)
{
	Mavlink *inst = ::_mavlink_instances;

	unsigned iterations = 0;

	while (inst != nullptr) {

		printf("\ninstance #%u:\n", iterations);

		if (show_streams_status) {
			inst->display_status_streams();

		} else {
			inst->display_status();
		}

		/* move on */
		inst = inst->next;
		iterations++;
	}

	/* return an error if there are no instances */
	return (iterations == 0);
}

bool
Mavlink::serial_instance_exists(const char *device_name, Mavlink *self)
{
	Mavlink *inst = ::_mavlink_instances;

	while (inst != nullptr) {

		/* don't compare with itself and with non serial instances*/
		if ((inst != self) && (inst->get_protocol() == Protocol::SERIAL) && !strcmp(device_name, inst->_device_name)) {
			return true;
		}

		inst = inst->next;
	}

	return false;
}

void
Mavlink::forward_message(const mavlink_message_t *msg, Mavlink *self)
{
	Mavlink *inst;
	LL_FOREACH(_mavlink_instances, inst) {
		if (inst != self) {
			const mavlink_msg_entry_t *meta = mavlink_get_msg_entry(msg->msgid);

			int target_system_id = 0;
			int target_component_id = 0;

			// might be nullptr if message is unknown
			if (meta) {
				// Extract target system and target component if set
				if (meta->flags & MAV_MSG_ENTRY_FLAG_HAVE_TARGET_SYSTEM) {
					target_system_id = (_MAV_PAYLOAD(msg))[meta->target_system_ofs];
				}

				if (meta->flags & MAV_MSG_ENTRY_FLAG_HAVE_TARGET_COMPONENT) {
					target_component_id = (_MAV_PAYLOAD(msg))[meta->target_component_ofs];
				}
			}

			// If it's a message only for us, we keep it, otherwise, we forward it.
			const bool targeted_only_at_us =
				(target_system_id == self->get_system_id() &&
				 target_component_id == self->get_component_id());

			// We don't forward heartbeats unless it's specifically enabled.
			const bool heartbeat_check_ok =
				(msg->msgid != MAVLINK_MSG_ID_HEARTBEAT || self->forward_heartbeats_enabled());

			if (!targeted_only_at_us && heartbeat_check_ok) {
				inst->pass_message(msg);
			}
		}
	}
}

int
Mavlink::mavlink_open_uart(const int baud, const char *uart_name, const bool force_flow_control)
{
#ifndef B460800
#define B460800 460800
#endif

#ifndef B500000
#define B500000 500000
#endif

#ifndef B921600
#define B921600 921600
#endif

#ifndef B1000000
#define B1000000 1000000
#endif

	/* process baud rate */
	int speed;

	switch (baud) {
	case 0:      speed = B0;      break;

	case 50:     speed = B50;     break;

	case 75:     speed = B75;     break;

	case 110:    speed = B110;    break;

	case 134:    speed = B134;    break;

	case 150:    speed = B150;    break;

	case 200:    speed = B200;    break;

	case 300:    speed = B300;    break;

	case 600:    speed = B600;    break;

	case 1200:   speed = B1200;   break;

	case 1800:   speed = B1800;   break;

	case 2400:   speed = B2400;   break;

	case 4800:   speed = B4800;   break;

	case 9600:   speed = B9600;   break;

	case 19200:  speed = B19200;  break;

	case 38400:  speed = B38400;  break;

	case 57600:  speed = B57600;  break;

	case 115200: speed = B115200; break;

	case 230400: speed = B230400; break;

	case 460800: speed = B460800; break;

	case 500000: speed = B500000; break;

	case 921600: speed = B921600; break;

	case 1000000: speed = B1000000; break;

#ifdef B1500000

	case 1500000: speed = B1500000; break;
#endif

#ifdef B2000000

	case 2000000: speed = B2000000; break;
#endif

#ifdef B3000000

	case 3000000: speed = B3000000; break;
#endif

	default:
		PX4_ERR("Unsupported baudrate: %d\n\tsupported examples:\n\t9600, 19200, 38400, 57600\t\n115200\n230400\n460800\n500000\n921600\n1000000\n",
			baud);
		return -EINVAL;
	}

	/* back off 1800 ms to avoid running into the USB setup timing */
	while (_is_usb_uart && hrt_absolute_time() < 1800U * 1000U) {
		px4_usleep(50000);
	}

	/* open uart */
	_uart_fd = ::open(uart_name, O_RDWR | O_NOCTTY);

	/* if this is a config link, stay here and wait for it to open */
	if (_uart_fd < 0 && _is_usb_uart) {

		uORB::SubscriptionData<actuator_armed_s> armed_sub{ORB_ID(actuator_armed)};

		/* get the system arming state and abort on arming */
		while (_uart_fd < 0 && !_task_should_exit) {

			/* another task might have requested subscriptions: make sure we handle it */
			check_requested_subscriptions();

			/* abort if an arming topic is published and system is armed */
			armed_sub.update();

			/* the system is now providing arming status feedback.
			 * instead of timing out, we resort to abort bringing
			 * up the terminal.
			 */
			if (armed_sub.get().armed) {
				/* this is not an error, but we are done */
				return -1;
			}

			int errcode = errno;
			/* ENOTCONN means that the USB device is not yet connected */
			px4_usleep(errcode == ENOTCONN ? 1000000 :  100000);
			_uart_fd = ::open(uart_name, O_RDWR | O_NOCTTY);
		}
	}

	/*
	 * Return here in the iridium mode since the iridium driver does not
	 * support the subsequent function calls.
	*/
	if (_uart_fd < 0 || _mode == MAVLINK_MODE_IRIDIUM) {
		return _uart_fd;
	}

	/* Try to set baud rate */
	struct termios uart_config;
	int termios_state;

	/* Initialize the uart config */
	if ((termios_state = tcgetattr(_uart_fd, &uart_config)) < 0) {
		PX4_ERR("ERR GET CONF %s: %d\n", uart_name, termios_state);
		::close(_uart_fd);
		return -1;
	}

	/* Clear ONLCR flag (which appends a CR for every LF) */
	uart_config.c_oflag &= ~ONLCR;

	if (!_is_usb_uart) {

		/* Set baud rate */
		if (cfsetispeed(&uart_config, speed) < 0 || cfsetospeed(&uart_config, speed) < 0) {
			PX4_ERR("ERR SET BAUD %s: %d\n", uart_name, termios_state);
			::close(_uart_fd);
			return -1;
		}

	} else {

		/* USB has no baudrate, but use a magic number for 'fast' */
		_baudrate = 2000000;

		set_telemetry_status_type(telemetry_status_s::LINK_TYPE_USB);
	}

#if defined(__PX4_LINUX) || defined(__PX4_DARWIN) || defined(__PX4_CYGWIN)
	/* Put in raw mode */
	cfmakeraw(&uart_config);
#endif

	if ((termios_state = tcsetattr(_uart_fd, TCSANOW, &uart_config)) < 0) {
		PX4_WARN("ERR SET CONF %s\n", uart_name);
		::close(_uart_fd);
		return -1;
	}

	/*
	 * Setup hardware flow control. If the port has no RTS pin this call will fail,
	 * which is not an issue, but requires a separate call so we can fail silently.
	*/

	/* setup output flow control */
	if (enable_flow_control(force_flow_control ? FLOW_CONTROL_ON : FLOW_CONTROL_AUTO)) {
		PX4_WARN("hardware flow control not supported");
	}

	return _uart_fd;
}

int
Mavlink::enable_flow_control(enum FLOW_CONTROL_MODE mode)
{
	// We can't do this on USB - skip
	if (_is_usb_uart) {
		_flow_control_mode = FLOW_CONTROL_OFF;
		return OK;
	}

	struct termios uart_config;

	int ret = tcgetattr(_uart_fd, &uart_config);

	if (mode) {
		uart_config.c_cflag |= CRTSCTS;

	} else {
		uart_config.c_cflag &= ~CRTSCTS;

	}

	ret = tcsetattr(_uart_fd, TCSANOW, &uart_config);

	if (!ret) {
		_flow_control_mode = mode;
	}

	return ret;
}

int
Mavlink::set_hil_enabled(bool hil_enabled)
{
	int ret = OK;

	/* enable HIL (only on links with sufficient bandwidth) */
	if (hil_enabled && !_hil_enabled && _datarate > 5000) {
		_hil_enabled = true;
		ret = configure_stream("HIL_ACTUATOR_CONTROLS", 200.0f);

		if (_param_sys_hitl.get() == 2) {		// Simulation in Hardware enabled ?
			configure_stream("GROUND_TRUTH", 25.0f); 	// HIL_STATE_QUATERNION to display the SIH

		} else {
			configure_stream("GROUND_TRUTH", 0.0f);
		}
	}

	/* disable HIL */
	if (!hil_enabled && _hil_enabled) {
		_hil_enabled = false;
		ret = configure_stream("HIL_ACTUATOR_CONTROLS", 0.0f);

		configure_stream("GROUND_TRUTH", 0.0f);
	}

	return ret;
}

unsigned
Mavlink::get_free_tx_buf()
{
	/*
	 * Check if the OS buffer is full and disable HW
	 * flow control if it continues to be full
	 */
	int buf_free = 0;

#if defined(MAVLINK_UDP)

	// if we are using network sockets, return max length of one packet
	if (get_protocol() == Protocol::UDP) {
		return  1500;

	} else
#endif // MAVLINK_UDP
	{
		// No FIONSPACE on Linux todo:use SIOCOUTQ  and queue size to emulate FIONSPACE
#if defined(__PX4_LINUX) || defined(__PX4_DARWIN) || defined(__PX4_CYGWIN)
		//Linux cp210x does not support TIOCOUTQ
		buf_free = 256;
#else
		(void) ioctl(_uart_fd, FIONSPACE, (unsigned long)&buf_free);
#endif

		if (_flow_control_mode == FLOW_CONTROL_AUTO && buf_free < FLOW_CONTROL_DISABLE_THRESHOLD) {
			/* Disable hardware flow control in FLOW_CONTROL_AUTO mode:
			 * if no successful write since a defined time
			 * and if the last try was not the last successful write
			 */
			if (_last_write_try_time != 0 &&
			    hrt_elapsed_time(&_last_write_success_time) > 500_ms &&
			    _last_write_success_time != _last_write_try_time) {

				enable_flow_control(FLOW_CONTROL_OFF);
			}
		}
	}

	return buf_free;
}

int
Mavlink::send_packet()
{
	int ret = -1;

#if defined(MAVLINK_UDP)

	/* Only send packets if there is something in the buffer. */
	if (_network_buf_len == 0) {
		pthread_mutex_unlock(&_send_mutex);
		return 0;
	}

	if (get_protocol() == Protocol::UDP) {

#ifdef CONFIG_NET

		if (_src_addr_initialized) {
#endif
			ret = sendto(_socket_fd, _network_buf, _network_buf_len, 0,
				     (struct sockaddr *)&_src_addr, sizeof(_src_addr));
#ifdef CONFIG_NET
		}

#endif

		/* resend message via broadcast if no valid connection exists */
		if ((_mode != MAVLINK_MODE_ONBOARD) && broadcast_enabled() &&
		    (!get_client_source_initialized()
		     || (hrt_elapsed_time(&_tstatus.heartbeat_time) > 3_s))) {

			if (!_broadcast_address_found) {
				find_broadcast_address();
			}

			if (_broadcast_address_found && _network_buf_len > 0) {

				int bret = sendto(_socket_fd, _network_buf, _network_buf_len, 0,
						  (struct sockaddr *)&_bcast_addr, sizeof(_bcast_addr));

				if (bret <= 0) {
					if (!_broadcast_failed_warned) {
						PX4_ERR("sending broadcast failed, errno: %d: %s", errno, strerror(errno));
						_broadcast_failed_warned = true;
					}

				} else {
					_broadcast_failed_warned = false;
				}
			}
		}

	}

	_network_buf_len = 0;

#endif // MAVLINK_UDP

	pthread_mutex_unlock(&_send_mutex);
	return ret;
}

void
Mavlink::send_bytes(const uint8_t *buf, unsigned packet_len)
{
	_last_write_try_time = hrt_absolute_time();

	if (_mavlink_start_time == 0) {
		_mavlink_start_time = _last_write_try_time;
	}

	if (get_protocol() == Protocol::SERIAL) {
		/* check if there is space in the buffer, let it overflow else */
		unsigned buf_free = get_free_tx_buf();

		if (buf_free < packet_len) {
			/* not enough space in buffer to send */
			count_txerrbytes(packet_len);
			return;
		}
	}

	size_t ret = -1;

	/* send message to UART */
	if (get_protocol() == Protocol::SERIAL) {
		ret = ::write(_uart_fd, buf, packet_len);
	}

#if defined(MAVLINK_UDP)

	else {
		if (_network_buf_len + packet_len < sizeof(_network_buf) / sizeof(_network_buf[0])) {
			memcpy(&_network_buf[_network_buf_len], buf, packet_len);
			_network_buf_len += packet_len;

			ret = packet_len;
		}
	}

#endif // MAVLINK_UDP

	if (ret != (size_t) packet_len) {
		count_txerrbytes(packet_len);

	} else {
		_last_write_success_time = _last_write_try_time;
		count_txbytes(packet_len);
	}
}

#ifdef MAVLINK_UDP
void
Mavlink::find_broadcast_address()
{
#if defined(__PX4_LINUX) || defined(__PX4_DARWIN) || defined(__PX4_CYGWIN)
	struct ifconf ifconf;
	int ret;

#if defined(__APPLE__) && defined(__MACH__) || defined(__CYGWIN__)
	// On Mac, we can't determine the required buffer
	// size in advance, so we just use what tends to work.
	ifconf.ifc_len = 1024;
#else
	// On Linux, we can determine the required size of the
	// buffer first by providing NULL to ifc_req.
	ifconf.ifc_req = nullptr;
	ifconf.ifc_len = 0;

	ret = ioctl(_socket_fd, SIOCGIFCONF, &ifconf);

	if (ret != 0) {
		PX4_WARN("getting required buffer size failed");
		return;
	}

#endif

	PX4_DEBUG("need to allocate %d bytes", ifconf.ifc_len);

	// Allocate buffer.
	ifconf.ifc_req = (struct ifreq *)(new uint8_t[ifconf.ifc_len]);

	if (ifconf.ifc_req == nullptr) {
		PX4_ERR("Could not allocate ifconf buffer");
		return;
	}

	memset(ifconf.ifc_req, 0, ifconf.ifc_len);

	ret = ioctl(_socket_fd, SIOCGIFCONF, &ifconf);

	if (ret != 0) {
		PX4_ERR("getting network config failed");
		delete[] ifconf.ifc_req;
		return;
	}

	int offset = 0;
	// Later used to point to next network interface in buffer.
	struct ifreq *cur_ifreq = (struct ifreq *) & (((uint8_t *)ifconf.ifc_req)[offset]);

	// The ugly `for` construct is used because it allows to use
	// `continue` and `break`.
	for (;
	     offset < ifconf.ifc_len;
#if defined(__APPLE__) && defined(__MACH__)
	     // On Mac, to get to next entry in buffer, jump by the size of
	     // the interface name size plus whatever is greater, either the
	     // sizeof sockaddr or ifr_addr.sa_len.
	     offset += IF_NAMESIZE
		       + (sizeof(struct sockaddr) > cur_ifreq->ifr_addr.sa_len ?
			  sizeof(struct sockaddr) : cur_ifreq->ifr_addr.sa_len)
#else
	     // On Linux, it's much easier to traverse the buffer, every entry
	     // has the constant length.
	     offset += sizeof(struct ifreq)
#endif
	    ) {
		// Point to next network interface in buffer.
		cur_ifreq = (struct ifreq *) & (((uint8_t *)ifconf.ifc_req)[offset]);

		PX4_DEBUG("looking at %s", cur_ifreq->ifr_name);

		// ignore loopback network
		if (strcmp(cur_ifreq->ifr_name, "lo") == 0 ||
		    strcmp(cur_ifreq->ifr_name, "lo0") == 0 ||
		    strcmp(cur_ifreq->ifr_name, "lo1") == 0 ||
		    strcmp(cur_ifreq->ifr_name, "lo2") == 0) {
			PX4_DEBUG("skipping loopback");
			continue;
		}

		struct in_addr &sin_addr = ((struct sockaddr_in *)&cur_ifreq->ifr_addr)->sin_addr;

		// Accept network interfaces to local network only. This means it's an IP starting with:
		// 192./172./10.
		// Also see https://tools.ietf.org/html/rfc1918#section-3

		uint8_t first_byte = sin_addr.s_addr & 0xFF;

		if (first_byte != 192 && first_byte != 172 && first_byte != 10) {
			continue;
		}

		if (!_broadcast_address_found) {
			const struct in_addr netmask_addr = query_netmask_addr(_socket_fd, *cur_ifreq);
			const struct in_addr broadcast_addr = compute_broadcast_addr(sin_addr, netmask_addr);

			if (_interface_name && strstr(cur_ifreq->ifr_name, _interface_name) == nullptr) { continue; }

			PX4_INFO("using network interface %s, IP: %s", cur_ifreq->ifr_name, inet_ntoa(sin_addr));
			PX4_INFO("with netmask: %s", inet_ntoa(netmask_addr));
			PX4_INFO("and broadcast IP: %s", inet_ntoa(broadcast_addr));

			_bcast_addr.sin_family = AF_INET;
			_bcast_addr.sin_addr = broadcast_addr;

			_broadcast_address_found = true;

		} else {
			PX4_DEBUG("ignoring additional network interface %s, IP:  %s",
				  cur_ifreq->ifr_name, inet_ntoa(sin_addr));
		}
	}

#elif defined (CONFIG_NET) && defined (__PX4_NUTTX)
	int ret;

	PX4_INFO("using network interface");

	struct in_addr eth_addr;
	struct in_addr bc_addr;
	struct in_addr netmask_addr;
	ret = netlib_get_ipv4addr("eth0", &eth_addr);

	if (ret != 0) {
		PX4_ERR("getting network config failed");
		return;
	}

	ret = netlib_get_ipv4netmask("eth0", &netmask_addr);

	if (ret != 0) {
		PX4_ERR("getting network config failed");
		return;
	}

	PX4_INFO("ipv4addr IP: %s", inet_ntoa(eth_addr));
	PX4_INFO("netmask_addr IP: %s", inet_ntoa(netmask_addr));

	bc_addr.s_addr = eth_addr.s_addr | ~(netmask_addr.s_addr);

	if (!_broadcast_address_found) {
		PX4_INFO("using network interface %s, IP: %s", "eth0", inet_ntoa(eth_addr));

		//struct in_addr &bc_addr = ((struct sockaddr_in *)&bc_ifreq.ifr_broadaddr)->sin_addr;
		PX4_INFO("with broadcast IP: %s", inet_ntoa(bc_addr));

		_bcast_addr.sin_family = AF_INET;
		_bcast_addr.sin_addr = bc_addr;

		_broadcast_address_found = true;
	}

#endif

#if defined (__PX4_LINUX) || defined (__PX4_DARWIN) || (defined (CONFIG_NET) && defined (__PX4_NUTTX))

	if (_broadcast_address_found) {
		_bcast_addr.sin_port = htons(_remote_port);

		int broadcast_opt = 1;

		if (setsockopt(_socket_fd, SOL_SOCKET, SO_BROADCAST, &broadcast_opt, sizeof(broadcast_opt)) < 0) {
			PX4_WARN("setting broadcast permission failed");
		}

		_broadcast_address_not_found_warned = false;

	} else {
		if (!_broadcast_address_not_found_warned) {
			PX4_WARN("no broadcasting address found");
			_broadcast_address_not_found_warned = true;
		}
	}

#if defined (__PX4_LINUX) || defined (__PX4_DARWIN)
	delete[] ifconf.ifc_req;
#endif

#endif
}
#endif // MAVLINK_UDP

#ifdef __PX4_POSIX
const in_addr
Mavlink::query_netmask_addr(const int socket_fd, const ifreq &ifreq)
{
	struct ifreq netmask_ifreq;
	memset(&netmask_ifreq, 0, sizeof(netmask_ifreq));
	strncpy(netmask_ifreq.ifr_name, ifreq.ifr_name, IF_NAMESIZE);
	ioctl(socket_fd, SIOCGIFNETMASK, &netmask_ifreq);

	return ((struct sockaddr_in *)&netmask_ifreq.ifr_addr)->sin_addr;
}

const in_addr
Mavlink::compute_broadcast_addr(const in_addr &host_addr, const in_addr &netmask_addr)
{
	struct in_addr broadcast_addr;
	broadcast_addr.s_addr = ~netmask_addr.s_addr | host_addr.s_addr;

	return broadcast_addr;
}
#endif

#ifdef MAVLINK_UDP
void
Mavlink::init_udp()
{
	PX4_DEBUG("Setting up UDP with port %d", _network_port);

	_myaddr.sin_family = AF_INET;
	_myaddr.sin_addr.s_addr = htonl(INADDR_ANY);
	_myaddr.sin_port = htons(_network_port);

	if ((_socket_fd = socket(AF_INET, SOCK_DGRAM, 0)) < 0) {
		PX4_WARN("create socket failed: %s", strerror(errno));
		return;
	}

	if (bind(_socket_fd, (struct sockaddr *)&_myaddr, sizeof(_myaddr)) < 0) {
		PX4_WARN("bind failed: %s", strerror(errno));
		return;
	}

	/* set default target address, but not for onboard mode (will be set on first received packet) */
	if (!_src_addr_initialized) {
		_src_addr.sin_family = AF_INET;
		inet_aton("127.0.0.1", &_src_addr.sin_addr);
	}

	_src_addr.sin_port = htons(_remote_port);
}
#endif // MAVLINK_UDP

void
Mavlink::handle_message(const mavlink_message_t *msg)
{
	/*
	 *  NOTE: this is called from the receiver thread
	 */

	if (get_forwarding_on()) {
		/* forward any messages to other mavlink instances */
		Mavlink::forward_message(msg, this);
	}
}

void
Mavlink::send_statustext_info(const char *string)
{
	mavlink_log_info(&_mavlink_log_pub, "%s", string);
}

void
Mavlink::send_statustext_critical(const char *string)
{
	mavlink_log_critical(&_mavlink_log_pub, "%s", string);
}

void
Mavlink::send_statustext_emergency(const char *string)
{
	mavlink_log_emergency(&_mavlink_log_pub, "%s", string);
}

void
Mavlink::send_autopilot_capabilites()
{
	uORB::Subscription status_sub{ORB_ID(vehicle_status)};
	vehicle_status_s status;

	if (status_sub.copy(&status)) {
		mavlink_autopilot_version_t msg{};

		msg.capabilities = MAV_PROTOCOL_CAPABILITY_MISSION_FLOAT;
		msg.capabilities |= MAV_PROTOCOL_CAPABILITY_MISSION_INT;
		msg.capabilities |= MAV_PROTOCOL_CAPABILITY_PARAM_FLOAT;
		msg.capabilities |= MAV_PROTOCOL_CAPABILITY_COMMAND_INT;
		msg.capabilities |= MAV_PROTOCOL_CAPABILITY_FTP;
		msg.capabilities |= MAV_PROTOCOL_CAPABILITY_SET_ATTITUDE_TARGET;
		msg.capabilities |= MAV_PROTOCOL_CAPABILITY_SET_POSITION_TARGET_LOCAL_NED;
		msg.capabilities |= MAV_PROTOCOL_CAPABILITY_SET_ACTUATOR_TARGET;
		msg.capabilities |= MAV_PROTOCOL_CAPABILITY_MAVLINK2;
		msg.capabilities |= MAV_PROTOCOL_CAPABILITY_MISSION_FENCE;
		msg.capabilities |= MAV_PROTOCOL_CAPABILITY_MISSION_RALLY;
		msg.flight_sw_version = px4_firmware_version();
		msg.middleware_sw_version = px4_firmware_version();
		msg.os_sw_version = px4_os_version();
		msg.board_version = px4_board_version();
		/* use only first 5 bytes of git hash for firmware version */
		const uint64_t fw_git_version_binary = px4_firmware_version_binary() & 0xFFFFFFFFFF000000;
		const uint64_t fw_vendor_version = px4_firmware_vendor_version() >> 8;
		constexpr size_t fw_vendor_version_length = 3;
		memcpy(&msg.flight_custom_version, &fw_git_version_binary, sizeof(msg.flight_custom_version));
		memcpy(&msg.flight_custom_version, &fw_vendor_version, fw_vendor_version_length);
		memcpy(&msg.middleware_custom_version, &fw_git_version_binary, sizeof(msg.middleware_custom_version));
		uint64_t os_git_version_binary = px4_os_version_binary();
		memcpy(&msg.os_custom_version, &os_git_version_binary, sizeof(msg.os_custom_version));
#ifdef CONFIG_CDCACM_VENDORID
		msg.vendor_id = CONFIG_CDCACM_VENDORID;
#else
		msg.vendor_id = 0;
#endif
#ifdef CONFIG_CDCACM_PRODUCTID
		msg.product_id = CONFIG_CDCACM_PRODUCTID;
#else
		msg.product_id = 0;
#endif
		uuid_uint32_t uid;
		board_get_uuid32(uid);
		msg.uid = (((uint64_t)uid[PX4_CPU_UUID_WORD32_UNIQUE_M]) << 32) | uid[PX4_CPU_UUID_WORD32_UNIQUE_H];

#ifndef BOARD_HAS_NO_UUID
		px4_guid_t px4_guid;
		board_get_px4_guid(px4_guid);
		static_assert(sizeof(px4_guid_t) == sizeof(msg.uid2), "GUID byte length mismatch");
		memcpy(&msg.uid2, &px4_guid, sizeof(msg.uid2));
#endif /* BOARD_HAS_NO_UUID */

#ifdef CONFIG_ARCH_BOARD_PX4_SITL
		// To avoid that multiple SITL instances have the same UUID, we add the mavlink
		// system ID. We subtract 1, so that the first UUID remains unchanged given the
		// default system ID is 1.
		//
		// Note that the UUID show in `ver` will still be the same for all instances.
		msg.uid += mavlink_system.sysid - 1;
		msg.uid2[0] += mavlink_system.sysid - 1;
#endif /* CONFIG_ARCH_BOARD_PX4_SITL */
		mavlink_msg_autopilot_version_send_struct(get_channel(), &msg);
	}
}

void
Mavlink::send_protocol_version()
{
	mavlink_protocol_version_t msg = {};

	msg.version = _protocol_version * 100;
	msg.min_version = 100;
	msg.max_version = 200;
	uint64_t mavlink_lib_git_version_binary = px4_mavlink_lib_version_binary();
	// TODO add when available
	//memcpy(&msg.spec_version_hash, &mavlink_spec_git_version_binary, sizeof(msg.spec_version_hash));
	memcpy(&msg.library_version_hash, &mavlink_lib_git_version_binary, sizeof(msg.library_version_hash));

	// Switch to MAVLink 2
	int curr_proto_ver = _protocol_version;
	set_proto_version(2);
	// Send response - if it passes through the link its fine to use MAVLink 2
	mavlink_msg_protocol_version_send_struct(get_channel(), &msg);
	// Reset to previous value
	set_proto_version(curr_proto_ver);
}

int
Mavlink::configure_stream(const char *stream_name, const float rate)
{
	PX4_DEBUG("configure_stream(%s, %.3f)", stream_name, (double)rate);

	/* calculate interval in us, -1 means unlimited stream, 0 means disabled */
	int interval = 0;

	if (rate > 0.000001f) {
		interval = (1000000.0f / rate);

	} else if (rate < 0.0f) {
		interval = -1;
	}

	for (const auto &stream : _streams) {
		if (strcmp(stream_name, stream->get_name()) == 0) {
			if (interval != 0) {
				/* set new interval */
				stream->set_interval(interval);

			} else {
				/* delete stream */
				_streams.deleteNode(stream);
				return OK; // must finish with loop after node is deleted
			}

			return OK;
		}
	}

	if (interval == 0) {
		/* stream was not active and is requested to be disabled, do nothing */
		return OK;
	}

	// search for stream with specified name in supported streams list
	// create new instance if found
	MavlinkStream *stream = create_mavlink_stream(stream_name, this);

	if (stream != nullptr) {
		stream->set_interval(interval);
		_streams.add(stream);

		return OK;
	}

	/* if we reach here, the stream list does not contain the stream */
	PX4_WARN("stream %s not found", stream_name);

	return PX4_ERROR;
}

void
Mavlink::configure_stream_threadsafe(const char *stream_name, const float rate)
{
	/* orb subscription must be done from the main thread,
	 * set _subscribe_to_stream and _subscribe_to_stream_rate fields
	 * which polled in mavlink main loop */
	if (!_task_should_exit) {
		/* wait for previous subscription completion */
		while (_subscribe_to_stream != nullptr) {
			px4_usleep(MAIN_LOOP_DELAY / 2);
		}

		/* copy stream name */
		unsigned n = strlen(stream_name) + 1;
		char *s = new char[n];
		strcpy(s, stream_name);

		/* set subscription task */
		_subscribe_to_stream_rate = rate;
		_subscribe_to_stream = s;

		/* wait for subscription */
		do {
			px4_usleep(MAIN_LOOP_DELAY / 2);
		} while (_subscribe_to_stream != nullptr);

		delete[] s;
	}
}

int
Mavlink::message_buffer_init(int size)
{
	_message_buffer.size = size;
	_message_buffer.write_ptr = 0;
	_message_buffer.read_ptr = 0;
	_message_buffer.data = (char *)malloc(_message_buffer.size);

	int ret;

	if (_message_buffer.data == nullptr) {
		ret = PX4_ERROR;
		_message_buffer.size = 0;

	} else {
		ret = OK;
	}

	return ret;
}

void
Mavlink::message_buffer_destroy()
{
	_message_buffer.size = 0;
	_message_buffer.write_ptr = 0;
	_message_buffer.read_ptr = 0;
	free(_message_buffer.data);
}

int
Mavlink::message_buffer_count()
{
	int n = _message_buffer.write_ptr - _message_buffer.read_ptr;

	if (n < 0) {
		n += _message_buffer.size;
	}

	return n;
}

bool
Mavlink::message_buffer_write(const void *ptr, int size)
{
	// bytes available to write
	int available = _message_buffer.read_ptr - _message_buffer.write_ptr - 1;

	if (available < 0) {
		available += _message_buffer.size;
	}

	if (size > available) {
		// buffer overflow
		return false;
	}

	char *c = (char *) ptr;
	int n = _message_buffer.size - _message_buffer.write_ptr;	// bytes to end of the buffer

	if (n < size) {
		// message goes over end of the buffer
		memcpy(&(_message_buffer.data[_message_buffer.write_ptr]), c, n);
		_message_buffer.write_ptr = 0;

	} else {
		n = 0;
	}

	// now: n = bytes already written
	int p = size - n;	// number of bytes to write
	memcpy(&(_message_buffer.data[_message_buffer.write_ptr]), &(c[n]), p);
	_message_buffer.write_ptr = (_message_buffer.write_ptr + p) % _message_buffer.size;
	return true;
}

int
Mavlink::message_buffer_get_ptr(void **ptr, bool *is_part)
{
	// bytes available to read
	int available = _message_buffer.write_ptr - _message_buffer.read_ptr;

	if (available == 0) {
		return 0;	// buffer is empty
	}

	int n = 0;

	if (available > 0) {
		// read pointer is before write pointer, all available bytes can be read
		n = available;
		*is_part = false;

	} else {
		// read pointer is after write pointer, read bytes from read_ptr to end of the buffer
		n = _message_buffer.size - _message_buffer.read_ptr;
		*is_part = _message_buffer.write_ptr > 0;
	}

	*ptr = &(_message_buffer.data[_message_buffer.read_ptr]);
	return n;
}

void
Mavlink::pass_message(const mavlink_message_t *msg)
{
	if (_forwarding_on) {
		/* size is 8 bytes plus variable payload */
		int size = MAVLINK_NUM_NON_PAYLOAD_BYTES + msg->len;
		pthread_mutex_lock(&_message_buffer_mutex);
		message_buffer_write(msg, size);
		pthread_mutex_unlock(&_message_buffer_mutex);
	}
}

MavlinkShell *
Mavlink::get_shell()
{
	if (!_mavlink_shell) {
		_mavlink_shell = new MavlinkShell();

		if (!_mavlink_shell) {
			PX4_ERR("Failed to allocate a shell");

		} else {
			int ret = _mavlink_shell->start();

			if (ret != 0) {
				PX4_ERR("Failed to start shell (%i)", ret);
				delete _mavlink_shell;
				_mavlink_shell = nullptr;
			}
		}
	}

	return _mavlink_shell;
}

void
Mavlink::close_shell()
{
	if (_mavlink_shell) {
		delete _mavlink_shell;
		_mavlink_shell = nullptr;
	}
}

void
Mavlink::update_rate_mult()
{
	float const_rate = 0.0f;
	float rate = 0.0f;

	/* scale down rates if their theoretical bandwidth is exceeding the link bandwidth */
	for (const auto &stream : _streams) {
		if (stream->const_rate()) {
			const_rate += (stream->get_interval() > 0) ? stream->get_size_avg() * 1000000.0f / stream->get_interval() : 0;

		} else {
			rate += (stream->get_interval() > 0) ? stream->get_size_avg() * 1000000.0f / stream->get_interval() : 0;
		}
	}

	float mavlink_ulog_streaming_rate_inv = 1.0f;

	if (_mavlink_ulog) {
		mavlink_ulog_streaming_rate_inv = 1.0f - _mavlink_ulog->current_data_rate();
	}

	/* scale up and down as the link permits */
	float bandwidth_mult = (float)(_datarate * mavlink_ulog_streaming_rate_inv - const_rate) / rate;

	/* if we do not have flow control, limit to the set data rate */
	if (!get_flow_control_enabled()) {
		bandwidth_mult = fminf(1.0f, bandwidth_mult);
	}

	float hardware_mult = 1.0f;

	/* scale down if we have a TX err rate suggesting link congestion */
	if (_tstatus.rate_txerr > 0.0f && !_radio_status_critical) {
		hardware_mult = (_tstatus.rate_tx) / (_tstatus.rate_tx + _tstatus.rate_txerr);

	} else if (_radio_status_available) {

		// check for RADIO_STATUS timeout and reset
		if (hrt_elapsed_time(&_rstatus.timestamp) > (_param_mav_radio_timeout.get() *
				1_s)) {
			PX4_ERR("instance %d: RADIO_STATUS timeout", _instance_id);
			_radio_status_available = false;

			if (_use_software_mav_throttling) {
				_radio_status_critical = false;
				_radio_status_mult = 1.0f;
			}
		}

		hardware_mult *= _radio_status_mult;
	}

	/* pick the minimum from bandwidth mult and hardware mult as limit */
	_rate_mult = fminf(bandwidth_mult, hardware_mult);

	/* ensure the rate multiplier never drops below 5% so that something is always sent */
	_rate_mult = math::constrain(_rate_mult, 0.05f, 1.0f);
}

void
Mavlink::update_radio_status(const radio_status_s &radio_status)
{
	_rstatus = radio_status;
	_radio_status_available = true;

	if (_use_software_mav_throttling) {
<<<<<<< HEAD

		/* check hardware limits */
		_radio_status_critical = (radio_status.txbuf < RADIO_BUFFER_LOW_PERCENTAGE);

		if (radio_status.txbuf < RADIO_BUFFER_CRITICAL_LOW_PERCENTAGE) {
			/* this indicates link congestion, reduce rate by 20% */
			_radio_status_mult *= 0.80f;

=======

		/* check hardware limits */
		_radio_status_critical = (radio_status.txbuf < RADIO_BUFFER_LOW_PERCENTAGE);

		if (radio_status.txbuf < RADIO_BUFFER_CRITICAL_LOW_PERCENTAGE) {
			/* this indicates link congestion, reduce rate by 20% */
			_radio_status_mult *= 0.80f;

>>>>>>> 1f4b2d1d
		} else if (radio_status.txbuf < RADIO_BUFFER_LOW_PERCENTAGE) {
			/* this indicates link congestion, reduce rate by 2.5% */
			_radio_status_mult *= 0.975f;

		} else if (radio_status.txbuf > RADIO_BUFFER_HALF_PERCENTAGE) {
			/* this indicates spare bandwidth, increase by 2.5% */
			_radio_status_mult *= 1.025f;
		}
	}
}

int
Mavlink::configure_streams_to_default(const char *configure_single_stream)
{
	int ret = 0;
	bool stream_configured = false;

	auto configure_stream_local =
	[&stream_configured, configure_single_stream, &ret, this](const char *stream_name, float rate) {
		if (!configure_single_stream || strcmp(configure_single_stream, stream_name) == 0) {
			int ret_local = configure_stream(stream_name, rate);

			if (ret_local != 0) {
				ret = ret_local;
			}

			stream_configured = true;
		}
	};

	const float unlimited_rate = -1.0f;

	switch (_mode) {
	case MAVLINK_MODE_NORMAL:
		configure_stream_local("ADSB_VEHICLE", unlimited_rate);
		configure_stream_local("ALTITUDE", 1.0f);
		configure_stream_local("ATTITUDE", 15.0f);
		configure_stream_local("ATTITUDE_TARGET", 2.0f);
		configure_stream_local("BATTERY_STATUS", 0.5f);
		configure_stream_local("CAMERA_IMAGE_CAPTURED", unlimited_rate);
		configure_stream_local("COLLISION", unlimited_rate);
		configure_stream_local("DEBUG", 1.0f);
		configure_stream_local("DEBUG_FLOAT_ARRAY", 1.0f);
		configure_stream_local("DEBUG_VECT", 1.0f);
		configure_stream_local("DISTANCE_SENSOR", 0.5f);
		configure_stream_local("ESTIMATOR_STATUS", 0.5f);
		configure_stream_local("EXTENDED_SYS_STATE", 1.0f);
		configure_stream_local("GLOBAL_POSITION_INT", 5.0f);
		configure_stream_local("GPS2_RAW", 1.0f);
		configure_stream_local("GPS_RAW_INT", 1.0f);
		configure_stream_local("HOME_POSITION", 0.5f);
		configure_stream_local("LOCAL_POSITION_NED", 1.0f);
		configure_stream_local("MOUNT_ORIENTATION", 5.0f);
		configure_stream_local("NAMED_VALUE_FLOAT", 1.0f);
		configure_stream_local("NAV_CONTROLLER_OUTPUT", 1.0f);
		configure_stream_local("OBSTACLE_DISTANCE", 1.0f);
		configure_stream_local("ORBIT_EXECUTION_STATUS", 2.0f);
		configure_stream_local("PING", 0.1f);
		configure_stream_local("POSITION_TARGET_GLOBAL_INT", 1.0f);
		configure_stream_local("POSITION_TARGET_LOCAL_NED", 1.5f);
		configure_stream_local("RC_CHANNELS", 5.0f);
		configure_stream_local("SERVO_OUTPUT_RAW_0", 1.0f);
		configure_stream_local("SYS_STATUS", 1.0f);
		configure_stream_local("UTM_GLOBAL_POSITION", 0.5f);
		configure_stream_local("VFR_HUD", 4.0f);
		configure_stream_local("VIBRATION", 0.1f);
		configure_stream_local("WIND_COV", 0.5f);
		break;

	case MAVLINK_MODE_ONBOARD:
		configure_stream_local("ACTUATOR_CONTROL_TARGET0", 10.0f);
		configure_stream_local("ADSB_VEHICLE", unlimited_rate);
		configure_stream_local("ALTITUDE", 10.0f);
		configure_stream_local("ATTITUDE", 100.0f);
		configure_stream_local("ATTITUDE_QUATERNION", 50.0f);
		configure_stream_local("ATTITUDE_TARGET", 10.0f);
		configure_stream_local("BATTERY_STATUS", 0.5f);
		configure_stream_local("CAMERA_CAPTURE", 2.0f);
		configure_stream_local("CAMERA_IMAGE_CAPTURED", unlimited_rate);
		configure_stream_local("CAMERA_TRIGGER", unlimited_rate);
		configure_stream_local("COLLISION", unlimited_rate);
		configure_stream_local("DEBUG", 10.0f);
		configure_stream_local("DEBUG_FLOAT_ARRAY", 10.0f);
		configure_stream_local("DEBUG_VECT", 10.0f);
		configure_stream_local("DISTANCE_SENSOR", 10.0f);
		configure_stream_local("ESTIMATOR_STATUS", 1.0f);
		configure_stream_local("EXTENDED_SYS_STATE", 5.0f);
		configure_stream_local("GLOBAL_POSITION_INT", 50.0f);
		configure_stream_local("GPS2_RAW", unlimited_rate);
		configure_stream_local("GPS_RAW_INT", unlimited_rate);
		configure_stream_local("HIGHRES_IMU", 50.0f);
		configure_stream_local("HOME_POSITION", 0.5f);
		configure_stream_local("LOCAL_POSITION_NED", 30.0f);
		configure_stream_local("MOUNT_ORIENTATION", 10.0f);
		configure_stream_local("NAMED_VALUE_FLOAT", 10.0f);
		configure_stream_local("NAV_CONTROLLER_OUTPUT", 10.0f);
		configure_stream_local("OBSTACLE_DISTANCE", 10.0f);
		configure_stream_local("ODOMETRY", 30.0f);
		configure_stream_local("OPTICAL_FLOW_RAD", 10.0f);
		configure_stream_local("ORBIT_EXECUTION_STATUS", 5.0f);
		configure_stream_local("PING", 1.0f);
		configure_stream_local("POSITION_TARGET_GLOBAL_INT", 10.0f);
		configure_stream_local("POSITION_TARGET_LOCAL_NED", 10.0f);
		configure_stream_local("RC_CHANNELS", 20.0f);
		configure_stream_local("SERVO_OUTPUT_RAW_0", 10.0f);
		configure_stream_local("SYS_STATUS", 5.0f);
		configure_stream_local("SYSTEM_TIME", 1.0f);
		configure_stream_local("TIMESYNC", 10.0f);
		configure_stream_local("TRAJECTORY_REPRESENTATION_WAYPOINTS", 5.0f);
		configure_stream_local("UTM_GLOBAL_POSITION", 1.0f);
		configure_stream_local("VFR_HUD", 10.0f);
		configure_stream_local("VIBRATION", 0.5f);
		configure_stream_local("WIND_COV", 10.0f);
		break;

	case MAVLINK_MODE_EXTVISION:
		configure_stream_local("HIGHRES_IMU", unlimited_rate);		// for VIO
		configure_stream_local("TIMESYNC", 10.0f);

	// FALLTHROUGH
	case MAVLINK_MODE_EXTVISIONMIN:
		configure_stream_local("ADSB_VEHICLE", unlimited_rate);
		configure_stream_local("ALTITUDE", 10.0f);
		configure_stream_local("ATTITUDE", 20.0f);
		configure_stream_local("ATTITUDE_TARGET", 2.0f);
		configure_stream_local("BATTERY_STATUS", 0.5f);
		configure_stream_local("CAMERA_IMAGE_CAPTURED", unlimited_rate);
		configure_stream_local("CAMERA_TRIGGER", unlimited_rate);
		configure_stream_local("COLLISION", unlimited_rate);
		configure_stream_local("DEBUG", 1.0f);
		configure_stream_local("DEBUG_FLOAT_ARRAY", 1.0f);
		configure_stream_local("DEBUG_VECT", 1.0f);
		configure_stream_local("DISTANCE_SENSOR", 10.0f);
		configure_stream_local("ESTIMATOR_STATUS", 1.0f);
		configure_stream_local("EXTENDED_SYS_STATE", 1.0f);
		configure_stream_local("GLOBAL_POSITION_INT", 5.0f);
		configure_stream_local("GPS2_RAW", 1.0f);
		configure_stream_local("GPS_RAW_INT", 1.0f);
		configure_stream_local("HOME_POSITION", 0.5f);
		configure_stream_local("LOCAL_POSITION_NED", 30.0f);
		configure_stream_local("MOUNT_ORIENTATION", 10.0f);
		configure_stream_local("NAMED_VALUE_FLOAT", 1.0f);
		configure_stream_local("NAV_CONTROLLER_OUTPUT", 1.5f);
		configure_stream_local("OBSTACLE_DISTANCE", 10.0f);
		configure_stream_local("ODOMETRY", 30.0f);
		configure_stream_local("OPTICAL_FLOW_RAD", 1.0f);
		configure_stream_local("ORBIT_EXECUTION_STATUS", 5.0f);
		configure_stream_local("PING", 0.1f);
		configure_stream_local("POSITION_TARGET_GLOBAL_INT", 1.5f);
		configure_stream_local("POSITION_TARGET_LOCAL_NED", 1.5f);
		configure_stream_local("RC_CHANNELS", 5.0f);
		configure_stream_local("SERVO_OUTPUT_RAW_0", 1.0f);
		configure_stream_local("SYS_STATUS", 5.0f);
		configure_stream_local("TRAJECTORY_REPRESENTATION_WAYPOINTS", 5.0f);
		configure_stream_local("UTM_GLOBAL_POSITION", 1.0f);
		configure_stream_local("VFR_HUD", 4.0f);
		configure_stream_local("VIBRATION", 0.5f);
		configure_stream_local("WIND_COV", 1.0f);
		configure_stream_local("OBSTACLE_DISTANCE", 10.0f);
		break;


	case MAVLINK_MODE_OSD:
		configure_stream_local("ALTITUDE", 10.0f);
		configure_stream_local("ATTITUDE", 25.0f);
		configure_stream_local("ATTITUDE_TARGET", 10.0f);
		configure_stream_local("BATTERY_STATUS", 0.5f);
		configure_stream_local("ESTIMATOR_STATUS", 1.0f);
		configure_stream_local("EXTENDED_SYS_STATE", 1.0f);
		configure_stream_local("GLOBAL_POSITION_INT", 10.0f);
		configure_stream_local("GPS_RAW_INT", 1.0f);
		configure_stream_local("HOME_POSITION", 0.5f);
		configure_stream_local("RC_CHANNELS", 5.0f);
		configure_stream_local("SERVO_OUTPUT_RAW_0", 1.0f);
		configure_stream_local("SYS_STATUS", 5.0f);
		configure_stream_local("SYSTEM_TIME", 1.0f);
		configure_stream_local("VFR_HUD", 25.0f);
		configure_stream_local("VIBRATION", 0.5f);
		configure_stream_local("WIND_COV", 2.0f);
		break;

	case MAVLINK_MODE_MAGIC:

	/* fallthrough */
	case MAVLINK_MODE_CUSTOM:
		//stream nothing
		break;

	case MAVLINK_MODE_CONFIG:
		// Enable a number of interesting streams we want via USB
		configure_stream_local("ACTUATOR_CONTROL_TARGET0", 30.0f);
		configure_stream_local("ADSB_VEHICLE", unlimited_rate);
		configure_stream_local("ALTITUDE", 10.0f);
		configure_stream_local("ATTITUDE", 50.0f);
		configure_stream_local("ATTITUDE_QUATERNION", 50.0f);
		configure_stream_local("ATTITUDE_TARGET", 8.0f);
		configure_stream_local("BATTERY_STATUS", 0.5f);
		configure_stream_local("CAMERA_IMAGE_CAPTURED", unlimited_rate);
		configure_stream_local("CAMERA_TRIGGER", unlimited_rate);
		configure_stream_local("COLLISION", unlimited_rate);
		configure_stream_local("DEBUG", 50.0f);
		configure_stream_local("DEBUG_FLOAT_ARRAY", 50.0f);
		configure_stream_local("DEBUG_VECT", 50.0f);
		configure_stream_local("DISTANCE_SENSOR", 10.0f);
		configure_stream_local("ESTIMATOR_STATUS", 5.0f);
		configure_stream_local("EXTENDED_SYS_STATE", 2.0f);
		configure_stream_local("GLOBAL_POSITION_INT", 10.0f);
		configure_stream_local("GPS2_RAW", unlimited_rate);
		configure_stream_local("GPS_RAW_INT", unlimited_rate);
		configure_stream_local("HIGHRES_IMU", 50.0f);
		configure_stream_local("HOME_POSITION", 0.5f);
		configure_stream_local("LOCAL_POSITION_NED", 30.0f);
		configure_stream_local("MOUNT_ORIENTATION", 10.0f);
		configure_stream_local("MANUAL_CONTROL", 5.0f);
		configure_stream_local("NAMED_VALUE_FLOAT", 50.0f);
		configure_stream_local("NAV_CONTROLLER_OUTPUT", 10.0f);
		configure_stream_local("ODOMETRY", 30.0f);
		configure_stream_local("OPTICAL_FLOW_RAD", 10.0f);
		configure_stream_local("ORBIT_EXECUTION_STATUS", 5.0f);
		configure_stream_local("PING", 1.0f);
		configure_stream_local("POSITION_TARGET_GLOBAL_INT", 10.0f);
		configure_stream_local("RC_CHANNELS", 10.0f);
		configure_stream_local("SCALED_IMU", 25.0f);
		configure_stream_local("SCALED_IMU2", 25.0f);
		configure_stream_local("SCALED_IMU3", 25.0f);
		configure_stream_local("SERVO_OUTPUT_RAW_0", 20.0f);
		configure_stream_local("SERVO_OUTPUT_RAW_1", 20.0f);
		configure_stream_local("SYS_STATUS", 1.0f);
		configure_stream_local("SYSTEM_TIME", 1.0f);
		configure_stream_local("TIMESYNC", 10.0f);
		configure_stream_local("UTM_GLOBAL_POSITION", 1.0f);
		configure_stream_local("VFR_HUD", 20.0f);
		configure_stream_local("VIBRATION", 2.5f);
		configure_stream_local("WIND_COV", 10.0f);
		break;

	case MAVLINK_MODE_IRIDIUM:
		configure_stream_local("HIGH_LATENCY2", 0.015f);
		break;

	case MAVLINK_MODE_MINIMAL:
		configure_stream_local("ALTITUDE", 0.5f);
		configure_stream_local("ATTITUDE", 10.0f);
		configure_stream_local("EXTENDED_SYS_STATE", 0.1f);
		configure_stream_local("GLOBAL_POSITION_INT", 5.0f);
		configure_stream_local("GPS_RAW_INT", 0.5f);
		configure_stream_local("HOME_POSITION", 0.1f);
		configure_stream_local("NAMED_VALUE_FLOAT", 1.0f);
		configure_stream_local("RC_CHANNELS", 0.5f);
		configure_stream_local("SYS_STATUS", 0.1f);
		configure_stream_local("VFR_HUD", 1.0f);
		break;

	default:
		ret = -1;
		break;
	}

	if (configure_single_stream && !stream_configured && strcmp(configure_single_stream, "HEARTBEAT") != 0) {
		// stream was not found, assume it is disabled by default
		return configure_stream(configure_single_stream, 0.0f);
	}

	return ret;
}

int
Mavlink::task_main(int argc, char *argv[])
{
	int ch;
	_baudrate = 57600;
	_datarate = 0;
	_mode = MAVLINK_MODE_COUNT;
	bool _force_flow_control = false;

	_interface_name = nullptr;

#ifdef __PX4_NUTTX
	/* the NuttX optarg handler does not
	 * ignore argv[0] like the POSIX handler
	 * does, nor does it deal with non-flag
	 * verbs well. So we remove the application
	 * name and the verb.
	 */
	argc -= 2;
	argv += 2;
#endif

	/* don't exit from getopt loop to leave getopt global variables in consistent state,
	 * set error flag instead */
	bool err_flag = false;
	int myoptind = 1;
	const char *myoptarg = nullptr;
#if defined(CONFIG_NET) || defined(__PX4_POSIX)
	char *eptr;
	int temp_int_arg;
#endif

	while ((ch = px4_getopt(argc, argv, "b:r:d:n:u:o:m:t:c:fswxz", &myoptind, &myoptarg)) != EOF) {
		switch (ch) {
		case 'b':
			if (px4_get_parameter_value(myoptarg, _baudrate) != 0) {
				PX4_ERR("baudrate parsing failed");
				err_flag = true;
			}

			if (_baudrate < 9600 || _baudrate > 3000000) {
				PX4_ERR("invalid baud rate '%s'", myoptarg);
				err_flag = true;
			}

			break;

		case 'r':
			if (px4_get_parameter_value(myoptarg, _datarate) != 0) {
				PX4_ERR("datarate parsing failed");
				err_flag = true;
			}

			if (_datarate > MAX_DATA_RATE) {
				PX4_ERR("invalid data rate '%s'", myoptarg);
				err_flag = true;
			}

			break;

		case 'd':
			_device_name = myoptarg;
			set_protocol(Protocol::SERIAL);

			if (access(_device_name, F_OK) == -1) {
				PX4_ERR("Device %s does not exist", _device_name);
				err_flag = true;
			}

			break;

		case 'n':
			_interface_name = myoptarg;
			break;

#if defined(MAVLINK_UDP)

		case 'u':
			temp_int_arg = strtoul(myoptarg, &eptr, 10);

			if (*eptr == '\0') {
				_network_port = temp_int_arg;
				set_protocol(Protocol::UDP);

			} else {
				PX4_ERR("invalid data udp_port '%s'", myoptarg);
				err_flag = true;
			}

			break;

		case 'o':
			temp_int_arg = strtoul(myoptarg, &eptr, 10);

			if (*eptr == '\0') {
				_remote_port = temp_int_arg;
				set_protocol(Protocol::UDP);

			} else {
				PX4_ERR("invalid remote udp_port '%s'", myoptarg);
				err_flag = true;
			}

			break;

		case 't':
			_src_addr.sin_family = AF_INET;

			if (inet_aton(myoptarg, &_src_addr.sin_addr)) {
				_src_addr_initialized = true;

			} else {
				PX4_ERR("invalid partner ip '%s'", myoptarg);
				err_flag = true;
			}

			break;

#if defined(CONFIG_NET_IGMP) && defined(CONFIG_NET_ROUTE)

		// multicast
		case 'c':
			_src_addr.sin_family = AF_INET;

			if (inet_aton(myoptarg, &_src_addr.sin_addr)) {
				_src_addr_initialized = true;

			} else {
				PX4_ERR("invalid partner ip '%s'", myoptarg);
				err_flag = true;
			}

			break;
#else

		case 'c':
			PX4_ERR("Multicast option is not supported on this platform");
			err_flag = true;
			break;
#endif
#else

		case 'u':
		case 'o':
		case 't':
			PX4_ERR("UDP options not supported on this platform");
			err_flag = true;
			break;
#endif

//		case 'e':
//			_mavlink_link_termination_allowed = true;
//			break;

		case 'm': {

				int mode;

				if (px4_get_parameter_value(myoptarg, mode) == 0) {
					if (mode >= 0 && mode < (int)MAVLINK_MODE_COUNT) {
						_mode = (MAVLINK_MODE)mode;

					} else {
						PX4_ERR("invalid mode");
						err_flag = true;
					}

				} else {
					if (strcmp(myoptarg, "custom") == 0) {
						_mode = MAVLINK_MODE_CUSTOM;

					} else if (strcmp(myoptarg, "camera") == 0) {
						// left in here for compatibility
						_mode = MAVLINK_MODE_ONBOARD;

					} else if (strcmp(myoptarg, "onboard") == 0) {
						_mode = MAVLINK_MODE_ONBOARD;

					} else if (strcmp(myoptarg, "osd") == 0) {
						_mode = MAVLINK_MODE_OSD;

					} else if (strcmp(myoptarg, "magic") == 0) {
						_mode = MAVLINK_MODE_MAGIC;

					} else if (strcmp(myoptarg, "config") == 0) {
						_mode = MAVLINK_MODE_CONFIG;

					} else if (strcmp(myoptarg, "iridium") == 0) {
						_mode = MAVLINK_MODE_IRIDIUM;
						set_telemetry_status_type(telemetry_status_s::LINK_TYPE_IRIDIUM);

					} else if (strcmp(myoptarg, "minimal") == 0) {
						_mode = MAVLINK_MODE_MINIMAL;

					} else if (strcmp(myoptarg, "extvision") == 0) {
						_mode = MAVLINK_MODE_EXTVISION;

					} else if (strcmp(myoptarg, "extvisionmin") == 0) {
						_mode = MAVLINK_MODE_EXTVISIONMIN;

					} else {
						PX4_ERR("invalid mode");
						err_flag = true;
					}
				}

				break;
			}

		case 'f':
			_forwarding_on = true;
			break;

		case 's':
			_use_software_mav_throttling = true;
			break;

		case 'w':
			_wait_to_transmit = true;
			break;

		case 'x':
			_ftp_on = true;
			break;

		case 'z':
			_force_flow_control = true;
			break;

		default:
			err_flag = true;
			break;
		}
	}

	if (err_flag) {
		usage();
		return PX4_ERROR;
	}

	/* USB serial is indicated by /dev/ttyACMx */
	if (strcmp(_device_name, "/dev/ttyACM0") == OK || strcmp(_device_name, "/dev/ttyACM1") == OK) {
		if (_datarate == 0) {
			_datarate = 800000;
		}

		if (_mode == MAVLINK_MODE_COUNT) {
			_mode = MAVLINK_MODE_CONFIG;
		}

		_ftp_on = true;
		_is_usb_uart = true;
	}

	if (_mode == MAVLINK_MODE_COUNT) {
		_mode = MAVLINK_MODE_NORMAL;
	}

	if (_datarate == 0) {
		/* convert bits to bytes and use 1/2 of bandwidth by default */
		_datarate = _baudrate / 20;
	}

	if (_datarate > MAX_DATA_RATE) {
		_datarate = MAX_DATA_RATE;
	}

	if (get_protocol() == Protocol::SERIAL) {
		if (Mavlink::serial_instance_exists(_device_name, this)) {
			PX4_ERR("%s already running", _device_name);
			return PX4_ERROR;
		}

		PX4_INFO("mode: %s, data rate: %d B/s on %s @ %dB",
			 mavlink_mode_str(_mode), _datarate, _device_name, _baudrate);

		/* flush stdout in case MAVLink is about to take it over */
		fflush(stdout);
	}

#if defined(MAVLINK_UDP)

	else if (get_protocol() == Protocol::UDP) {
		if (Mavlink::get_instance_for_network_port(_network_port) != nullptr) {
			PX4_ERR("port %d already occupied", _network_port);
			return PX4_ERROR;
		}

		PX4_INFO("mode: %s, data rate: %d B/s on udp port %hu remote port %hu",
			 mavlink_mode_str(_mode), _datarate, _network_port, _remote_port);
	}

#endif // MAVLINK_UDP

	/* initialize send mutex */
	pthread_mutex_init(&_send_mutex, nullptr);

	/* if we are passing on mavlink messages, we need to prepare a buffer for this instance */
	if (_forwarding_on) {
		/* initialize message buffer if multiplexing is on.
		 * make space for two messages plus off-by-one space as we use the empty element
		 * marker ring buffer approach.
		 */
		if (OK != message_buffer_init(2 * sizeof(mavlink_message_t) + 1)) {
			PX4_ERR("msg buf alloc fail");
			return 1;
		}

		/* initialize message buffer mutex */
		pthread_mutex_init(&_message_buffer_mutex, nullptr);
	}

	uORB::Subscription parameter_update_sub{ORB_ID(parameter_update)};

	uORB::Subscription cmd_sub{ORB_ID(vehicle_command)};
	uORB::Subscription status_sub{ORB_ID(vehicle_status)};
	uORB::Subscription ack_sub{ORB_ID(vehicle_command_ack)};

	/* command ack */
	uORB::PublicationQueued<vehicle_command_ack_s> command_ack_pub{ORB_ID(vehicle_command_ack)};

	uORB::Subscription mavlink_log_sub{ORB_ID(mavlink_log)};

	vehicle_status_s status{};
	status_sub.copy(&status);

	/* Activate sending the data by default (for the IRIDIUM mode it will be disabled after the first round of packages is sent)*/
	_transmitting_enabled = true;
	_transmitting_enabled_commanded = true;

	if (_mode == MAVLINK_MODE_IRIDIUM) {
		_transmitting_enabled_commanded = false;
	}

	/* add default streams depending on mode */
	if (_mode != MAVLINK_MODE_IRIDIUM) {

		/* HEARTBEAT is constant rate stream, rate never adjusted */
		configure_stream("HEARTBEAT", 1.0f);

		/* STATUSTEXT stream is like normal stream but gets messages from logbuffer instead of uORB */
		configure_stream("STATUSTEXT", 20.0f);

		/* COMMAND_LONG stream: use unlimited rate to send all commands */
		configure_stream("COMMAND_LONG");

	}

	if (configure_streams_to_default() != 0) {
		PX4_ERR("configure_streams_to_default() failed");
	}

	/* set main loop delay depending on data rate to minimize CPU overhead */
	_main_loop_delay = (MAIN_LOOP_DELAY * 1000) / _datarate;

	/* hard limit to 1000 Hz at max */
	if (_main_loop_delay < MAVLINK_MIN_INTERVAL) {
		_main_loop_delay = MAVLINK_MIN_INTERVAL;
	}

	/* hard limit to 100 Hz at least */
	if (_main_loop_delay > MAVLINK_MAX_INTERVAL) {
		_main_loop_delay = MAVLINK_MAX_INTERVAL;
	}

	set_instance_id();

	set_channel();

	/* now the instance is fully initialized and we can bump the instance count */
	LL_APPEND(_mavlink_instances, this);

	/* open the UART device after setting the instance, as it might block */
	if (get_protocol() == Protocol::SERIAL) {
		_uart_fd = mavlink_open_uart(_baudrate, _device_name, _force_flow_control);

		if (_uart_fd < 0 && !_is_usb_uart) {
			PX4_ERR("could not open %s", _device_name);
			return PX4_ERROR;

		} else if (_uart_fd < 0 && _is_usb_uart) {
			/* the config link is optional */
			return PX4_OK;
		}
	}

#if defined(MAVLINK_UDP)

	/* init socket if necessary */
	if (get_protocol() == Protocol::UDP) {
		init_udp();
	}

#endif // MAVLINK_UDP

	/* if the protocol is serial, we send the system version blindly */
	if (get_protocol() == Protocol::SERIAL) {
		send_autopilot_capabilites();
	}

	/* start the MAVLink receiver last to avoid a race */
	MavlinkReceiver::receive_start(&_receive_thread, this);

	while (!_task_should_exit) {
		/* main loop */
		px4_usleep(_main_loop_delay);

		if (!should_transmit()) {
			check_requested_subscriptions();
			continue;
		}

		perf_count(_loop_interval_perf);
		perf_begin(_loop_perf);

		hrt_abstime t = hrt_absolute_time();

		update_rate_mult();

		// check for parameter updates
		if (parameter_update_sub.updated()) {
			// clear update
			parameter_update_s pupdate;
			parameter_update_sub.copy(&pupdate);

			// update parameters from storage
			mavlink_update_parameters();

#if defined(CONFIG_NET)

			if (_param_mav_broadcast.get() != BROADCAST_MODE_MULTICAST) {
				_src_addr_initialized = false;
			}

#endif // CONFIG_NET
		}

		configure_sik_radio();

		if (status_sub.update(&status)) {
			/* switch HIL mode if required */
			set_hil_enabled(status.hil_state == vehicle_status_s::HIL_STATE_ON);

			set_generate_virtual_rc_input(status.rc_input_mode == vehicle_status_s::RC_IN_MODE_GENERATED);

			if (_mode == MAVLINK_MODE_IRIDIUM) {

				if (_transmitting_enabled &&
				    status.high_latency_data_link_lost &&
				    !_transmitting_enabled_commanded &&
				    (_first_heartbeat_sent)) {

					_transmitting_enabled = false;
					mavlink_and_console_log_info(&_mavlink_log_pub, "Disable transmitting with IRIDIUM mavlink on device %s", _device_name);

				} else if (!_transmitting_enabled && !status.high_latency_data_link_lost) {
					_transmitting_enabled = true;
					mavlink_and_console_log_info(&_mavlink_log_pub, "Enable transmitting with IRIDIUM mavlink on device %s", _device_name);
				}
			}
		}

		vehicle_command_s vehicle_cmd;

		if (cmd_sub.update(&vehicle_cmd)) {
			if ((vehicle_cmd.command == vehicle_command_s::VEHICLE_CMD_CONTROL_HIGH_LATENCY) &&
			    (_mode == MAVLINK_MODE_IRIDIUM)) {
				if (vehicle_cmd.param1 > 0.5f) {
					if (!_transmitting_enabled) {
						mavlink_and_console_log_info(&_mavlink_log_pub, "Enable transmitting with IRIDIUM mavlink on device %s by command",
									     _device_name);
					}

					_transmitting_enabled = true;
					_transmitting_enabled_commanded = true;

				} else {
					if (_transmitting_enabled) {
						mavlink_and_console_log_info(&_mavlink_log_pub, "Disable transmitting with IRIDIUM mavlink on device %s by command",
									     _device_name);
					}

					_transmitting_enabled = false;
					_transmitting_enabled_commanded = false;
				}

				// send positive command ack
				vehicle_command_ack_s command_ack{};
				command_ack.timestamp = vehicle_cmd.timestamp;
				command_ack.command = vehicle_cmd.command;
				command_ack.result = vehicle_command_ack_s::VEHICLE_RESULT_ACCEPTED;
				command_ack.from_external = !vehicle_cmd.from_external;
				command_ack.target_system = vehicle_cmd.source_system;
				command_ack.target_component = vehicle_cmd.source_component;

				command_ack_pub.publish(command_ack);
			}
		}

		/* send command ACK */
		uint16_t current_command_ack = 0;
		vehicle_command_ack_s command_ack;

		if (ack_sub.update(&command_ack)) {
			if (!command_ack.from_external) {
				mavlink_command_ack_t msg;
				msg.result = command_ack.result;
				msg.command = command_ack.command;
				msg.progress = command_ack.result_param1;
				msg.result_param2 = command_ack.result_param2;
				msg.target_system = command_ack.target_system;
				msg.target_component = command_ack.target_component;
				current_command_ack = command_ack.command;

				// TODO: always transmit the acknowledge once it is only sent over the instance the command is received
				//bool _transmitting_enabled_temp = _transmitting_enabled;
				//_transmitting_enabled = true;
				mavlink_msg_command_ack_send_struct(get_channel(), &msg);
				//_transmitting_enabled = _transmitting_enabled_temp;
			}
		}

		mavlink_log_s mavlink_log;

		if (mavlink_log_sub.update(&mavlink_log)) {
			_logbuffer.put(&mavlink_log);
		}

		/* check for shell output */
		if (_mavlink_shell && _mavlink_shell->available() > 0) {
			if (get_free_tx_buf() >= MAVLINK_MSG_ID_SERIAL_CONTROL_LEN + MAVLINK_NUM_NON_PAYLOAD_BYTES) {
				mavlink_serial_control_t msg;
				msg.baudrate = 0;
				msg.flags = SERIAL_CONTROL_FLAG_REPLY;
				msg.timeout = 0;
				msg.device = SERIAL_CONTROL_DEV_SHELL;
				msg.count = _mavlink_shell->read(msg.data, sizeof(msg.data));
				mavlink_msg_serial_control_send_struct(get_channel(), &msg);
			}
		}

		/* check for ulog streaming messages */
		if (_mavlink_ulog) {
			if (_mavlink_ulog_stop_requested) {
				_mavlink_ulog->stop();
				_mavlink_ulog = nullptr;
				_mavlink_ulog_stop_requested = false;

			} else {
				if (current_command_ack == vehicle_command_s::VEHICLE_CMD_LOGGING_START) {
					_mavlink_ulog->start_ack_received();
				}

				int ret = _mavlink_ulog->handle_update(get_channel());

				if (ret < 0) { //abort the streaming on error
					if (ret != -1) {
						PX4_WARN("mavlink ulog stream update failed, stopping (%i)", ret);
					}

					_mavlink_ulog->stop();
					_mavlink_ulog = nullptr;
				}
			}
		}

		check_requested_subscriptions();

		/* update streams */
		for (const auto &stream : _streams) {
			stream->update(t);

			if (!_first_heartbeat_sent) {
				if (_mode == MAVLINK_MODE_IRIDIUM) {
					if (stream->get_id() == MAVLINK_MSG_ID_HIGH_LATENCY2) {
						_first_heartbeat_sent = stream->first_message_sent();
					}

				} else {
					if (stream->get_id() == MAVLINK_MSG_ID_HEARTBEAT) {
						_first_heartbeat_sent = stream->first_message_sent();
					}
				}
			}
		}

		/* pass messages from other UARTs */
		if (_forwarding_on) {

			bool is_part;
			uint8_t *read_ptr;
			uint8_t *write_ptr;

			pthread_mutex_lock(&_message_buffer_mutex);
			int available = message_buffer_get_ptr((void **)&read_ptr, &is_part);
			pthread_mutex_unlock(&_message_buffer_mutex);

			if (available > 0) {
				// Reconstruct message from buffer

				mavlink_message_t msg;
				write_ptr = (uint8_t *)&msg;

				// Pull a single message from the buffer
				size_t read_count = available;

				if (read_count > sizeof(mavlink_message_t)) {
					read_count = sizeof(mavlink_message_t);
				}

				memcpy(write_ptr, read_ptr, read_count);

				// We hold the mutex until after we complete the second part of the buffer. If we don't
				// we may end up breaking the empty slot overflow detection semantics when we mark the
				// possibly partial read below.
				pthread_mutex_lock(&_message_buffer_mutex);

				message_buffer_mark_read(read_count);

				/* write second part of buffer if there is some */
				if (is_part && read_count < sizeof(mavlink_message_t)) {
					write_ptr += read_count;
					available = message_buffer_get_ptr((void **)&read_ptr, &is_part);
					read_count = sizeof(mavlink_message_t) - read_count;
					memcpy(write_ptr, read_ptr, read_count);
					message_buffer_mark_read(available);
				}

				pthread_mutex_unlock(&_message_buffer_mutex);

				resend_message(&msg);
			}
		}

		/* update TX/RX rates*/
		if (t > _bytes_timestamp + 1000000) {
			if (_bytes_timestamp != 0) {
				const float dt = (t - _bytes_timestamp) / 1000.0f;

				_tstatus.rate_tx = _bytes_tx / dt;
				_tstatus.rate_txerr = _bytes_txerr / dt;
				_tstatus.rate_rx = _bytes_rx / dt;

				_bytes_tx = 0;
				_bytes_txerr = 0;
				_bytes_rx = 0;
			}

			_bytes_timestamp = t;
		}

		// publish status at 1 Hz, or sooner if HEARTBEAT has updated
		if ((hrt_elapsed_time(&_tstatus.timestamp) >= 1_s) || (_tstatus.timestamp < _tstatus.heartbeat_time)) {
			publish_telemetry_status();
		}

		perf_end(_loop_perf);
	}

	/* first wait for threads to complete before tearing down anything */
	pthread_join(_receive_thread, nullptr);

	delete _subscribe_to_stream;
	_subscribe_to_stream = nullptr;

	/* delete streams */
	_streams.clear();

	if (_uart_fd >= 0 && !_is_usb_uart) {
		/* close UART */
		::close(_uart_fd);
	}

	if (_socket_fd >= 0) {
		close(_socket_fd);
		_socket_fd = -1;
	}

	if (_forwarding_on) {
		message_buffer_destroy();
		pthread_mutex_destroy(&_message_buffer_mutex);
	}

	if (_mavlink_ulog) {
		_mavlink_ulog->stop();
		_mavlink_ulog = nullptr;
	}

	PX4_INFO("exiting channel %i", (int)_channel);

	return OK;
}

void Mavlink::check_requested_subscriptions()
{
	if (_subscribe_to_stream != nullptr) {
		if (_subscribe_to_stream_rate < -1.5f) {
			if (configure_streams_to_default(_subscribe_to_stream) == 0) {
				if (get_protocol() == Protocol::SERIAL) {
					PX4_DEBUG("stream %s on device %s set to default rate", _subscribe_to_stream, _device_name);
				}

#if defined(MAVLINK_UDP)

				else if (get_protocol() == Protocol::UDP) {
					PX4_DEBUG("stream %s on UDP port %d set to default rate", _subscribe_to_stream, _network_port);
				}

#endif // MAVLINK_UDP

			} else {
				PX4_ERR("setting stream %s to default failed", _subscribe_to_stream);
			}

		} else if (configure_stream(_subscribe_to_stream, _subscribe_to_stream_rate) == 0) {
			if (fabsf(_subscribe_to_stream_rate) > 0.00001f) {
				if (get_protocol() == Protocol::SERIAL) {
					PX4_DEBUG("stream %s on device %s enabled with rate %.1f Hz", _subscribe_to_stream, _device_name,
						  (double)_subscribe_to_stream_rate);

				}

#if defined(MAVLINK_UDP)

				else if (get_protocol() == Protocol::UDP) {
					PX4_DEBUG("stream %s on UDP port %d enabled with rate %.1f Hz", _subscribe_to_stream, _network_port,
						  (double)_subscribe_to_stream_rate);
				}

#endif // MAVLINK_UDP

			} else {
				if (get_protocol() == Protocol::SERIAL) {
					PX4_DEBUG("stream %s on device %s disabled", _subscribe_to_stream, _device_name);

				}

#if defined(MAVLINK_UDP)

				else if (get_protocol() == Protocol::UDP) {
					PX4_DEBUG("stream %s on UDP port %d disabled", _subscribe_to_stream, _network_port);
				}

#endif // MAVLINK_UDP
			}

		} else {
			if (get_protocol() == Protocol::SERIAL) {
				PX4_ERR("stream %s on device %s not found", _subscribe_to_stream, _device_name);

			}

#if defined(MAVLINK_UDP)

			else if (get_protocol() == Protocol::UDP) {
				PX4_ERR("stream %s on UDP port %d not found", _subscribe_to_stream, _network_port);
			}

#endif // MAVLINK_UDP
		}

		_subscribe_to_stream = nullptr;
	}
}

void Mavlink::publish_telemetry_status()
{
	// many fields are populated in place

	_tstatus.mode = _mode;
	_tstatus.data_rate = _datarate;
	_tstatus.rate_multiplier = _rate_mult;
	_tstatus.flow_control = get_flow_control_enabled();
	_tstatus.ftp = ftp_enabled();
	_tstatus.forwarding = get_forwarding_on();
	_tstatus.mavlink_v2 = (_protocol_version == 2);

	_tstatus.streams = _streams.size();

	_tstatus.timestamp = hrt_absolute_time();

	_telem_status_pub.publish(_tstatus);
}

void Mavlink::configure_sik_radio()
{
	/* radio config check */
	if (_uart_fd >= 0 && _param_sik_radio_id.get() != 0) {
		/* request to configure radio and radio is present */
		FILE *fs = fdopen(_uart_fd, "w");

		if (fs) {
			/* switch to AT command mode */
			px4_usleep(1200000);
			fprintf(fs, "+++\n");
			px4_usleep(1200000);

			if (_param_sik_radio_id.get() > 0) {
				/* set channel */
				fprintf(fs, "ATS3=%u\n", _param_sik_radio_id.get());
				px4_usleep(200000);

			} else {
				/* reset to factory defaults */
				fprintf(fs, "AT&F\n");
				px4_usleep(200000);
			}

			/* write config */
			fprintf(fs, "AT&W");
			px4_usleep(200000);

			/* reboot */
			fprintf(fs, "ATZ");
			px4_usleep(200000);

			// XXX NuttX suffers from a bug where
			// fclose() also closes the fd, not just
			// the file stream. Since this is a one-time
			// config thing, we leave the file struct
			// allocated.
#ifndef __PX4_NUTTX
			fclose(fs);
#endif

		} else {
			PX4_WARN("open fd %d failed", _uart_fd);
		}

		/* reset param and save */
		_param_sik_radio_id.set(0);
		_param_sik_radio_id.commit_no_notification();
	}
}

int Mavlink::start_helper(int argc, char *argv[])
{
	/* create the instance in task context */
	Mavlink *instance = new Mavlink();

	int res;

	if (!instance) {

		/* out of memory */
		res = -ENOMEM;
		PX4_ERR("OUT OF MEM");

	} else {
		/* this will actually only return once MAVLink exits */
		res = instance->task_main(argc, argv);
		instance->_task_running = false;

	}

	return res;
}

int
Mavlink::start(int argc, char *argv[])
{
	MavlinkULog::initialize();
	MavlinkCommandSender::initialize();

	// Wait for the instance count to go up one
	// before returning to the shell
	int ic = Mavlink::instance_count();

	if (ic == Mavlink::MAVLINK_MAX_INSTANCES) {
		PX4_ERR("Maximum MAVLink instance count of %d reached.",
			(int)Mavlink::MAVLINK_MAX_INSTANCES);
		return 1;
	}

	// Instantiate thread
	char buf[24];
	sprintf(buf, "mavlink_if%d", ic);

	// This is where the control flow splits
	// between the starting task and the spawned
	// task - start_helper() only returns
	// when the started task exits.
	px4_task_spawn_cmd(buf,
			   SCHED_DEFAULT,
			   SCHED_PRIORITY_DEFAULT,
			   2650 + MAVLINK_NET_ADDED_STACK,
			   (px4_main_t)&Mavlink::start_helper,
			   (char *const *)argv);

	// Ensure that this shell command
	// does not return before the instance
	// is fully initialized. As this is also
	// the only path to create a new instance,
	// this is effectively a lock on concurrent
	// instance starting. XXX do a real lock.

	// Sleep 500 us between each attempt
	const unsigned sleeptime = 500;

	// Wait 100 ms max for the startup.
	const unsigned limit = 100 * 1000 / sleeptime;

	unsigned count = 0;

	while (ic == Mavlink::instance_count() && count < limit) {
		px4_usleep(sleeptime);
		count++;
	}

	if (ic == Mavlink::instance_count()) {
		return PX4_ERROR;

	} else {
		return PX4_OK;
	}
}

void
Mavlink::display_status()
{
	if (_tstatus.heartbeat_time > 0) {
		printf("\tGCS heartbeat:\t%llu us ago\n", (unsigned long long)hrt_elapsed_time(&_tstatus.heartbeat_time));
	}

	printf("\tmavlink chan: #%u\n", _channel);

	if (_tstatus.timestamp > 0) {

		printf("\ttype:\t\t");

		if (_radio_status_available) {
			printf("RADIO Link\n");
			printf("\t  rssi:\t\t%d\n", _rstatus.rssi);
			printf("\t  remote rssi:\t%u\n", _rstatus.remote_rssi);
			printf("\t  txbuf:\t%u\n", _rstatus.txbuf);
			printf("\t  noise:\t%d\n", _rstatus.noise);
			printf("\t  remote noise:\t%u\n", _rstatus.remote_noise);
			printf("\t  rx errors:\t%u\n", _rstatus.rxerrors);
			printf("\t  fixed:\t%u\n", _rstatus.fix);

		} else if (_is_usb_uart) {
			printf("USB CDC\n");

		} else {
			printf("GENERIC LINK OR RADIO\n");
		}

	} else {
		printf("\tno radio status.\n");
	}

	printf("\tflow control: %s\n", _flow_control_mode ? "ON" : "OFF");
	printf("\trates:\n");
	printf("\t  tx: %.3f kB/s\n", (double)_tstatus.rate_tx);
	printf("\t  txerr: %.3f kB/s\n", (double)_tstatus.rate_txerr);
	printf("\t  tx rate mult: %.3f\n", (double)_rate_mult);
	printf("\t  tx rate max: %i B/s\n", _datarate);
	printf("\t  rx: %.3f kB/s\n", (double)_tstatus.rate_rx);

	if (_mavlink_ulog) {
		printf("\tULog rate: %.1f%% of max %.1f%%\n", (double)_mavlink_ulog->current_data_rate() * 100.,
		       (double)_mavlink_ulog->maximum_data_rate() * 100.);
	}

	printf("\tFTP enabled: %s, TX enabled: %s\n",
	       _ftp_on ? "YES" : "NO",
	       _transmitting_enabled ? "YES" : "NO");
	printf("\tmode: %s\n", mavlink_mode_str(_mode));
	printf("\tMAVLink version: %i\n", _protocol_version);

	printf("\ttransport protocol: ");

	switch (_protocol) {
#if defined(MAVLINK_UDP)

	case Protocol::UDP:
		printf("UDP (%i, remote port: %i)\n", _network_port, _remote_port);
#ifdef __PX4_POSIX

		if (get_client_source_initialized()) {
			printf("\tpartner IP: %s\n", inet_ntoa(get_client_source_address().sin_addr));
		}

#endif
		break;
#endif // MAVLINK_UDP

	case Protocol::SERIAL:
		printf("serial (%s @%i)\n", _device_name, _baudrate);
		break;
	}

	if (_ping_stats.last_ping_time > 0) {
		printf("\tping statistics:\n");
		printf("\t  last: %0.2f ms\n", (double)_ping_stats.last_rtt);
		printf("\t  mean: %0.2f ms\n", (double)_ping_stats.mean_rtt);
		printf("\t  max: %0.2f ms\n", (double)_ping_stats.max_rtt);
		printf("\t  min: %0.2f ms\n", (double)_ping_stats.min_rtt);
		printf("\t  dropped packets: %u\n", _ping_stats.dropped_packets);
	}
}

void
Mavlink::display_status_streams()
{
	printf("\t%-20s%-16s %s\n", "Name", "Rate Config (current) [Hz]", "Message Size (if active) [B]");

	const float rate_mult = _rate_mult;

	for (const auto &stream : _streams) {
		const int interval = stream->get_interval();
		const unsigned size = stream->get_size();
		char rate_str[20];

		if (interval < 0) {
			strcpy(rate_str, "unlimited");

		} else {
			float rate = 1000000.0f / (float)interval;
			// Note that the actual current rate can be lower if the associated uORB topic updates at a
			// lower rate.
			float rate_current = stream->const_rate() ? rate : rate * rate_mult;
			snprintf(rate_str, sizeof(rate_str), "%6.2f (%.3f)", (double)rate, (double)rate_current);
		}

		printf("\t%-30s%-16s", stream->get_name(), rate_str);

		if (size > 0) {
			printf(" %3i\n", size);

		} else {
			printf("\n");
		}
	}
}

int
Mavlink::stream_command(int argc, char *argv[])
{
	const char *device_name = DEFAULT_DEVICE_NAME;
	float rate = -1.0f;
	const char *stream_name = nullptr;
#ifdef MAVLINK_UDP
	char *eptr;
	int temp_int_arg;
	unsigned short network_port = 0;
#endif // MAVLINK_UDP
	bool provided_device = false;
	bool provided_network_port = false;

	/*
	 * Called via main with original argv
	 *   mavlink start
	 *
	 *  Remove 2
	 */
	argc -= 2;
	argv += 2;

	/* don't exit from getopt loop to leave getopt global variables in consistent state,
	 * set error flag instead */
	bool err_flag = false;

	int i = 0;

	while (i < argc) {

		if (0 == strcmp(argv[i], "-r") && i < argc - 1) {
			rate = strtod(argv[i + 1], nullptr);

			if (rate < 0.0f) {
				err_flag = true;
			}

			i++;

		} else if (0 == strcmp(argv[i], "-d") && i < argc - 1) {
			provided_device = true;
			device_name = argv[i + 1];
			i++;

		} else if (0 == strcmp(argv[i], "-s") && i < argc - 1) {
			stream_name = argv[i + 1];
			i++;

#ifdef MAVLINK_UDP

		} else if (0 == strcmp(argv[i], "-u") && i < argc - 1) {
			provided_network_port = true;
			temp_int_arg = strtoul(argv[i + 1], &eptr, 10);

			if (*eptr == '\0') {
				network_port = temp_int_arg;

			} else {
				err_flag = true;
			}

			i++;
#endif // MAVLINK_UDP

		} else {
			err_flag = true;
		}

		i++;
	}

	if (!err_flag && stream_name != nullptr) {

		Mavlink *inst = nullptr;

		if (provided_device && !provided_network_port) {
			inst = get_instance_for_device(device_name);

#ifdef MAVLINK_UDP

		} else if (provided_network_port && !provided_device) {
			inst = get_instance_for_network_port(network_port);
#endif // MAVLINK_UDP

		} else if (provided_device && provided_network_port) {
			PX4_WARN("please provide either a device name or a network port");
			return 1;
		}

		if (rate < 0.0f) {
			rate = -2.0f; // use default rate
		}

		if (inst != nullptr) {
			inst->configure_stream_threadsafe(stream_name, rate);

		} else {

			// If the link is not running we should complain, but not fall over
			// because this is so easy to get wrong and not fatal. Warning is sufficient.
			if (provided_device) {
				PX4_WARN("mavlink for device %s is not running", device_name);

			}

#ifdef MAVLINK_UDP

			else {
				PX4_WARN("mavlink for network on port %hu is not running", network_port);
			}

#endif // MAVLINK_UDP

			return 1;
		}

	} else {
		usage();
		return 1;
	}

	return OK;
}

void
Mavlink::set_boot_complete()
{
	_boot_complete = true;

#if defined(MAVLINK_UDP)
	Mavlink *inst;
	LL_FOREACH(::_mavlink_instances, inst) {
		if ((inst->get_mode() != MAVLINK_MODE_ONBOARD) &&
		    !inst->broadcast_enabled() && inst->get_protocol() == Protocol::UDP) {

			PX4_INFO("MAVLink only on localhost (set param MAV_BROADCAST = 1 to enable network)");
		}
	}
#endif // MAVLINK_UDP

}

static void usage()
{

	PRINT_MODULE_DESCRIPTION(
		R"DESCR_STR(
### Description
This module implements the MAVLink protocol, which can be used on a Serial link or UDP network connection.
It communicates with the system via uORB: some messages are directly handled in the module (eg. mission
protocol), others are published via uORB (eg. vehicle_command).

Streams are used to send periodic messages with a specific rate, such as the vehicle attitude.
When starting the mavlink instance, a mode can be specified, which defines the set of enabled streams with their rates.
For a running instance, streams can be configured via `mavlink stream` command.

There can be multiple independent instances of the module, each connected to one serial device or network port.

### Implementation
The implementation uses 2 threads, a sending and a receiving thread. The sender runs at a fixed rate and dynamically
reduces the rates of the streams if the combined bandwidth is higher than the configured rate (`-r`) or the
physical link becomes saturated. This can be checked with `mavlink status`, see if `rate mult` is less than 1.

**Careful**: some of the data is accessed and modified from both threads, so when changing code or extend the
functionality, this needs to be take into account, in order to avoid race conditions and corrupt data.

### Examples
Start mavlink on ttyS1 serial with baudrate 921600 and maximum sending rate of 80kB/s:
$ mavlink start -d /dev/ttyS1 -b 921600 -m onboard -r 80000

Start mavlink on UDP port 14556 and enable the HIGHRES_IMU message with 50Hz:
$ mavlink start -u 14556 -r 1000000
$ mavlink stream -u 14556 -s HIGHRES_IMU -r 50
)DESCR_STR");

	PRINT_MODULE_USAGE_NAME("mavlink", "communication");
	PRINT_MODULE_USAGE_COMMAND_DESCR("start", "Start a new instance");
	PRINT_MODULE_USAGE_PARAM_STRING('d', "/dev/ttyS1", "<file:dev>", "Select Serial Device", true);
	PRINT_MODULE_USAGE_PARAM_INT('b', 57600, 9600, 3000000, "Baudrate (can also be p:<param_name>)", true);
	PRINT_MODULE_USAGE_PARAM_INT('r', 0, 10, 10000000, "Maximum sending data rate in B/s (if 0, use baudrate / 20)", true);
#if defined(CONFIG_NET) || defined(__PX4_POSIX)
	PRINT_MODULE_USAGE_PARAM_INT('u', 14556, 0, 65536, "Select UDP Network Port (local)", true);
	PRINT_MODULE_USAGE_PARAM_INT('o', 14550, 0, 65536, "Select UDP Network Port (remote)", true);
	PRINT_MODULE_USAGE_PARAM_STRING('t', "127.0.0.1", nullptr,
					"Partner IP (broadcasting can be enabled via MAV_BROADCAST param)", true);
#endif
	PRINT_MODULE_USAGE_PARAM_STRING('m', "normal", "custom|camera|onboard|osd|magic|config|iridium|minimal|extvsision",
					"Mode: sets default streams and rates", true);
	PRINT_MODULE_USAGE_PARAM_STRING('n', nullptr, "<interface_name>", "wifi/ethernet interface name", true);
#if defined(CONFIG_NET_IGMP) && defined(CONFIG_NET_ROUTE)
	PRINT_MODULE_USAGE_PARAM_STRING('c', nullptr, "Multicast address in the range [239.0.0.0,239.255.255.255]", "Multicast address (multicasting can be enabled via MAV_BROADCAST param)", true);
#endif
	PRINT_MODULE_USAGE_PARAM_FLAG('f', "Enable message forwarding to other Mavlink instances", true);
	PRINT_MODULE_USAGE_PARAM_FLAG('w', "Wait to send, until first message received", true);
	PRINT_MODULE_USAGE_PARAM_FLAG('x', "Enable FTP", true);
	PRINT_MODULE_USAGE_PARAM_FLAG('z', "Force flow control always on", true);

	PRINT_MODULE_USAGE_COMMAND_DESCR("stop-all", "Stop all instances");

	PRINT_MODULE_USAGE_COMMAND_DESCR("status", "Print status for all instances");
	PRINT_MODULE_USAGE_ARG("streams", "Print all enabled streams", true);

	PRINT_MODULE_USAGE_COMMAND_DESCR("stream", "Configure the sending rate of a stream for a running instance");
#if defined(CONFIG_NET) || defined(__PX4_POSIX)
	PRINT_MODULE_USAGE_PARAM_INT('u', -1, 0, 65536, "Select Mavlink instance via local Network Port", true);
#endif
	PRINT_MODULE_USAGE_PARAM_STRING('d', nullptr, "<file:dev>", "Select Mavlink instance via Serial Device", true);
	PRINT_MODULE_USAGE_PARAM_STRING('s', nullptr, nullptr, "Mavlink stream to configure", false);
	PRINT_MODULE_USAGE_PARAM_FLOAT('r', -1.0f, 0.0f, 2000.0f, "Rate in Hz (0 = turn off, -1 = set to default)", false);

	PRINT_MODULE_USAGE_COMMAND_DESCR("boot_complete",
					 "Enable sending of messages. (Must be) called as last step in startup script.");

}

int mavlink_main(int argc, char *argv[])
{
	if (argc < 2) {
		usage();
		return 1;
	}

	if (!strcmp(argv[1], "start")) {
		return Mavlink::start(argc, argv);

	} else if (!strcmp(argv[1], "stop")) {
		PX4_WARN("mavlink stop is deprecated, use stop-all instead");
		usage();
		return 1;

	} else if (!strcmp(argv[1], "stop-all")) {
		return Mavlink::destroy_all_instances();

	} else if (!strcmp(argv[1], "status")) {
		bool show_streams_status = argc > 2 && strcmp(argv[2], "streams") == 0;
		return Mavlink::get_status_all_instances(show_streams_status);

	} else if (!strcmp(argv[1], "stream")) {
		return Mavlink::stream_command(argc, argv);

	} else if (!strcmp(argv[1], "boot_complete")) {
		Mavlink::set_boot_complete();
		return 0;

	} else {
		usage();
		return 1;
	}

	return 0;
}<|MERGE_RESOLUTION|>--- conflicted
+++ resolved
@@ -1538,7 +1538,6 @@
 	_radio_status_available = true;
 
 	if (_use_software_mav_throttling) {
-<<<<<<< HEAD
 
 		/* check hardware limits */
 		_radio_status_critical = (radio_status.txbuf < RADIO_BUFFER_LOW_PERCENTAGE);
@@ -1547,16 +1546,6 @@
 			/* this indicates link congestion, reduce rate by 20% */
 			_radio_status_mult *= 0.80f;
 
-=======
-
-		/* check hardware limits */
-		_radio_status_critical = (radio_status.txbuf < RADIO_BUFFER_LOW_PERCENTAGE);
-
-		if (radio_status.txbuf < RADIO_BUFFER_CRITICAL_LOW_PERCENTAGE) {
-			/* this indicates link congestion, reduce rate by 20% */
-			_radio_status_mult *= 0.80f;
-
->>>>>>> 1f4b2d1d
 		} else if (radio_status.txbuf < RADIO_BUFFER_LOW_PERCENTAGE) {
 			/* this indicates link congestion, reduce rate by 2.5% */
 			_radio_status_mult *= 0.975f;
