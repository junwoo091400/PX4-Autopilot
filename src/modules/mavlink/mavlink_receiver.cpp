--- conflicted
+++ resolved
@@ -2234,37 +2234,6 @@
 				_heartbeat_type_onboard_controller = now;
 				break;
 
-<<<<<<< HEAD
-			// first slot is always reserved for first ground station since it's critical for system functionality
-			if ((tstatus.heartbeats[0].system_id == 0) && (tstatus.heartbeats[0].timestamp == 0) && hb.type == MAV_TYPE_GCS) {
-				heartbeat_slot_found = true;
-
-			} else {
-
-				// find existing HEARTBEAT slot
-				for (size_t i = 0; i < (sizeof(tstatus.heartbeats) / sizeof(tstatus.heartbeats[0])); i++) {
-					if ((tstatus.heartbeats[i].system_id == msg->sysid)
-					    && (tstatus.heartbeats[i].component_id == msg->compid)
-					    && (tstatus.heartbeats[i].type == hb.type)) {
-
-						// found matching heartbeat slot
-						heartbeat_slot = i;
-						heartbeat_slot_found = true;
-						break;
-					}
-				}
-
-				// otherwise use first available slot, first slot is reserved for ground station
-				if (!heartbeat_slot_found) {
-					for (size_t i = 1; i < (sizeof(tstatus.heartbeats) / sizeof(tstatus.heartbeats[0])); i++) {
-						if ((tstatus.heartbeats[i].system_id == 0) && (tstatus.heartbeats[i].timestamp == 0)) {
-							heartbeat_slot = i;
-							heartbeat_slot_found = true;
-							break;
-						}
-					}
-				}
-=======
 			case MAV_TYPE_GIMBAL:
 				_heartbeat_type_gimbal = now;
 				break;
@@ -2279,7 +2248,6 @@
 
 			default:
 				PX4_DEBUG("unhandled HEARTBEAT MAV_TYPE: %d from SYSID: %d, COMPID: %d", hb.type, msg->sysid, msg->compid);
->>>>>>> 48f125f1
 			}
 
 
@@ -2292,13 +2260,6 @@
 				_heartbeat_component_log = now;
 				break;
 
-<<<<<<< HEAD
-			} else {
-				if (!_telemetry_error_printed) {
-					PX4_ERR("no telemetry heartbeat slots available (sysid=%i compid=%i type=%i)", msg->sysid, msg->compid, hb.type);
-					_telemetry_error_printed = true;
-				}
-=======
 			case MAV_COMP_ID_OSD:
 				_heartbeat_component_osd = now;
 				break;
@@ -2326,7 +2287,6 @@
 
 			default:
 				PX4_DEBUG("unhandled HEARTBEAT MAV_TYPE: %d from SYSID: %d, COMPID: %d", hb.type, msg->sysid, msg->compid);
->>>>>>> 48f125f1
 			}
 
 			CheckHeartbeats(now, true);
@@ -2996,10 +2956,6 @@
 	_onboard_computer_status_pub.publish(onboard_computer_status_topic);
 }
 
-<<<<<<< HEAD
-void
-MavlinkReceiver::handle_message_statustext(mavlink_message_t *msg)
-=======
 void MavlinkReceiver::handle_message_generator_status(mavlink_message_t *msg)
 {
 	mavlink_generator_status_t status_msg;
@@ -3022,8 +2978,8 @@
 	_generator_status_pub.publish(generator_status);
 }
 
-void MavlinkReceiver::handle_message_statustext(mavlink_message_t *msg)
->>>>>>> 48f125f1
+void
+MavlinkReceiver::handle_message_statustext(mavlink_message_t *msg)
 {
 	mavlink_statustext_t msg_statustext;
 	mavlink_msg_statustext_decode(msg, &msg_statustext);
@@ -3340,14 +3296,10 @@
 				_mavlink_ftp.send();
 			}
 
-<<<<<<< HEAD
-			_mavlink_log_handler.send(t);
+			_mavlink_log_handler.send();
 
 			update_terrain_uploader(t);
 
-=======
-			_mavlink_log_handler.send();
->>>>>>> 48f125f1
 			last_send_update = t;
 		}
 
