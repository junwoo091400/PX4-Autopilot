/****************************************************************************
 *
 *   Copyright (c) 2012-2015 PX4 Development Team. All rights reserved.
 *
 * Redistribution and use in source and binary forms, with or without
 * modification, are permitted provided that the following conditions
 * are met:
 *
 * 1. Redistributions of source code must retain the above copyright
 *    notice, this list of conditions and the following disclaimer.
 * 2. Redistributions in binary form must reproduce the above copyright
 *    notice, this list of conditions and the following disclaimer in
 *    the documentation and/or other materials provided with the
 *    distribution.
 * 3. Neither the name PX4 nor the names of its contributors may be
 *    used to endorse or promote products derived from this software
 *    without specific prior written permission.
 *
 * THIS SOFTWARE IS PROVIDED BY THE COPYRIGHT HOLDERS AND CONTRIBUTORS
 * "AS IS" AND ANY EXPRESS OR IMPLIED WARRANTIES, INCLUDING, BUT NOT
 * LIMITED TO, THE IMPLIED WARRANTIES OF MERCHANTABILITY AND FITNESS
 * FOR A PARTICULAR PURPOSE ARE DISCLAIMED. IN NO EVENT SHALL THE
 * COPYRIGHT OWNER OR CONTRIBUTORS BE LIABLE FOR ANY DIRECT, INDIRECT,
 * INCIDENTAL, SPECIAL, EXEMPLARY, OR CONSEQUENTIAL DAMAGES (INCLUDING,
 * BUT NOT LIMITED TO, PROCUREMENT OF SUBSTITUTE GOODS OR SERVICES; LOSS
 * OF USE, DATA, OR PROFITS; OR BUSINESS INTERRUPTION) HOWEVER CAUSED
 * AND ON ANY THEORY OF LIABILITY, WHETHER IN CONTRACT, STRICT
 * LIABILITY, OR TORT (INCLUDING NEGLIGENCE OR OTHERWISE) ARISING IN
 * ANY WAY OUT OF THE USE OF THIS SOFTWARE, EVEN IF ADVISED OF THE
 * POSSIBILITY OF SUCH DAMAGE.
 *
 ****************************************************************************/

#ifndef _UORB_UORB_H
#define _UORB_UORB_H

/**
 * @file uORB.h
 * API for the uORB lightweight object broker.
 */

#include <sys/types.h>
#include <stdint.h>
#include <stdbool.h>


/**
 * Object metadata.
 */
struct orb_metadata {
	const char *o_name;		/**< unique object name */
	const uint16_t o_size;		/**< object size */
	const uint16_t o_size_no_padding;	/**< object size w/o padding at the end (for logger) */
	const char *o_fields;		/**< semicolon separated list of fields (with type) */
	uint8_t o_id;			/**< ORB_ID enum */
};

typedef const struct orb_metadata *orb_id_t;

/**
 * Maximum number of multi topic instances
 */
<<<<<<< HEAD

#if defined(__PX4_POSIX)
#define ORB_MULTI_MAX_INSTANCES	5 // Required for now because we have 5 mavlink instances.
#else
#define ORB_MULTI_MAX_INSTANCES	4 // This must be < 10 (because it's the last char of the node path)
#endif
=======
#define ORB_MULTI_MAX_INSTANCES	10 // This must be <= 10 (because it's the last char of the node path)
>>>>>>> 48f125f1

/**
 * Generates a pointer to the uORB metadata structure for
 * a given topic.
 *
 * The topic must have been declared previously in scope
 * with ORB_DECLARE().
 *
 * @param _name		The name of the topic.
 */
#define ORB_ID(_name)		&__orb_##_name

/**
 * Declare (prototype) the uORB metadata for a topic (used by code generators).
 *
 * @param _name		The name of the topic.
 */
#if defined(__cplusplus)
# define ORB_DECLARE(_name)		extern "C" const struct orb_metadata __orb_##_name __EXPORT
#else
# define ORB_DECLARE(_name)		extern const struct orb_metadata __orb_##_name __EXPORT
#endif

/**
 * Define (instantiate) the uORB metadata for a topic.
 *
 * The uORB metadata is used to help ensure that updates and
 * copies are accessing the right data.
 *
 * Note that there must be no more than one instance of this macro
 * for each topic.
 *
 * @param _name		The name of the topic.
 * @param _struct	The structure the topic provides.
 * @param _size_no_padding	Struct size w/o padding at the end
 * @param _fields	All fields in a semicolon separated list e.g: "float[3] position;bool armed"
 * @param _orb_id_enum	ORB ID enum e.g.: ORB_ID::vehicle_status
 */
#define ORB_DEFINE(_name, _struct, _size_no_padding, _fields, _orb_id_enum)		\
	const struct orb_metadata __orb_##_name = {	\
		#_name,					\
		sizeof(_struct),		\
		_size_no_padding,			\
		_fields,				\
		_orb_id_enum				\
	}; struct hack

__BEGIN_DECLS

/**
 * ORB topic advertiser handle.
 *
 * Advertiser handles are global; once obtained they can be shared freely
 * and do not need to be closed or released.
 *
 * This permits publication from interrupt context and other contexts where
 * a file-descriptor-based handle would not otherwise be in scope for the
 * publisher.
 */
typedef void 	*orb_advert_t;

/**
 * @see uORB::Manager::orb_advertise()
 */
extern orb_advert_t orb_advertise(const struct orb_metadata *meta, const void *data) __EXPORT;

/**
 * @see uORB::Manager::orb_advertise()
 */
extern orb_advert_t orb_advertise_queue(const struct orb_metadata *meta, const void *data,
					unsigned int queue_size) __EXPORT;

/**
 * @see uORB::Manager::orb_advertise_multi()
 */
extern orb_advert_t orb_advertise_multi(const struct orb_metadata *meta, const void *data, int *instance) __EXPORT;

/**
 * @see uORB::Manager::orb_advertise_multi()
 */
extern orb_advert_t orb_advertise_multi_queue(const struct orb_metadata *meta, const void *data, int *instance,
		unsigned int queue_size) __EXPORT;

/**
 * @see uORB::Manager::orb_unadvertise()
 */
extern int orb_unadvertise(orb_advert_t handle) __EXPORT;

/**
 * @see uORB::Manager::orb_publish()
 */
extern int	orb_publish(const struct orb_metadata *meta, orb_advert_t handle, const void *data) __EXPORT;

/**
 * Advertise as the publisher of a topic.
 *
 * This performs the initial advertisement of a topic; it creates the topic
 * node in /obj if required and publishes the initial data.
 *
 * @see uORB::Manager::orb_advertise_multi() for meaning of the individual parameters
 */
static inline int orb_publish_auto(const struct orb_metadata *meta, orb_advert_t *handle, const void *data,
				   int *instance)
{
	if (!*handle) {
		*handle = orb_advertise_multi(meta, data, instance);

		if (*handle) {
			return 0;
		}

	} else {
		return orb_publish(meta, *handle, data);
	}

	return -1;
}

/**
 * @see uORB::Manager::orb_subscribe()
 */
extern int	orb_subscribe(const struct orb_metadata *meta) __EXPORT;

/**
 * @see uORB::Manager::orb_subscribe_multi()
 */
extern int	orb_subscribe_multi(const struct orb_metadata *meta, unsigned instance) __EXPORT;

/**
 * @see uORB::Manager::orb_unsubscribe()
 */
extern int	orb_unsubscribe(int handle) __EXPORT;

/**
 * @see uORB::Manager::orb_copy()
 */
extern int	orb_copy(const struct orb_metadata *meta, int handle, void *buffer) __EXPORT;

/**
 * @see uORB::Manager::orb_check()
 */
extern int	orb_check(int handle, bool *updated) __EXPORT;

/**
 * @see uORB::Manager::orb_exists()
 */
extern int	orb_exists(const struct orb_metadata *meta, int instance) __EXPORT;

/**
 * Get the number of published instances of a topic group
 *
 * @param meta    ORB topic metadata.
 * @return    The number of published instances of this topic
 */
extern int	orb_group_count(const struct orb_metadata *meta) __EXPORT;

/**
 * @see uORB::Manager::orb_set_interval()
 */
extern int	orb_set_interval(int handle, unsigned interval) __EXPORT;

/**
 * @see uORB::Manager::orb_get_interval()
 */
extern int	orb_get_interval(int handle, unsigned *interval) __EXPORT;

__END_DECLS

/* Diverse uORB header defines */ //XXX: move to better location
#define ORB_ID_VEHICLE_ATTITUDE_CONTROLS    ORB_ID(actuator_controls_0)
typedef uint8_t arming_state_t;
typedef uint8_t main_state_t;
typedef uint8_t hil_state_t;
typedef uint8_t navigation_state_t;
typedef uint8_t switch_pos_t;

#endif /* _UORB_UORB_H */<|MERGE_RESOLUTION|>--- conflicted
+++ resolved
@@ -60,16 +60,7 @@
 /**
  * Maximum number of multi topic instances
  */
-<<<<<<< HEAD
-
-#if defined(__PX4_POSIX)
-#define ORB_MULTI_MAX_INSTANCES	5 // Required for now because we have 5 mavlink instances.
-#else
-#define ORB_MULTI_MAX_INSTANCES	4 // This must be < 10 (because it's the last char of the node path)
-#endif
-=======
 #define ORB_MULTI_MAX_INSTANCES	10 // This must be <= 10 (because it's the last char of the node path)
->>>>>>> 48f125f1
 
 /**
  * Generates a pointer to the uORB metadata structure for
