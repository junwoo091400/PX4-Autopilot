/****************************************************************************
 *
 *   Copyright (c) 2013-2017 PX4 Development Team. All rights reserved.
 *
 * Redistribution and use in source and binary forms, with or without
 * modification, are permitted provided that the following conditions
 * are met:
 *
 * 1. Redistributions of source code must retain the above copyright
 *    notice, this list of conditions and the following disclaimer.
 * 2. Redistributions in binary form must reproduce the above copyright
 *    notice, this list of conditions and the following disclaimer in
 *    the documentation and/or other materials provided with the
 *    distribution.
 * 3. Neither the name PX4 nor the names of its contributors may be
 *    used to endorse or promote products derived from this software
 *    without specific prior written permission.
 *
 * THIS SOFTWARE IS PROVIDED BY THE COPYRIGHT HOLDERS AND CONTRIBUTORS
 * "AS IS" AND ANY EXPRESS OR IMPLIED WARRANTIES, INCLUDING, BUT NOT
 * LIMITED TO, THE IMPLIED WARRANTIES OF MERCHANTABILITY AND FITNESS
 * FOR A PARTICULAR PURPOSE ARE DISCLAIMED. IN NO EVENT SHALL THE
 * COPYRIGHT OWNER OR CONTRIBUTORS BE LIABLE FOR ANY DIRECT, INDIRECT,
 * INCIDENTAL, SPECIAL, EXEMPLARY, OR CONSEQUENTIAL DAMAGES (INCLUDING,
 * BUT NOT LIMITED TO, PROCUREMENT OF SUBSTITUTE GOODS OR SERVICES; LOSS
 * OF USE, DATA, OR PROFITS; OR BUSINESS INTERRUPTION) HOWEVER CAUSED
 * AND ON ANY THEORY OF LIABILITY, WHETHER IN CONTRACT, STRICT
 * LIABILITY, OR TORT (INCLUDING NEGLIGENCE OR OTHERWISE) ARISING IN
 * ANY WAY OUT OF THE USE OF THIS SOFTWARE, EVEN IF ADVISED OF THE
 * POSSIBILITY OF SUCH DAMAGE.
 *
 ****************************************************************************/
/**
 * @file navigator_main.cpp
 *
 * Handles mission items, geo fencing and failsafe navigation behavior.
 * Published the position setpoint triplet for the position controller.
 *
 * @author Lorenz Meier <lorenz@px4.io>
 * @author Jean Cyr <jean.m.cyr@gmail.com>
 * @author Julian Oes <julian@oes.ch>
 * @author Anton Babushkin <anton.babushkin@me.com>
 * @author Thomas Gubler <thomasgubler@gmail.com>
 */

#include "navigator.h"

#include <float.h>
#include <sys/stat.h>

#include <dataman/dataman.h>
#include <drivers/drv_hrt.h>
#include <lib/ecl/geo/geo.h>
#include <lib/mathlib/mathlib.h>
#include <px4_platform_common/px4_config.h>
#include <px4_platform_common/defines.h>
#include <px4_platform_common/posix.h>
#include <px4_platform_common/tasks.h>
#include <systemlib/mavlink_log.h>

/**
 * navigator app start / stop handling function
 *
 * @ingroup apps
 */
extern "C" __EXPORT int navigator_main(int argc, char *argv[]);

#define GEOFENCE_CHECK_INTERVAL 200000

using namespace time_literals;

namespace navigator
{
Navigator	*g_navigator;
}

Navigator::Navigator() :
	ModuleParams(nullptr),
	_loop_perf(perf_alloc(PC_ELAPSED, "navigator")),
	_geofence(this),
	_mission(this),
	_loiter(this),
	_takeoff(this),
	_land(this),
	_precland(this),
	_rtl(this),
	_engineFailure(this),
	_gpsFailure(this),
	_follow_target(this)
{
	/* Create a list of our possible navigation types */
	_navigation_mode_array[0] = &_mission;
	_navigation_mode_array[1] = &_loiter;
	_navigation_mode_array[2] = &_rtl;
	_navigation_mode_array[3] = &_engineFailure;
	_navigation_mode_array[4] = &_gpsFailure;
	_navigation_mode_array[5] = &_takeoff;
	_navigation_mode_array[6] = &_land;
	_navigation_mode_array[7] = &_precland;
	_navigation_mode_array[8] = &_follow_target;

	_handle_back_trans_dec_mss = param_find("VT_B_DEC_MSS");
	_handle_reverse_delay = param_find("VT_B_REV_DEL");

	_local_pos_sub = orb_subscribe(ORB_ID(vehicle_local_position));
	_vehicle_status_sub = orb_subscribe(ORB_ID(vehicle_status));

	reset_triplets();
}

Navigator::~Navigator()
{
	perf_free(_loop_perf);
	orb_unsubscribe(_local_pos_sub);
	orb_unsubscribe(_vehicle_status_sub);
}

void
Navigator::params_update()
{
	updateParams();

	if (_handle_back_trans_dec_mss != PARAM_INVALID) {
		param_get(_handle_back_trans_dec_mss, &_param_back_trans_dec_mss);
	}

	if (_handle_reverse_delay != PARAM_INVALID) {
		param_get(_handle_reverse_delay, &_param_reverse_delay);
	}
}

void
Navigator::run()
{
	bool have_geofence_position_data = false;

	/* Try to load the geofence:
	 * if /fs/microsd/etc/geofence.txt load from this file */
	struct stat buffer;

	if (stat(GEOFENCE_FILENAME, &buffer) == 0) {
		PX4_INFO("Loading geofence from %s", GEOFENCE_FILENAME);
		_geofence.loadFromFile(GEOFENCE_FILENAME);
	}

	params_update();

	/* wakeup source(s) */
	px4_pollfd_struct_t fds[2] {};

	/* Setup of loop */
	fds[0].fd = _local_pos_sub;
	fds[0].events = POLLIN;
	fds[1].fd = _vehicle_status_sub;
	fds[1].events = POLLIN;

	/* rate-limit position subscription to 20 Hz / 50 ms */
	orb_set_interval(_local_pos_sub, 50);

	hrt_abstime last_geofence_check = 0;

	while (!should_exit()) {

		/* wait for up to 1000ms for data */
		int pret = px4_poll(&fds[0], (sizeof(fds) / sizeof(fds[0])), 1000);

		if (pret == 0) {
			/* Let the loop run anyway, don't do `continue` here. */

		} else if (pret < 0) {
			/* this is undesirable but not much we can do - might want to flag unhappy status */
			PX4_ERR("poll error %d, %d", pret, errno);
			px4_usleep(10000);
			continue;

		} else {
			if (fds[0].revents & POLLIN) {
				/* success, local pos is available */
				orb_copy(ORB_ID(vehicle_local_position), _local_pos_sub, &_local_pos);
			}
		}

		perf_begin(_loop_perf);

		orb_copy(ORB_ID(vehicle_status), _vehicle_status_sub, &_vstatus);

		/* gps updated */
		if (_gps_pos_sub.updated()) {
			_gps_pos_sub.copy(&_gps_pos);

			if (_geofence.getSource() == Geofence::GF_SOURCE_GPS) {
				have_geofence_position_data = true;
			}
		}

		/* global position updated */
		if (_global_pos_sub.updated()) {
			_global_pos_sub.copy(&_global_pos);

			if (_geofence.getSource() == Geofence::GF_SOURCE_GLOBALPOS) {
				have_geofence_position_data = true;
			}
		}

		// check for parameter updates
		if (_parameter_update_sub.updated()) {
			// clear update
			parameter_update_s pupdate;
			_parameter_update_sub.copy(&pupdate);

			// update parameters from storage
			params_update();
		}

		_land_detected_sub.update(&_land_detected);
		_position_controller_status_sub.update();
		_home_pos_sub.update(&_home_pos);

		if (_vehicle_command_sub.updated()) {
			vehicle_command_s cmd{};
			_vehicle_command_sub.copy(&cmd);

			if (cmd.command == vehicle_command_s::VEHICLE_CMD_DO_GO_AROUND) {

				// DO_GO_AROUND is currently handled by the position controller (unacknowledged)
				// TODO: move DO_GO_AROUND handling to navigator
				publish_vehicle_command_ack(cmd, vehicle_command_s::VEHICLE_CMD_RESULT_ACCEPTED);

			} else if (cmd.command == vehicle_command_s::VEHICLE_CMD_DO_REPOSITION) {

				position_setpoint_triplet_s *rep = get_reposition_triplet();
				position_setpoint_triplet_s *curr = get_position_setpoint_triplet();

				// store current position as previous position and goal as next
				rep->previous.yaw = get_global_position()->yaw;
				rep->previous.lat = get_global_position()->lat;
				rep->previous.lon = get_global_position()->lon;
				rep->previous.alt = get_global_position()->alt;

				rep->current.loiter_radius = get_loiter_radius();
				rep->current.loiter_direction = 1;
				rep->current.type = position_setpoint_s::SETPOINT_TYPE_LOITER;

				// If no argument for ground speed, use default value.
				if (cmd.param1 <= 0 || !PX4_ISFINITE(cmd.param1)) {
					rep->current.cruising_speed = get_cruising_speed();

				} else {
					rep->current.cruising_speed = cmd.param1;
				}

				rep->current.cruising_throttle = get_cruising_throttle();
				rep->current.acceptance_radius = get_acceptance_radius();

				// Go on and check which changes had been requested
				if (PX4_ISFINITE(cmd.param4)) {
					rep->current.yaw = cmd.param4;
					rep->current.yaw_valid = true;

				} else {
					rep->current.yaw = NAN;
					rep->current.yaw_valid = false;
				}

				if (PX4_ISFINITE(cmd.param5) && PX4_ISFINITE(cmd.param6)) {

					// Position change with optional altitude change
					rep->current.lat = cmd.param5;
					rep->current.lon = cmd.param6;

					if (PX4_ISFINITE(cmd.param7)) {
						rep->current.alt = cmd.param7;

					} else {
						rep->current.alt = get_global_position()->alt;
					}

				} else if (PX4_ISFINITE(cmd.param7) && curr->current.valid
					   && PX4_ISFINITE(curr->current.lat)
					   && PX4_ISFINITE(curr->current.lon)) {

					// Altitude without position change
					rep->current.lat = curr->current.lat;
					rep->current.lon = curr->current.lon;
					rep->current.alt = cmd.param7;

				} else {
					// All three set to NaN - hold in current position
					rep->current.lat = get_global_position()->lat;
					rep->current.lon = get_global_position()->lon;
					rep->current.alt = get_global_position()->alt;
				}

				rep->previous.valid = true;
				rep->previous.timestamp = hrt_absolute_time();

				rep->current.valid = true;
				rep->current.timestamp = hrt_absolute_time();

				rep->next.valid = false;

				// CMD_DO_REPOSITION is acknowledged by commander

			} else if (cmd.command == vehicle_command_s::VEHICLE_CMD_NAV_TAKEOFF) {
				position_setpoint_triplet_s *rep = get_takeoff_triplet();

				// store current position as previous position and goal as next
				rep->previous.yaw = get_local_position()->yaw;
				rep->previous.lat = get_global_position()->lat;
				rep->previous.lon = get_global_position()->lon;
				rep->previous.alt = get_global_position()->alt;

				rep->current.loiter_radius = get_loiter_radius();
				rep->current.loiter_direction = 1;
				rep->current.type = position_setpoint_s::SETPOINT_TYPE_TAKEOFF;

				if (home_position_valid()) {
					rep->current.yaw = cmd.param4;

					rep->previous.valid = true;
					rep->previous.timestamp = hrt_absolute_time();

				} else {
					rep->current.yaw = get_local_position()->yaw;
					rep->previous.valid = false;
				}

				if (PX4_ISFINITE(cmd.param5) && PX4_ISFINITE(cmd.param6)) {
					rep->current.lat = cmd.param5;
					rep->current.lon = cmd.param6;

				} else {
					// If one of them is non-finite, reset both
					rep->current.lat = (double)NAN;
					rep->current.lon = (double)NAN;
				}

				rep->current.alt = cmd.param7;

				rep->current.valid = true;
				rep->current.timestamp = hrt_absolute_time();

				rep->next.valid = false;

				// CMD_NAV_TAKEOFF is acknowledged by commander

			} else if (cmd.command == vehicle_command_s::VEHICLE_CMD_DO_LAND_START) {

				/* find NAV_CMD_DO_LAND_START in the mission and
				 * use MAV_CMD_MISSION_START to start the mission there
				 */
				if (_mission.land_start()) {
					vehicle_command_s vcmd = {};
					vcmd.command = vehicle_command_s::VEHICLE_CMD_MISSION_START;
					vcmd.param1 = _mission.get_land_start_index();
					publish_vehicle_cmd(&vcmd);

				} else {
					PX4_WARN("planned mission landing not available");
				}

				publish_vehicle_command_ack(cmd, vehicle_command_s::VEHICLE_CMD_RESULT_ACCEPTED);

			} else if (cmd.command == vehicle_command_s::VEHICLE_CMD_MISSION_START) {
				if (_mission_result.valid && PX4_ISFINITE(cmd.param1) && (cmd.param1 >= 0)) {
					if (!_mission.set_current_mission_index(cmd.param1)) {
						PX4_WARN("CMD_MISSION_START failed");
					}
				}

				// CMD_MISSION_START is acknowledged by commander

			} else if (cmd.command == vehicle_command_s::VEHICLE_CMD_DO_CHANGE_SPEED) {
				if (cmd.param2 > FLT_EPSILON) {
					// XXX not differentiating ground and airspeed yet
					set_cruising_speed(cmd.param2);

				} else {
					set_cruising_speed();

					/* if no speed target was given try to set throttle */
					if (cmd.param3 > FLT_EPSILON) {
						set_cruising_throttle(cmd.param3 / 100);

					} else {
						set_cruising_throttle();
					}
				}

				// TODO: handle responses for supported DO_CHANGE_SPEED options?
				publish_vehicle_command_ack(cmd, vehicle_command_s::VEHICLE_CMD_RESULT_ACCEPTED);

			} else if (cmd.command == vehicle_command_s::VEHICLE_CMD_DO_SET_ROI
				   || cmd.command == vehicle_command_s::VEHICLE_CMD_NAV_ROI
				   || cmd.command == vehicle_command_s::VEHICLE_CMD_DO_SET_ROI_LOCATION
				   || cmd.command == vehicle_command_s::VEHICLE_CMD_DO_SET_ROI_WPNEXT_OFFSET
				   || cmd.command == vehicle_command_s::VEHICLE_CMD_DO_SET_ROI_NONE) {
				_vroi = {};

				switch (cmd.command) {
				case vehicle_command_s::VEHICLE_CMD_DO_SET_ROI:
				case vehicle_command_s::VEHICLE_CMD_NAV_ROI:
					_vroi.mode = cmd.param1;
					break;

				case vehicle_command_s::VEHICLE_CMD_DO_SET_ROI_LOCATION:
					_vroi.mode = vehicle_command_s::VEHICLE_ROI_LOCATION;
					_vroi.lat = cmd.param5;
					_vroi.lon = cmd.param6;
					_vroi.alt = cmd.param7;
					break;

				case vehicle_command_s::VEHICLE_CMD_DO_SET_ROI_WPNEXT_OFFSET:
					_vroi.mode = vehicle_command_s::VEHICLE_ROI_WPNEXT;
					_vroi.pitch_offset = (float)cmd.param5 * M_DEG_TO_RAD_F;
					_vroi.roll_offset = (float)cmd.param6 * M_DEG_TO_RAD_F;
					_vroi.yaw_offset = (float)cmd.param7 * M_DEG_TO_RAD_F;
					break;

				case vehicle_command_s::VEHICLE_CMD_DO_SET_ROI_NONE:
					_vroi.mode = vehicle_command_s::VEHICLE_ROI_NONE;
					break;

				default:
					_vroi.mode = vehicle_command_s::VEHICLE_ROI_NONE;
					break;
				}

				_vroi.timestamp = hrt_absolute_time();

				_vehicle_roi_pub.publish(_vroi);

				publish_vehicle_command_ack(cmd, vehicle_command_s::VEHICLE_CMD_RESULT_ACCEPTED);
			}
		}

		/* Check for traffic */
		check_traffic();

		/* Check geofence violation */
		if (have_geofence_position_data &&
		    (_geofence.getGeofenceAction() != geofence_result_s::GF_ACTION_NONE) &&
		    (hrt_elapsed_time(&last_geofence_check) > GEOFENCE_CHECK_INTERVAL)) {

			bool inside = _geofence.check(_global_pos, _gps_pos, _home_pos,
						      home_position_valid());
			last_geofence_check = hrt_absolute_time();
			have_geofence_position_data = false;

			_geofence_result.timestamp = hrt_absolute_time();
			_geofence_result.geofence_action = _geofence.getGeofenceAction();
			_geofence_result.home_required = _geofence.isHomeRequired();

			if (!inside) {
				/* inform other apps via the mission result */
				_geofence_result.geofence_violated = true;

				/* Issue a warning about the geofence violation once */
				if (!_geofence_violation_warning_sent) {
					mavlink_log_critical(&_mavlink_log_pub, "Geofence violation");
					_geofence_violation_warning_sent = true;
				}

			} else {
				/* inform other apps via the mission result */
				_geofence_result.geofence_violated = false;

				/* Reset the _geofence_violation_warning_sent field */
				_geofence_violation_warning_sent = false;
			}

			_geofence_result_pub.publish(_geofence_result);
		}

		/* Do stuff according to navigation state set by commander */
		NavigatorMode *navigation_mode_new{nullptr};

		switch (_vstatus.nav_state) {
		case vehicle_status_s::NAVIGATION_STATE_AUTO_MISSION:
			_pos_sp_triplet_published_invalid_once = false;

			_mission.set_execution_mode(mission_result_s::MISSION_EXECUTION_MODE_NORMAL);
			navigation_mode_new = &_mission;

			break;

		case vehicle_status_s::NAVIGATION_STATE_AUTO_LOITER:
			_pos_sp_triplet_published_invalid_once = false;
			navigation_mode_new = &_loiter;
			break;

		case vehicle_status_s::NAVIGATION_STATE_AUTO_RTL: {
				_pos_sp_triplet_published_invalid_once = false;

				const bool rtl_activated = _previous_nav_state != vehicle_status_s::NAVIGATION_STATE_AUTO_RTL;

				switch (rtl_type()) {
				case RTL::RTL_LAND: // use mission landing
				case RTL::RTL_CLOSEST:
					if (rtl_activated) {
						if (rtl_type() == RTL::RTL_LAND) {
							mavlink_and_console_log_info(get_mavlink_log_pub(), "RTL LAND activated");

						} else {
							mavlink_and_console_log_info(get_mavlink_log_pub(), "RTL Closest landing point activated");
						}

					}

					// if RTL is set to use a mission landing and mission has a planned landing, then use MISSION to fly there directly
					if (on_mission_landing() && !get_land_detected()->landed) {
						_mission.set_execution_mode(mission_result_s::MISSION_EXECUTION_MODE_FAST_FORWARD);
						navigation_mode_new = &_mission;

					} else {
						navigation_mode_new = &_rtl;
					}

					break;

				case RTL::RTL_MISSION:
					if (_mission.get_land_start_available() && !get_land_detected()->landed) {
						// the mission contains a landing spot
						_mission.set_execution_mode(mission_result_s::MISSION_EXECUTION_MODE_FAST_FORWARD);

						if (_navigation_mode != &_mission) {
							if (_navigation_mode == nullptr) {
								// switching from an manual mode, go to landing if not already landing
								if (!on_mission_landing()) {
									start_mission_landing();
								}

							} else {
								// switching from an auto mode, continue the mission from the closest item
								_mission.set_closest_item_as_current();
							}
						}

						if (rtl_activated) {
							mavlink_and_console_log_info(get_mavlink_log_pub(), "RTL Mission activated, continue mission");
						}

						navigation_mode_new = &_mission;

					} else {
						// fly the mission in reverse if switching from a non-manual mode
						_mission.set_execution_mode(mission_result_s::MISSION_EXECUTION_MODE_REVERSE);

						if ((_navigation_mode != nullptr && (_navigation_mode != &_rtl || _mission.get_mission_changed())) &&
						    (! _mission.get_mission_finished()) &&
						    (!get_land_detected()->landed)) {
							// determine the closest mission item if switching from a non-mission mode, and we are either not already
							// mission mode or the mission waypoints changed.
							// The seconds condition is required so that when no mission was uploaded and one is available the closest
							// mission item is determined and also that if the user changes the active mission index while rtl is active
							// always that waypoint is tracked first.
							if ((_navigation_mode != &_mission) && (rtl_activated || _mission.get_mission_waypoints_changed())) {
								_mission.set_closest_item_as_current();
							}

							if (rtl_activated) {
								mavlink_and_console_log_info(get_mavlink_log_pub(), "RTL Mission activated, fly mission in reverse");
							}

							navigation_mode_new = &_mission;

						} else {
							if (rtl_activated) {
								mavlink_and_console_log_info(get_mavlink_log_pub(), "RTL Mission activated, fly to home");
							}

							navigation_mode_new = &_rtl;
						}
					}

					break;

				default:
					if (rtl_activated) {
						mavlink_and_console_log_info(get_mavlink_log_pub(), "RTL HOME activated");
					}

					navigation_mode_new = &_rtl;
					break;

				}

				break;
			}

		case vehicle_status_s::NAVIGATION_STATE_AUTO_TAKEOFF:
			_pos_sp_triplet_published_invalid_once = false;
			navigation_mode_new = &_takeoff;
			break;

		case vehicle_status_s::NAVIGATION_STATE_AUTO_LAND:
			_pos_sp_triplet_published_invalid_once = false;
			navigation_mode_new = &_land;
			break;

		case vehicle_status_s::NAVIGATION_STATE_AUTO_PRECLAND:
			_pos_sp_triplet_published_invalid_once = false;
			navigation_mode_new = &_precland;
			_precland.set_mode(PrecLandMode::Required);
			break;

		case vehicle_status_s::NAVIGATION_STATE_AUTO_LANDENGFAIL:
			_pos_sp_triplet_published_invalid_once = false;
			navigation_mode_new = &_engineFailure;
			break;

		case vehicle_status_s::NAVIGATION_STATE_AUTO_LANDGPSFAIL:
			_pos_sp_triplet_published_invalid_once = false;
			navigation_mode_new = &_gpsFailure;
			break;

		case vehicle_status_s::NAVIGATION_STATE_AUTO_FOLLOW_TARGET:
			_pos_sp_triplet_published_invalid_once = false;
			navigation_mode_new = &_follow_target;
			break;

		case vehicle_status_s::NAVIGATION_STATE_MANUAL:
		case vehicle_status_s::NAVIGATION_STATE_ACRO:
		case vehicle_status_s::NAVIGATION_STATE_ALTCTL:
		case vehicle_status_s::NAVIGATION_STATE_POSCTL:
		case vehicle_status_s::NAVIGATION_STATE_DESCEND:
		case vehicle_status_s::NAVIGATION_STATE_TERMINATION:
		case vehicle_status_s::NAVIGATION_STATE_OFFBOARD:
		case vehicle_status_s::NAVIGATION_STATE_STAB:
		default:
			navigation_mode_new = nullptr;
			_can_loiter_at_sp = false;
			break;
		}

		// Do not execute any state machine while we are disarmed
		if (_vstatus.arming_state != vehicle_status_s::ARMING_STATE_ARMED) {
			navigation_mode_new = nullptr;
		}

		// update the vehicle status
		_previous_nav_state = _vstatus.nav_state;

		/* we have a new navigation mode: reset triplet */
		if (_navigation_mode != navigation_mode_new) {
			// We don't reset the triplet if we just did an auto-takeoff and are now
			// going to loiter. Otherwise, we lose the takeoff altitude and end up lower
			// than where we wanted to go.
			//
			// FIXME: a better solution would be to add reset where they are needed and remove
			//        this general reset here.
			if (!(_navigation_mode == &_takeoff &&
			      navigation_mode_new == &_loiter)) {
				reset_triplets();
			}
		}

		_navigation_mode = navigation_mode_new;

		/* iterate through navigation modes and set active/inactive for each */
		for (unsigned int i = 0; i < NAVIGATOR_MODE_ARRAY_SIZE; i++) {
			_navigation_mode_array[i]->run(_navigation_mode == _navigation_mode_array[i]);
		}

<<<<<<< HEAD
		/* if we landed and have not received takeoff setpoint then stay in idle */
		if (_land_detected.landed &&
		    !((_vstatus.nav_state == vehicle_status_s::NAVIGATION_STATE_AUTO_TAKEOFF)
		      || (_vstatus.nav_state == vehicle_status_s::NAVIGATION_STATE_AUTO_MISSION))) {

			reset_triplets();
			_pos_sp_triplet.current.type = position_setpoint_s::SETPOINT_TYPE_IDLE;
			_pos_sp_triplet.current.valid = true;
			_pos_sp_triplet.current.timestamp = hrt_absolute_time();
		}

=======
>>>>>>> 1f4b2d1d
		/* if nothing is running, set position setpoint triplet invalid once */
		if (_navigation_mode == nullptr && !_pos_sp_triplet_published_invalid_once) {
			_pos_sp_triplet_published_invalid_once = true;
			reset_triplets();
		}

		if (_pos_sp_triplet_updated) {
			publish_position_setpoint_triplet();
		}

		if (_mission_result_updated) {
			publish_mission_result();
		}

		perf_end(_loop_perf);
	}
}

int Navigator::task_spawn(int argc, char *argv[])
{
	_task_id = px4_task_spawn_cmd("navigator",
				      SCHED_DEFAULT,
				      SCHED_PRIORITY_NAVIGATION,
				      1800,
				      (px4_main_t)&run_trampoline,
				      (char *const *)argv);

	if (_task_id < 0) {
		_task_id = -1;
		return -errno;
	}

	return 0;
}

Navigator *Navigator::instantiate(int argc, char *argv[])
{
	Navigator *instance = new Navigator();

	if (instance == nullptr) {
		PX4_ERR("alloc failed");
	}

	return instance;
}

int
Navigator::print_status()
{
	PX4_INFO("Running");

	_geofence.printStatus();
	return 0;
}

void
Navigator::publish_position_setpoint_triplet()
{
	_pos_sp_triplet.timestamp = hrt_absolute_time();
	_pos_sp_triplet_pub.publish(_pos_sp_triplet);
	_pos_sp_triplet_updated = false;
}

float
Navigator::get_default_acceptance_radius()
{
	return _param_nav_acc_rad.get();
}

float
Navigator::get_acceptance_radius()
{
	return get_acceptance_radius(_param_nav_acc_rad.get());
}

float
Navigator::get_default_altitude_acceptance_radius()
{
	if (get_vstatus()->vehicle_type == vehicle_status_s::VEHICLE_TYPE_FIXED_WING) {
		return _param_nav_fw_alt_rad.get();

	} else if (get_vstatus()->vehicle_type == vehicle_status_s::VEHICLE_TYPE_ROVER) {
		return INFINITY;

	} else {
		float alt_acceptance_radius = _param_nav_mc_alt_rad.get();

		const position_controller_status_s &pos_ctrl_status = _position_controller_status_sub.get();

		if ((pos_ctrl_status.timestamp > _pos_sp_triplet.timestamp)
		    && pos_ctrl_status.altitude_acceptance > alt_acceptance_radius) {
			alt_acceptance_radius = pos_ctrl_status.altitude_acceptance;
		}

		return alt_acceptance_radius;
	}
}

float
Navigator::get_altitude_acceptance_radius()
{
	if (get_vstatus()->vehicle_type == vehicle_status_s::VEHICLE_TYPE_FIXED_WING) {
		const position_setpoint_s &next_sp = get_position_setpoint_triplet()->next;

		if (next_sp.type == position_setpoint_s::SETPOINT_TYPE_LAND && next_sp.valid) {
			// Use separate (tighter) altitude acceptance for clean altitude starting point before landing
			return _param_nav_fw_altl_rad.get();
		}
	}

	return get_default_altitude_acceptance_radius();
}

float
Navigator::get_cruising_speed()
{
	/* there are three options: The mission-requested cruise speed, or the current hover / plane speed */
	if (_vstatus.vehicle_type == vehicle_status_s::VEHICLE_TYPE_ROTARY_WING) {
		if (is_planned_mission() && _mission_cruising_speed_mc > 0.0f) {
			return _mission_cruising_speed_mc;

		} else {
			return -1.0f;
		}

	} else {
		if (is_planned_mission() && _mission_cruising_speed_fw > 0.0f) {
			return _mission_cruising_speed_fw;

		} else {
			return -1.0f;
		}
	}
}

void
Navigator::set_cruising_speed(float speed)
{
	if (_vstatus.vehicle_type == vehicle_status_s::VEHICLE_TYPE_ROTARY_WING) {
		_mission_cruising_speed_mc = speed;

	} else {
		_mission_cruising_speed_fw = speed;
	}
}

void
Navigator::reset_cruising_speed()
{
	_mission_cruising_speed_mc = -1.0f;
	_mission_cruising_speed_fw = -1.0f;
}

void
Navigator::reset_triplets()
{
	reset_position_setpoint(_pos_sp_triplet.previous);
	reset_position_setpoint(_pos_sp_triplet.current);
	reset_position_setpoint(_pos_sp_triplet.next);

	_pos_sp_triplet_updated = true;
	_pos_sp_triplet.previous.acceptance_radius = get_default_acceptance_radius();
	_pos_sp_triplet.current.acceptance_radius = get_default_acceptance_radius();
	_pos_sp_triplet.next.acceptance_radius = get_default_acceptance_radius();

}

void
Navigator::reset_position_setpoint(position_setpoint_s &sp)
{
	sp = position_setpoint_s{};
	sp.timestamp = hrt_absolute_time();
	sp.lat = static_cast<double>(NAN);
	sp.lon = static_cast<double>(NAN);;
	sp.loiter_radius = get_loiter_radius();
	sp.acceptance_radius = get_default_acceptance_radius();
	sp.cruising_speed = get_cruising_speed();
	sp.cruising_throttle = get_cruising_throttle();
	sp.valid = false;
	sp.type = position_setpoint_s::SETPOINT_TYPE_IDLE;
	sp.disable_weather_vane = true;
}

float
Navigator::get_cruising_throttle()
{
	/* Return the mission-requested cruise speed, or default FW_THR_CRUISE value */
	if (_mission_throttle > FLT_EPSILON) {
		return _mission_throttle;

	} else {
		return -1.0f;
	}
}

float
Navigator::get_acceptance_radius(float mission_item_radius)
{
	float radius = mission_item_radius;

	// XXX only use navigation capabilities for now
	// when in fixed wing mode
	// this might need locking against a commanded transition
	// so that a stale _vstatus doesn't trigger an accepted mission item.

	const position_controller_status_s &pos_ctrl_status = _position_controller_status_sub.get();

	if (_vstatus.vehicle_type != vehicle_status_s::VEHICLE_TYPE_ROTARY_WING
	    && (pos_ctrl_status.timestamp > _pos_sp_triplet.timestamp)
	    && pos_ctrl_status.acceptance_radius > radius) {
		radius = pos_ctrl_status.acceptance_radius;
	}

	return radius;
}

float
Navigator::get_yaw_acceptance(float mission_item_yaw)
{
	float yaw = mission_item_yaw;

	const position_controller_status_s &pos_ctrl_status = _position_controller_status_sub.get();

	// if yaw_acceptance from position controller is NaN overwrite the mission item yaw such that
	// the waypoint can be reached from any direction
	if ((pos_ctrl_status.timestamp > _pos_sp_triplet.timestamp) && !PX4_ISFINITE(pos_ctrl_status.yaw_acceptance)) {
		yaw = pos_ctrl_status.yaw_acceptance;
	}

	return yaw;
}

void
Navigator::load_fence_from_file(const char *filename)
{
	_geofence.loadFromFile(filename);
}

/**
 * Creates a fake traffic measurement with supplied parameters.
 *
 */
void Navigator::fake_traffic(const char *callsign, float distance, float direction, float traffic_heading,
			     float altitude_diff, float hor_velocity, float ver_velocity, int emitter_type)
{
	double lat, lon;
	waypoint_from_heading_and_distance(get_global_position()->lat, get_global_position()->lon, direction, distance, &lat,
					   &lon);
	float alt = get_global_position()->alt + altitude_diff;

	// float vel_n = get_global_position()->vel_n;
	// float vel_e = get_global_position()->vel_e;
	// float vel_d = get_global_position()->vel_d;

	transponder_report_s tr{};
	tr.timestamp = hrt_absolute_time();
	tr.icao_address = 1234;
	tr.lat = lat; // Latitude, expressed as degrees
	tr.lon = lon; // Longitude, expressed as degrees
	tr.altitude_type = 0;
	tr.altitude = alt;
	tr.heading = traffic_heading; //-atan2(vel_e, vel_n); // Course over ground in radians
	tr.hor_velocity	= hor_velocity; //sqrtf(vel_e * vel_e + vel_n * vel_n); // The horizontal velocity in m/s
	tr.ver_velocity = ver_velocity; //-vel_d; // The vertical velocity in m/s, positive is up
	strncpy(&tr.callsign[0], callsign, sizeof(tr.callsign) - 1);
	tr.callsign[sizeof(tr.callsign) - 1] = 0;
	tr.emitter_type = emitter_type; // Type from ADSB_EMITTER_TYPE enum
	tr.tslc = 2; // Time since last communication in seconds
	tr.flags = transponder_report_s::PX4_ADSB_FLAGS_VALID_COORDS | transponder_report_s::PX4_ADSB_FLAGS_VALID_HEADING |
		   transponder_report_s::PX4_ADSB_FLAGS_VALID_VELOCITY |
		   transponder_report_s::PX4_ADSB_FLAGS_VALID_ALTITUDE |
		   (transponder_report_s::ADSB_EMITTER_TYPE_UAV & emitter_type ? 0 :
		    transponder_report_s::PX4_ADSB_FLAGS_VALID_CALLSIGN); // Flags to indicate various statuses including valid data fields
	tr.squawk = 6667;




#ifndef BOARD_HAS_NO_UUID
	px4_guid_t px4_guid;
	board_get_px4_guid(px4_guid);
	memcpy(tr.uas_id, px4_guid, sizeof(px4_guid_t)); //simulate own GUID
#else

	for (int i = 0; i < PX4_GUID_BYTE_LENGTH ; i++) {
		tr.uas_id[i] = 0xe0 + i; //simulate GUID
	}

#endif /* BOARD_HAS_NO_UUID */

	uORB::PublicationQueued<transponder_report_s> tr_pub{ORB_ID(transponder_report)};
	tr_pub.publish(tr);
}

void Navigator::check_traffic()
{
	double lat = get_global_position()->lat;
	double lon = get_global_position()->lon;
	float alt = get_global_position()->alt;

	// TODO for non-multirotors predicting the future
	// position as accurately as possible will become relevant
	// float vel_n = get_global_position()->vel_n;
	// float vel_e = get_global_position()->vel_e;
	// float vel_d = get_global_position()->vel_d;

	bool changed = _traffic_sub.updated();

	char uas_id[11]; //GUID of incoming UTM messages

	float NAVTrafficAvoidUnmanned = _param_nav_traff_a_radu.get();
	float NAVTrafficAvoidManned = _param_nav_traff_a_radm.get();
	float horizontal_separation = NAVTrafficAvoidManned;
	float vertical_separation = NAVTrafficAvoidManned;

	while (changed) {

		//vehicle_status_s vs{};
		transponder_report_s tr{};
		_traffic_sub.copy(&tr);

		uint16_t required_flags = transponder_report_s::PX4_ADSB_FLAGS_VALID_COORDS |
					  transponder_report_s::PX4_ADSB_FLAGS_VALID_HEADING |
					  transponder_report_s::PX4_ADSB_FLAGS_VALID_VELOCITY | transponder_report_s::PX4_ADSB_FLAGS_VALID_ALTITUDE;

		if ((tr.flags & required_flags) != required_flags) {
			changed = _traffic_sub.updated();
			continue;
		}

		//convert UAS_id byte array to char array for User Warning
		for (int i = 0; i < 5; i++) {
			snprintf(&uas_id[i * 2], sizeof(uas_id) - i * 2, "%02x", tr.uas_id[PX4_GUID_BYTE_LENGTH - 5 + i]);
		}

		//Manned/Unmanned Vehicle Seperation Distance
		if (tr.emitter_type == transponder_report_s::ADSB_EMITTER_TYPE_UAV) {
			horizontal_separation = NAVTrafficAvoidUnmanned;
			vertical_separation = NAVTrafficAvoidUnmanned;
		}

		float d_hor, d_vert;
		get_distance_to_point_global_wgs84(lat, lon, alt,
						   tr.lat, tr.lon, tr.altitude, &d_hor, &d_vert);


		// predict final altitude (positive is up) in prediction time frame
		float end_alt = tr.altitude + (d_vert / tr.hor_velocity) * tr.ver_velocity;

		// Predict until the vehicle would have passed this system at its current speed
		float prediction_distance = d_hor + 1000.0f;

		// If the altitude is not getting close to us, do not calculate
		// the horizontal separation.
		// Since commercial flights do most of the time keep flight levels
		// check for the current and for the predicted flight level.
		// we also make the implicit assumption that this system is on the lowest
		// flight level close to ground in the
		// (end_alt - horizontal_separation < alt) condition. If this system should
		// ever be used in normal airspace this implementation would anyway be
		// inappropriate as it should be replaced with a TCAS compliant solution.

		if ((fabsf(alt - tr.altitude) < vertical_separation) || ((end_alt - horizontal_separation) < alt)) {

			double end_lat, end_lon;
			waypoint_from_heading_and_distance(tr.lat, tr.lon, tr.heading, prediction_distance, &end_lat, &end_lon);

			struct crosstrack_error_s cr;

			if (!get_distance_to_line(&cr, lat, lon, tr.lat, tr.lon, end_lat, end_lon)) {

				if (!cr.past_end && (fabsf(cr.distance) < horizontal_separation)) {

					// direction of traffic in human-readable 0..360 degree in earth frame
					int traffic_direction = math::degrees(tr.heading) + 180;
					int traffic_seperation = (int)fabsf(cr.distance);

					switch (_param_nav_traff_avoid.get()) {

					case 0: {
							/* Ignore */
							PX4_WARN("TRAFFIC %s! dst %d, hdg %d",
								 tr.flags & transponder_report_s::PX4_ADSB_FLAGS_VALID_CALLSIGN ? tr.callsign : uas_id,
								 traffic_seperation,
								 traffic_direction);
							break;
						}

					case 1: {
							/* Warn only */
							mavlink_log_critical(&_mavlink_log_pub, "Warning TRAFFIC %s! dst %d, hdg %d",
									     tr.flags & transponder_report_s::PX4_ADSB_FLAGS_VALID_CALLSIGN ? tr.callsign : uas_id,
									     traffic_seperation,
									     traffic_direction);
							break;
						}

					case 2: {
							/* RTL Mode */
							mavlink_log_critical(&_mavlink_log_pub, "TRAFFIC: %s Returning home! dst %d, hdg %d",
									     tr.flags & transponder_report_s::PX4_ADSB_FLAGS_VALID_CALLSIGN ? tr.callsign : uas_id,
									     traffic_seperation,
									     traffic_direction);

							// set the return altitude to minimum
							_rtl.set_return_alt_min(true);

							// ask the commander to execute an RTL
							vehicle_command_s vcmd = {};
							vcmd.command = vehicle_command_s::VEHICLE_CMD_NAV_RETURN_TO_LAUNCH;
							publish_vehicle_cmd(&vcmd);
							break;
						}

					case 3: {
							/* Land Mode */
							mavlink_log_critical(&_mavlink_log_pub, "TRAFFIC: %s Landing! dst %d, hdg % d",
									     tr.flags & transponder_report_s::PX4_ADSB_FLAGS_VALID_CALLSIGN ? tr.callsign : uas_id,
									     traffic_seperation,
									     traffic_direction);

							// ask the commander to land
							vehicle_command_s vcmd = {};
							vcmd.command = vehicle_command_s::VEHICLE_CMD_NAV_LAND;
							publish_vehicle_cmd(&vcmd);
							break;

						}

					case 4: {
							/* Position hold */
							mavlink_log_critical(&_mavlink_log_pub, "TRAFFIC: %s Holding position! dst %d, hdg %d",
									     tr.flags & transponder_report_s::PX4_ADSB_FLAGS_VALID_CALLSIGN ? tr.callsign : uas_id,
									     traffic_seperation,
									     traffic_direction);

							// ask the commander to Loiter
							vehicle_command_s vcmd = {};
							vcmd.command = vehicle_command_s::VEHICLE_CMD_NAV_LOITER_UNLIM;
							publish_vehicle_cmd(&vcmd);
							break;

						}
					}
				}
			}
		}

		changed = _traffic_sub.updated();
	}
}

bool
Navigator::abort_landing()
{
	// only abort if currently landing and position controller status updated
	bool should_abort = false;

	if (_pos_sp_triplet.current.valid
	    && _pos_sp_triplet.current.type == position_setpoint_s::SETPOINT_TYPE_LAND) {

		if (_pos_ctrl_landing_status_sub.updated()) {
			position_controller_landing_status_s landing_status{};

			// landing status from position controller must be newer than navigator's last position setpoint
			if (_pos_ctrl_landing_status_sub.copy(&landing_status)) {
				if (landing_status.timestamp > _pos_sp_triplet.timestamp) {
					should_abort = landing_status.abort_landing;
				}
			}
		}
	}

	return should_abort;
}

bool
Navigator::force_vtol()
{
	return _vstatus.is_vtol &&
	       (_vstatus.vehicle_type == vehicle_status_s::VEHICLE_TYPE_FIXED_WING || _vstatus.in_transition_to_fw)
	       && _param_nav_force_vt.get();
}

int Navigator::custom_command(int argc, char *argv[])
{
	if (!is_running()) {
		print_usage("not running");
		return 1;
	}

	if (!strcmp(argv[0], "fencefile")) {
		get_instance()->load_fence_from_file(GEOFENCE_FILENAME);
		return 0;

	} else if (!strcmp(argv[0], "fake_traffic")) {
		get_instance()->fake_traffic("LX007", 500, 1.0f, -1.0f, 100.0f, 90.0f, 0.001f,
					     transponder_report_s::ADSB_EMITTER_TYPE_LIGHT);
		get_instance()->fake_traffic("LX55", 1000, 0, 0, 100.0f, 90.0f, 0.001f, transponder_report_s::ADSB_EMITTER_TYPE_SMALL);
		get_instance()->fake_traffic("LX20", 15000, 1.0f, -1.0f, 280.0f, 90.0f, 0.001f,
					     transponder_report_s::ADSB_EMITTER_TYPE_LARGE);
		get_instance()->fake_traffic("UAV", 10, 1.0f, -2.0f, 10.0f, 10.0f, 0.01f, transponder_report_s::ADSB_EMITTER_TYPE_UAV);
		return 0;
	}

	return print_usage("unknown command");
}

int navigator_main(int argc, char *argv[])
{
	return Navigator::main(argc, argv);
}

void
Navigator::publish_mission_result()
{
	_mission_result.timestamp = hrt_absolute_time();

	/* lazily publish the mission result only once available */
	_mission_result_pub.publish(_mission_result);

	/* reset some of the flags */
	_mission_result.item_do_jump_changed = false;
	_mission_result.item_changed_index = 0;
	_mission_result.item_do_jump_remaining = 0;

	_mission_result_updated = false;
}

void
Navigator::set_mission_failure(const char *reason)
{
	if (!_mission_result.failure) {
		_mission_result.failure = true;
		set_mission_result_updated();
		mavlink_log_critical(&_mavlink_log_pub, "%s", reason);
	}
}

void
Navigator::publish_vehicle_cmd(vehicle_command_s *vcmd)
{
	vcmd->timestamp = hrt_absolute_time();
	vcmd->source_system = _vstatus.system_id;
	vcmd->source_component = _vstatus.component_id;
	vcmd->target_system = _vstatus.system_id;
	vcmd->confirmation = false;
	vcmd->from_external = false;

	// The camera commands are not processed on the autopilot but will be
	// sent to the mavlink links to other components.
	switch (vcmd->command) {
	case NAV_CMD_IMAGE_START_CAPTURE:
	case NAV_CMD_IMAGE_STOP_CAPTURE:
	case NAV_CMD_VIDEO_START_CAPTURE:
	case NAV_CMD_VIDEO_STOP_CAPTURE:
		vcmd->target_component = 100; // MAV_COMP_ID_CAMERA
		break;

	default:
		vcmd->target_component = _vstatus.component_id;
		break;
	}

	_vehicle_cmd_pub.publish(*vcmd);
}

void
Navigator::publish_vehicle_command_ack(const vehicle_command_s &cmd, uint8_t result)
{
	vehicle_command_ack_s command_ack = {};

	command_ack.timestamp = hrt_absolute_time();
	command_ack.command = cmd.command;
	command_ack.target_system = cmd.source_system;
	command_ack.target_component = cmd.source_component;
	command_ack.from_external = false;

	command_ack.result = result;
	command_ack.result_param1 = 0;
	command_ack.result_param2 = 0;

	_vehicle_cmd_ack_pub.publish(command_ack);
}

int Navigator::print_usage(const char *reason)
{
	if (reason) {
		PX4_WARN("%s\n", reason);
	}

	PRINT_MODULE_DESCRIPTION(
		R"DESCR_STR(
### Description
Module that is responsible for autonomous flight modes. This includes missions (read from dataman),
takeoff and RTL.
It is also responsible for geofence violation checking.

### Implementation
The different internal modes are implemented as separate classes that inherit from a common base class `NavigatorMode`.
The member `_navigation_mode` contains the current active mode.

Navigator publishes position setpoint triplets (`position_setpoint_triplet_s`), which are then used by the position
controller.

)DESCR_STR");

	PRINT_MODULE_USAGE_NAME("navigator", "controller");
	PRINT_MODULE_USAGE_COMMAND("start");
	PRINT_MODULE_USAGE_COMMAND_DESCR("fencefile", "load a geofence file from SD card, stored at etc/geofence.txt");
	PRINT_MODULE_USAGE_COMMAND_DESCR("fake_traffic", "publishes 4 fake transponder_report_s uORB messages");
	PRINT_MODULE_USAGE_DEFAULT_COMMANDS();

	return 0;
}<|MERGE_RESOLUTION|>--- conflicted
+++ resolved
@@ -662,20 +662,6 @@
 			_navigation_mode_array[i]->run(_navigation_mode == _navigation_mode_array[i]);
 		}
 
-<<<<<<< HEAD
-		/* if we landed and have not received takeoff setpoint then stay in idle */
-		if (_land_detected.landed &&
-		    !((_vstatus.nav_state == vehicle_status_s::NAVIGATION_STATE_AUTO_TAKEOFF)
-		      || (_vstatus.nav_state == vehicle_status_s::NAVIGATION_STATE_AUTO_MISSION))) {
-
-			reset_triplets();
-			_pos_sp_triplet.current.type = position_setpoint_s::SETPOINT_TYPE_IDLE;
-			_pos_sp_triplet.current.valid = true;
-			_pos_sp_triplet.current.timestamp = hrt_absolute_time();
-		}
-
-=======
->>>>>>> 1f4b2d1d
 		/* if nothing is running, set position setpoint triplet invalid once */
 		if (_navigation_mode == nullptr && !_pos_sp_triplet_published_invalid_once) {
 			_pos_sp_triplet_published_invalid_once = true;
