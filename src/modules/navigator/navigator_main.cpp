/****************************************************************************
 *
 *   Copyright (c) 2013-2017 PX4 Development Team. All rights reserved.
 *
 * Redistribution and use in source and binary forms, with or without
 * modification, are permitted provided that the following conditions
 * are met:
 *
 * 1. Redistributions of source code must retain the above copyright
 *    notice, this list of conditions and the following disclaimer.
 * 2. Redistributions in binary form must reproduce the above copyright
 *    notice, this list of conditions and the following disclaimer in
 *    the documentation and/or other materials provided with the
 *    distribution.
 * 3. Neither the name PX4 nor the names of its contributors may be
 *    used to endorse or promote products derived from this software
 *    without specific prior written permission.
 *
 * THIS SOFTWARE IS PROVIDED BY THE COPYRIGHT HOLDERS AND CONTRIBUTORS
 * "AS IS" AND ANY EXPRESS OR IMPLIED WARRANTIES, INCLUDING, BUT NOT
 * LIMITED TO, THE IMPLIED WARRANTIES OF MERCHANTABILITY AND FITNESS
 * FOR A PARTICULAR PURPOSE ARE DISCLAIMED. IN NO EVENT SHALL THE
 * COPYRIGHT OWNER OR CONTRIBUTORS BE LIABLE FOR ANY DIRECT, INDIRECT,
 * INCIDENTAL, SPECIAL, EXEMPLARY, OR CONSEQUENTIAL DAMAGES (INCLUDING,
 * BUT NOT LIMITED TO, PROCUREMENT OF SUBSTITUTE GOODS OR SERVICES; LOSS
 * OF USE, DATA, OR PROFITS; OR BUSINESS INTERRUPTION) HOWEVER CAUSED
 * AND ON ANY THEORY OF LIABILITY, WHETHER IN CONTRACT, STRICT
 * LIABILITY, OR TORT (INCLUDING NEGLIGENCE OR OTHERWISE) ARISING IN
 * ANY WAY OUT OF THE USE OF THIS SOFTWARE, EVEN IF ADVISED OF THE
 * POSSIBILITY OF SUCH DAMAGE.
 *
 ****************************************************************************/
/**
 * @file navigator_main.cpp
 *
 * Handles mission items, geo fencing and failsafe navigation behavior.
 * Published the position setpoint triplet for the position controller.
 *
 * @author Lorenz Meier <lorenz@px4.io>
 * @author Jean Cyr <jean.m.cyr@gmail.com>
 * @author Julian Oes <julian@oes.ch>
 * @author Anton Babushkin <anton.babushkin@me.com>
 * @author Thomas Gubler <thomasgubler@gmail.com>
 */

#include "navigator.h"

#include <float.h>
#include <sys/stat.h>

#include <dataman/dataman.h>
#include <drivers/drv_hrt.h>
#include <lib/geo/geo.h>
#include <lib/mathlib/mathlib.h>
#include <px4_platform_common/px4_config.h>
#include <px4_platform_common/defines.h>
#include <px4_platform_common/events.h>
#include <px4_platform_common/posix.h>
#include <px4_platform_common/tasks.h>
#include <systemlib/mavlink_log.h>
#include <uORB/topics/gimbal_manager_set_attitude.h>

/**
 * navigator app start / stop handling function
 *
 * @ingroup apps
 */
extern "C" __EXPORT int navigator_main(int argc, char *argv[]);
using namespace time_literals;
namespace navigator
{
Navigator	*g_navigator;
}

Navigator::Navigator() :
	ModuleParams(nullptr),
	_loop_perf(perf_alloc(PC_ELAPSED, "navigator")),
	_geofence(this),
	_gf_breach_avoidance(this),
	_mission(this, _terrain_follower),
	_loiter(this),
	_takeoff(this),
	_vtol_takeoff(this),
	_vtol_land(this),
	_land(this),
	_precland(this),
	_rtl(this, _terrain_follower),
	_engineFailure(this),
	_gpsFailure(this),
	_follow_target(this)
{
	/* Create a list of our possible navigation types */
	_navigation_mode_array[0] = &_mission;
	_navigation_mode_array[1] = &_loiter;
	_navigation_mode_array[2] = &_rtl;
	_navigation_mode_array[3] = &_engineFailure;
	_navigation_mode_array[4] = &_gpsFailure;
	_navigation_mode_array[5] = &_takeoff;
	_navigation_mode_array[6] = &_land;
	_navigation_mode_array[7] = &_precland;
	_navigation_mode_array[8] = &_follow_target;
	_navigation_mode_array[9] = &_vtol_takeoff;
	_navigation_mode_array[10] = &_vtol_land;

	_handle_back_trans_dec_mss = param_find("VT_B_DEC_MSS");
	_handle_reverse_delay = param_find("VT_B_REV_DEL");

<<<<<<< HEAD
	_handle_mpc_jerk_max = param_find("MPC_JERK_MAX");
=======
	_handle_mpc_jerk_auto = param_find("MPC_JERK_AUTO");
>>>>>>> faca2b17
	_handle_mpc_acc_hor = param_find("MPC_ACC_HOR");

	_local_pos_sub = orb_subscribe(ORB_ID(vehicle_local_position));
	_mission_sub = orb_subscribe(ORB_ID(mission));
	_vehicle_status_sub = orb_subscribe(ORB_ID(vehicle_status));

	reset_triplets();

	// for safety we require the user to upload a new vtol safe area on every boot to make sure
	clearSafeAreaFromStorage();
}

Navigator::~Navigator()
{
	perf_free(_loop_perf);
	orb_unsubscribe(_local_pos_sub);
	orb_unsubscribe(_mission_sub);
	orb_unsubscribe(_vehicle_status_sub);

	delete _terrain_provider;
}

void
Navigator::params_update()
{
	updateParams();

	_terrain_follower.updateParams();

	if (_handle_back_trans_dec_mss != PARAM_INVALID) {
		param_get(_handle_back_trans_dec_mss, &_param_back_trans_dec_mss);
	}

	if (_handle_reverse_delay != PARAM_INVALID) {
		param_get(_handle_reverse_delay, &_param_reverse_delay);
	}

<<<<<<< HEAD
	if (_handle_mpc_jerk_max != PARAM_INVALID) {
		param_get(_handle_mpc_jerk_max, &_param_mpc_jerk_max);
=======
	if (_handle_mpc_jerk_auto != PARAM_INVALID) {
		param_get(_handle_mpc_jerk_auto, &_param_mpc_jerk_auto);
>>>>>>> faca2b17
	}

	if (_handle_mpc_acc_hor != PARAM_INVALID) {
		param_get(_handle_mpc_acc_hor, &_param_mpc_acc_hor);
	}
}

void
Navigator::run()
{
	bool have_geofence_position_data = false;

	/* Try to load the geofence:
	 * if /fs/microsd/etc/geofence.txt load from this file */
	struct stat buffer;

	if (stat(GEOFENCE_FILENAME, &buffer) == 0) {
		PX4_INFO("Loading geofence from %s", GEOFENCE_FILENAME);
		_geofence.loadFromFile(GEOFENCE_FILENAME);
	}

	params_update();

	orb_copy(ORB_ID(vehicle_status), _vehicle_status_sub, &_vstatus);

	if (_param_tf_terrain_en.get() > 0 && _vstatus.vehicle_type != vehicle_status_s::VEHICLE_TYPE_ROVER) {
		_terrain_provider = new terrain::TerrainProvider(_param_tf_terrain_en.get());
		_terrain_follower.enable();
		_terrain_follower.setTerrainProvider(_terrain_provider);
	}

	/* wakeup source(s) */
	px4_pollfd_struct_t fds[3] {};

	/* Setup of loop */
	fds[0].fd = _local_pos_sub;
	fds[0].events = POLLIN;
	fds[1].fd = _vehicle_status_sub;
	fds[1].events = POLLIN;
	fds[2].fd = _mission_sub;
	fds[2].events = POLLIN;

	/* rate-limit position subscription to 20 Hz / 50 ms */
	orb_set_interval(_local_pos_sub, 50);

	while (!should_exit()) {

		/* wait for up to 1000ms for data */
		int pret = px4_poll(&fds[0], (sizeof(fds) / sizeof(fds[0])), 1000);

		if (pret == 0) {
			/* Let the loop run anyway, don't do `continue` here. */

		} else if (pret < 0) {
			/* this is undesirable but not much we can do - might want to flag unhappy status */
			PX4_ERR("poll error %d, %d", pret, errno);
			px4_usleep(10000);
			continue;
		}

		perf_begin(_loop_perf);

		orb_copy(ORB_ID(vehicle_local_position), _local_pos_sub, &_local_pos);
		orb_copy(ORB_ID(vehicle_status), _vehicle_status_sub, &_vstatus);

		if (fds[2].revents & POLLIN) {
			// copy mission to clear any update
			mission_s mission;
			orb_copy(ORB_ID(mission), _mission_sub, &mission);
		}

		/* gps updated */
		if (_gps_pos_sub.updated()) {
			_gps_pos_sub.copy(&_gps_pos);

			if (_geofence.getSource() == Geofence::GF_SOURCE_GPS) {
				have_geofence_position_data = true;
			}
		}

		/* global position updated */
		if (_global_pos_sub.updated()) {
			_global_pos_sub.copy(&_global_pos);

			if (_geofence.getSource() == Geofence::GF_SOURCE_GLOBALPOS) {
				have_geofence_position_data = true;
			}
		}

		// check for parameter updates
		if (_parameter_update_sub.updated()) {
			// clear update
			parameter_update_s pupdate;
			_parameter_update_sub.copy(&pupdate);

			// update parameters from storage
			params_update();
		}

		_land_detected_sub.update(&_land_detected);
		_position_controller_status_sub.update();
		_home_pos_sub.update(&_home_pos);
		_wind_sub.update(&_wind);

		if (_vehicle_cmd_ack_sub.update(&_vehicle_cmd_ack) &&
		    _vehicle_cmd_ack.command == vehicle_command_s::VEHICLE_CMD_NAV_WAYPOINT_USER_1) {

			if (!_custom_action.timer_started && !_reset_custom_action) {
				_custom_action.start_time = hrt_absolute_time();
				_custom_action.timer_started = true;
			}

			if (_custom_action.timer_started && _custom_action_ack_last_time > 0) {
				if ((hrt_absolute_time() - _custom_action_ack_last_time) < 1500000) {
					if (_vehicle_cmd_ack.result == vehicle_command_ack_s::VEHICLE_RESULT_ACCEPTED && !_reset_custom_action
					    && !_custom_action_timeout) {
						// This makes sure that the info is only printed once, even if multiple ACCEPTED ACKs are received
						if (_custom_action.id != -1) {
							mavlink_log_info(get_mavlink_log_pub(), "Custom action #%u finished successfully. Continuing mission...",
									 _custom_action.id);
						}

						reset_custom_action();

					} else if (_vehicle_cmd_ack.result == vehicle_command_ack_s::VEHICLE_RESULT_FAILED && !_reset_custom_action
						   && !_custom_action_timeout) {
						// This makes sure that the warning is only printed once, even if multiple FAILED ACKs are received
						if (_custom_action.id != -1) {
							mavlink_log_warning(get_mavlink_log_pub(), "Custom action #%u failed to be processed / executed. Continuing mission...",
									    _custom_action.id);
						}

						reset_custom_action();

					} else if (_vehicle_cmd_ack.result == vehicle_command_ack_s::VEHICLE_RESULT_CANCELLED && !_reset_custom_action
						   && !_custom_action_timeout) {
						// This makes sure that the warning is only printed once, even if multiple CANCELLED ACKs are received
						if (_custom_action.id != -1) {
							mavlink_log_warning(get_mavlink_log_pub(), "Custom action #%u cancelled. Continuing mission...",
									    _custom_action.id);
						}

						reset_custom_action();
					}

				} else {
					mavlink_log_warning(get_mavlink_log_pub(), "Custom action #%u progress timed out. Continuing mission...",
							    _custom_action.id);

					// send message to cancel the action process on the external system
					// processing the action. Note that the external system component
					// should be identified as MAV_COMP_ID_ONBOARD_COMPUTER
					vehicle_command_cancel_s vcmd_cancel = {};
					vcmd_cancel.command = vehicle_command_s::VEHICLE_CMD_NAV_WAYPOINT_USER_1;
					vcmd_cancel.target_system = 0;
					vcmd_cancel.target_component = 191; // MAV_COMP_ID_ONBOARD_COMPUTER
					publish_vehicle_cmd_cancel(&vcmd_cancel);

					reset_custom_action();

					_custom_action_timeout = true;
				}
			}

			_custom_action_ack_last_time = _reset_custom_action ? 0 : hrt_absolute_time();
			_reset_custom_action = false;
		}

		if (_custom_action.timer_started && _custom_action.start_time > 0
		    && (hrt_absolute_time() - _custom_action.start_time) >= _custom_action.timeout && _custom_action.timeout > 0) {
			mavlink_log_warning(get_mavlink_log_pub(), "Custom action #%u timed out. Continuing mission...",
					    _custom_action.id);

			// send message to cancel the action process on the external system
			// processing the action. Note that the external system component
			// should be identified as MAV_COMP_ID_ONBOARD_COMPUTER
			vehicle_command_cancel_s vcmd_cancel = {};
			vcmd_cancel.command = vehicle_command_s::VEHICLE_CMD_NAV_WAYPOINT_USER_1;
			vcmd_cancel.target_system = 0;
			vcmd_cancel.target_component = 191; // MAV_COMP_ID_ONBOARD_COMPUTER
			publish_vehicle_cmd_cancel(&vcmd_cancel);

			reset_custom_action();

			_custom_action_timeout = true;
		}

		while (_vehicle_command_sub.updated()) {
			const unsigned last_generation = _vehicle_command_sub.get_last_generation();
			vehicle_command_s cmd{};
			_vehicle_command_sub.copy(&cmd);

			if (_vehicle_command_sub.get_last_generation() != last_generation + 1) {
				PX4_ERR("vehicle_command lost, generation %d -> %d", last_generation, _vehicle_command_sub.get_last_generation());
			}

			if (cmd.command == vehicle_command_s::VEHICLE_CMD_DO_GO_AROUND) {

				// DO_GO_AROUND is currently handled by the position controller (unacknowledged)
				// TODO: move DO_GO_AROUND handling to navigator
				publish_vehicle_command_ack(cmd, vehicle_command_s::VEHICLE_CMD_RESULT_ACCEPTED);

			} else if (cmd.command == vehicle_command_s::VEHICLE_CMD_DO_REPOSITION) {

				bool reposition_valid = true;

				vehicle_global_position_s position_setpoint{};

				if (PX4_ISFINITE(cmd.param5) && PX4_ISFINITE(cmd.param6)) {
					position_setpoint.lat = cmd.param5;
					position_setpoint.lon = cmd.param6;

				} else {
					position_setpoint.lat = get_global_position()->lat;
					position_setpoint.lon = get_global_position()->lon;
				}

				position_setpoint.alt = PX4_ISFINITE(cmd.param7) ? cmd.param7 : get_global_position()->alt;

				if (have_geofence_position_data) {
					reposition_valid = geofence_allows_position(position_setpoint);
				}

				if (reposition_valid) {
					position_setpoint_triplet_s *rep = get_reposition_triplet();
					position_setpoint_triplet_s *curr = get_position_setpoint_triplet();

					// store current position as previous position and goal as next
					rep->previous.yaw = get_local_position()->heading;
					rep->previous.lat = get_global_position()->lat;
					rep->previous.lon = get_global_position()->lon;
					rep->previous.alt = get_global_position()->alt;


					rep->current.type = position_setpoint_s::SETPOINT_TYPE_LOITER;

					bool only_alt_change_requested = false;

					// If no argument for ground speed, use default value.
					if (cmd.param1 <= 0 || !PX4_ISFINITE(cmd.param1)) {
						rep->current.cruising_speed = get_cruising_speed();

					} else {
						rep->current.cruising_speed = cmd.param1;
					}

					rep->current.cruising_throttle = get_cruising_throttle();
					rep->current.acceptance_radius = get_acceptance_radius();

					// Go on and check which changes had been requested
					if (PX4_ISFINITE(cmd.param4)) {
						rep->current.yaw = cmd.param4;
						rep->current.yaw_valid = true;

					} else {
						rep->current.yaw = NAN;
						rep->current.yaw_valid = false;
					}

					if (PX4_ISFINITE(cmd.param5) && PX4_ISFINITE(cmd.param6)) {
						// Position change with optional altitude change
						rep->current.lat = cmd.param5;
						rep->current.lon = cmd.param6;

						if (PX4_ISFINITE(cmd.param7)) {
							rep->current.alt = cmd.param7;

						} else {
							rep->current.alt = get_global_position()->alt;
						}

					} else if (PX4_ISFINITE(cmd.param7)) {
						// Received only a request to change altitude, thus we keep the setpoint
<<<<<<< HEAD
						rep->current.lat = PX4_ISFINITE(curr->current.lat) ? curr->current.lat : get_global_position()->lat;
						rep->current.lon = PX4_ISFINITE(curr->current.lon) ? curr->current.lon : get_global_position()->lon;
						rep->current.alt = cmd.param7;
						only_alt_change_requested = true;

					} else {
						// All three set to NaN - pause vehicle
						rep->current.alt = get_global_position()->alt;

						if (_vstatus.vehicle_type == vehicle_status_s::VEHICLE_TYPE_ROTARY_WING
						    && (get_position_setpoint_triplet()->current.type != position_setpoint_s::SETPOINT_TYPE_TAKEOFF)) {

=======
						rep->current.lat = curr->current.lat;
						rep->current.lon = curr->current.lon;
						rep->current.alt = cmd.param7;

					} else {
						// All three set to NaN - pause vehicle
						rep->current.alt = get_global_position()->alt;

						if (_vstatus.vehicle_type == vehicle_status_s::VEHICLE_TYPE_ROTARY_WING
						    && (get_position_setpoint_triplet()->current.type != position_setpoint_s::SETPOINT_TYPE_TAKEOFF)) {

>>>>>>> faca2b17
							// For multirotors we need to account for the braking distance, otherwise the vehicle will overshoot and go back
							double lat, lon;
							float course_over_ground = atan2f(_local_pos.vy, _local_pos.vx);

							// predict braking distance

							const float velocity_hor_abs = sqrtf(_local_pos.vx * _local_pos.vx + _local_pos.vy * _local_pos.vy);

							float multirotor_braking_distance = math::trajectory::computeBrakingDistanceFromVelocity(velocity_hor_abs,
<<<<<<< HEAD
											    _param_mpc_jerk_max, _param_mpc_acc_hor, 0.6f * _param_mpc_jerk_max);
=======
											    _param_mpc_jerk_auto, _param_mpc_acc_hor, 0.6f * _param_mpc_jerk_auto);
>>>>>>> faca2b17

							waypoint_from_heading_and_distance(get_global_position()->lat, get_global_position()->lon, course_over_ground,
											   multirotor_braking_distance, &lat, &lon);
							rep->current.lat = lat;
							rep->current.lon = lon;
							rep->current.yaw = get_local_position()->heading;
							rep->current.yaw_valid = true;

						} else {
							// For fixedwings we can use the current vehicle's position to define the loiter point
							rep->current.lat = get_global_position()->lat;
							rep->current.lon = get_global_position()->lon;
						}
<<<<<<< HEAD
					}

					if (only_alt_change_requested) {
						if (PX4_ISFINITE(curr->current.loiter_radius) && curr->current.loiter_radius > 0) {
							rep->current.loiter_radius = curr->current.loiter_radius;


						} else {
							rep->current.loiter_radius = get_loiter_radius();
						}

						if (curr->current.loiter_direction == 1 || curr->current.loiter_direction == -1) {
							rep->current.loiter_direction = curr->current.loiter_direction;

						} else {
							rep->current.loiter_direction = 1;
						}


=======
>>>>>>> faca2b17
					}



					rep->previous.valid = true;
					rep->previous.timestamp = hrt_absolute_time();

					rep->current.valid = true;
					rep->current.timestamp = hrt_absolute_time();

					rep->next.valid = false;

				} else {
					mavlink_log_critical(&_mavlink_log_pub, "Reposition is outside geofence\t");
					events::send(events::ID("navigator_reposition_outside_geofence"), {events::Log::Error, events::LogInternal::Info},
						     "Reposition is outside geofence");
				}

				// CMD_DO_REPOSITION is acknowledged by commander

			} else if (cmd.command == vehicle_command_s::VEHICLE_CMD_DO_ORBIT &&
				   get_vstatus()->vehicle_type == vehicle_status_s::VEHICLE_TYPE_FIXED_WING) {

				// for multicopters the orbit command is directly executed by the orbit flighttask

				bool orbit_location_valid = true;

				vehicle_global_position_s position_setpoint{};
				position_setpoint.lat = PX4_ISFINITE(cmd.param5) ? cmd.param5 : get_global_position()->lat;
				position_setpoint.lon = PX4_ISFINITE(cmd.param6) ? cmd.param6 : get_global_position()->lon;
				position_setpoint.alt = PX4_ISFINITE(cmd.param7) ? cmd.param7 : get_global_position()->alt;

				if (have_geofence_position_data) {
					orbit_location_valid = geofence_allows_position(position_setpoint);
				}

				if (orbit_location_valid) {
					position_setpoint_triplet_s *rep = get_reposition_triplet();
					rep->current.type = position_setpoint_s::SETPOINT_TYPE_LOITER;
					rep->current.loiter_radius = get_loiter_radius();
					rep->current.loiter_direction = 1;

					if (PX4_ISFINITE(cmd.param1)) {
						rep->current.loiter_radius = fabsf(cmd.param1);
						rep->current.loiter_direction = math::signNoZero(cmd.param1);
					}

					rep->current.lat = position_setpoint.lat;
					rep->current.lon = position_setpoint.lon;
					rep->current.alt = position_setpoint.alt;

					rep->current.cruising_throttle = get_cruising_throttle();

					rep->current.valid = true;
					rep->current.timestamp = hrt_absolute_time();

				} else {
					mavlink_log_critical(&_mavlink_log_pub, "Orbit is outside geofence");
				}

			} else if (cmd.command == vehicle_command_s::VEHICLE_CMD_NAV_TAKEOFF) {
				position_setpoint_triplet_s *rep = get_takeoff_triplet();

				// store current position as previous position and goal as next
				rep->previous.yaw = get_local_position()->heading;
				rep->previous.lat = get_global_position()->lat;
				rep->previous.lon = get_global_position()->lon;
				rep->previous.alt = get_global_position()->alt;

				rep->current.loiter_radius = get_loiter_radius();
				rep->current.loiter_direction = 1;
				rep->current.type = position_setpoint_s::SETPOINT_TYPE_TAKEOFF;

				if (home_position_valid()) {
					rep->current.yaw = cmd.param4;

					rep->previous.valid = true;
					rep->previous.timestamp = hrt_absolute_time();

				} else {
					rep->current.yaw = get_local_position()->heading;
					rep->previous.valid = false;
				}

				if (PX4_ISFINITE(cmd.param5) && PX4_ISFINITE(cmd.param6)) {
					rep->current.lat = cmd.param5;
					rep->current.lon = cmd.param6;

				} else {
					// If one of them is non-finite set the current global position as target
					rep->current.lat = get_global_position()->lat;
					rep->current.lon = get_global_position()->lon;
				}

				rep->current.alt = cmd.param7;

				rep->current.valid = true;
				rep->current.timestamp = hrt_absolute_time();

				rep->next.valid = false;

				// CMD_NAV_TAKEOFF is acknowledged by commander

			} else if (cmd.command == vehicle_command_s::VEHICLE_CMD_NAV_VTOL_TAKEOFF) {

				readSafeAreaFromStorage();
				_vtol_takeoff.setTransitionAltitudeAbsolute(cmd.param7);

			} else if (cmd.command == vehicle_command_s::VEHICLE_CMD_DO_LAND_START) {

				/* find NAV_CMD_DO_LAND_START in the mission and
				 * use MAV_CMD_MISSION_START to start the mission there
				 */
				if (_mission.land_start()) {
					vehicle_command_s vcmd = {};
					vcmd.command = vehicle_command_s::VEHICLE_CMD_MISSION_START;
					vcmd.param1 = _mission.get_land_start_index();
					publish_vehicle_cmd(&vcmd);

				} else {
					PX4_WARN("planned mission landing not available");
				}

				publish_vehicle_command_ack(cmd, vehicle_command_s::VEHICLE_CMD_RESULT_ACCEPTED);

			} else if (cmd.command == vehicle_command_s::VEHICLE_CMD_MISSION_START) {
				if (_mission_result.valid && PX4_ISFINITE(cmd.param1) && (cmd.param1 >= 0)) {
					if (!_mission.set_current_mission_index(cmd.param1)) {
						PX4_WARN("CMD_MISSION_START failed");
					}
				}

				// CMD_MISSION_START is acknowledged by commander

			} else if (cmd.command == vehicle_command_s::VEHICLE_CMD_DO_CHANGE_SPEED) {
				if (cmd.param2 > FLT_EPSILON) {
					// XXX not differentiating ground and airspeed yet
					set_cruising_speed(cmd.param2);
					store_cruising_speed(cmd.param2);

				} else {
					set_cruising_speed();

					/* if no speed target was given try to set throttle */
					if (cmd.param3 > FLT_EPSILON) {
						set_cruising_throttle(cmd.param3 / 100);

					} else {
						set_cruising_throttle();
					}
				}

				// TODO: handle responses for supported DO_CHANGE_SPEED options?
				publish_vehicle_command_ack(cmd, vehicle_command_s::VEHICLE_CMD_RESULT_ACCEPTED);

			} else if (cmd.command == vehicle_command_s::VEHICLE_CMD_DO_SET_ROI
				   || cmd.command == vehicle_command_s::VEHICLE_CMD_NAV_ROI
				   || cmd.command == vehicle_command_s::VEHICLE_CMD_DO_SET_ROI_LOCATION
				   || cmd.command == vehicle_command_s::VEHICLE_CMD_DO_SET_ROI_WPNEXT_OFFSET
				   || cmd.command == vehicle_command_s::VEHICLE_CMD_DO_SET_ROI_NONE) {
				_vroi = {};

				switch (cmd.command) {
				case vehicle_command_s::VEHICLE_CMD_DO_SET_ROI:
				case vehicle_command_s::VEHICLE_CMD_NAV_ROI:
					_vroi.mode = cmd.param1;
					break;

				case vehicle_command_s::VEHICLE_CMD_DO_SET_ROI_LOCATION:
					_vroi.mode = vehicle_command_s::VEHICLE_ROI_LOCATION;
					_vroi.lat = cmd.param5;
					_vroi.lon = cmd.param6;
					_vroi.alt = cmd.param7;
					break;

				case vehicle_command_s::VEHICLE_CMD_DO_SET_ROI_WPNEXT_OFFSET:
					_vroi.mode = vehicle_command_s::VEHICLE_ROI_WPNEXT;
					_vroi.pitch_offset = (float)cmd.param5 * M_DEG_TO_RAD_F;
					_vroi.roll_offset = (float)cmd.param6 * M_DEG_TO_RAD_F;
					_vroi.yaw_offset = (float)cmd.param7 * M_DEG_TO_RAD_F;
					break;

				case vehicle_command_s::VEHICLE_CMD_DO_SET_ROI_NONE:
					_vroi.mode = vehicle_command_s::VEHICLE_ROI_NONE;
					break;

				default:
					_vroi.mode = vehicle_command_s::VEHICLE_ROI_NONE;
					break;
				}

				_vroi.timestamp = hrt_absolute_time();

				_vehicle_roi_pub.publish(_vroi);

				publish_vehicle_command_ack(cmd, vehicle_command_s::VEHICLE_CMD_RESULT_ACCEPTED);
			}
		}

		/* Check for traffic */
		check_traffic();

		/* Check geofence violation */
		geofence_breach_check(have_geofence_position_data);

		/* Do stuff according to navigation state set by commander */
		NavigatorMode *navigation_mode_new{nullptr};

		switch (_vstatus.nav_state) {
		case vehicle_status_s::NAVIGATION_STATE_AUTO_MISSION:
			_pos_sp_triplet_published_invalid_once = false;

			_mission.set_execution_mode(mission_result_s::MISSION_EXECUTION_MODE_NORMAL);
			navigation_mode_new = &_mission;

			break;

		case vehicle_status_s::NAVIGATION_STATE_AUTO_LOITER:
			_pos_sp_triplet_published_invalid_once = false;
			navigation_mode_new = &_loiter;
			break;

		case vehicle_status_s::NAVIGATION_STATE_AUTO_RTL: {
				_pos_sp_triplet_published_invalid_once = false;

				const bool rtl_activated = _previous_nav_state != vehicle_status_s::NAVIGATION_STATE_AUTO_RTL;

<<<<<<< HEAD
				if (rtl_activated) {
					_use_vtol_land_navigation_mode_for_rtl = _vstatus.vehicle_type == vehicle_status_s::VEHICLE_TYPE_FIXED_WING;
					readSafeAreaFromStorage();
				}
=======
				switch (rtl_type()) {
				case RTL::RTL_LAND: // use mission landing
				case RTL::RTL_CLOSEST:
					if (rtl_activated) {
						if (rtl_type() == RTL::RTL_LAND) {
							mavlink_log_info(get_mavlink_log_pub(), "RTL LAND activated\t");
							events::send(events::ID("navigator_rtl_landing_activated"), events::Log::Info, "RTL activated");

						} else {
							mavlink_log_info(get_mavlink_log_pub(), "RTL Closest landing point activated\t");
							events::send(events::ID("navigator_rtl_closest_point_activated"), events::Log::Info,
								     "RTL to closest landing point activated");
						}

					}

					if (!rtl_activated && !_rtl.denyMissionLanding() && _rtl.getClimbAndReturnDone()
					    && get_mission_start_land_available()) {
						_mission.set_execution_mode(mission_result_s::MISSION_EXECUTION_MODE_FAST_FORWARD);

						if (!getMissionLandingInProgress() && _vstatus.arming_state == vehicle_status_s::ARMING_STATE_ARMED
						    && !get_land_detected()->landed) {
							start_mission_landing();
						}
>>>>>>> faca2b17

				if (hasSafeArea() && _use_vtol_land_navigation_mode_for_rtl) {
					if (!rtl_activated && _rtl.getClimbDone()) {
						navigation_mode_new = &_vtol_land;

					} else {
						navigation_mode_new = &_rtl;
					}

				} else {

					switch (rtl_type()) {
					case RTL::RTL_LAND: // use mission landing
					case RTL::RTL_CLOSEST:
						if (rtl_activated) {
							if (rtl_type() == RTL::RTL_LAND) {
								mavlink_log_info(get_mavlink_log_pub(), "RTL LAND activated");

							} else {
								mavlink_log_info(get_mavlink_log_pub(), "RTL Closest landing point activated");
							}

						}

<<<<<<< HEAD
						if (!rtl_activated && !_rtl.denyMissionLanding() && _rtl.getClimbAndReturnDone()
						    && get_mission_start_land_available()) {
							_mission.set_execution_mode(mission_result_s::MISSION_EXECUTION_MODE_FAST_FORWARD);

							if (!getMissionLandingInProgress() && _vstatus.arming_state == vehicle_status_s::ARMING_STATE_ARMED
							    && !get_land_detected()->landed) {
								start_mission_landing();
							}

							navigation_mode_new = &_mission;

						} else {
							navigation_mode_new = &_rtl;
=======
						if (rtl_activated) {
							mavlink_log_info(get_mavlink_log_pub(), "RTL Mission activated, continue mission\t");
							events::send(events::ID("navigator_rtl_mission_activated"), events::Log::Info,
								     "RTL Mission activated, continue mission");
>>>>>>> faca2b17
						}

						break;

					case RTL::RTL_MISSION:
						if (_mission.get_land_start_available() && !get_land_detected()->landed) {
							// the mission contains a landing spot
							_mission.set_execution_mode(mission_result_s::MISSION_EXECUTION_MODE_FAST_FORWARD);

							if (_navigation_mode != &_mission) {
								if (_navigation_mode == nullptr) {
									// switching from an manual mode, go to landing if not already landing
									if (!on_mission_landing()) {
										start_mission_landing();
									}

								} else {
									// switching from an auto mode, continue the mission from the closest item
									_mission.set_closest_item_as_current();
								}
							}

							if (rtl_activated) {
<<<<<<< HEAD
								mavlink_log_info(get_mavlink_log_pub(), "RTL Mission activated, continue mission");
=======
								mavlink_log_info(get_mavlink_log_pub(), "RTL Mission activated, fly mission in reverse\t");
								events::send(events::ID("navigator_rtl_mission_activated_rev"), events::Log::Info,
									     "RTL Mission activated, fly mission in reverse");
>>>>>>> faca2b17
							}

							navigation_mode_new = &_mission;

						} else {
<<<<<<< HEAD
							// fly the mission in reverse if switching from a non-manual mode
							_mission.set_execution_mode(mission_result_s::MISSION_EXECUTION_MODE_REVERSE);

							if ((_navigation_mode != nullptr && (_navigation_mode != &_rtl || _mission.get_mission_changed())) &&
							    (! _mission.get_mission_finished()) &&
							    (!get_land_detected()->landed)) {
								// determine the closest mission item if switching from a non-mission mode, and we are either not already
								// mission mode or the mission waypoints changed.
								// The seconds condition is required so that when no mission was uploaded and one is available the closest
								// mission item is determined and also that if the user changes the active mission index while rtl is active
								// always that waypoint is tracked first.
								if ((_navigation_mode != &_mission) && (rtl_activated || _mission.get_mission_waypoints_changed())) {
									_mission.set_closest_item_as_current();
								}

								if (rtl_activated) {
									mavlink_log_info(get_mavlink_log_pub(), "RTL Mission activated, fly mission in reverse");
								}

								navigation_mode_new = &_mission;

							} else {
								if (rtl_activated) {
									mavlink_log_info(get_mavlink_log_pub(), "RTL Mission activated, fly to home");
								}

								navigation_mode_new = &_rtl;
=======
							if (rtl_activated) {
								mavlink_log_info(get_mavlink_log_pub(), "RTL Mission activated, fly to home\t");
								events::send(events::ID("navigator_rtl_mission_activated_home"), events::Log::Info,
									     "RTL Mission activated, fly to home");
>>>>>>> faca2b17
							}
						}

						break;

					default:
						if (rtl_activated) {
							mavlink_log_info(get_mavlink_log_pub(), "RTL HOME activated");
						}

						navigation_mode_new = &_rtl;
						break;

<<<<<<< HEAD
=======
				default:
					if (rtl_activated) {
						mavlink_log_info(get_mavlink_log_pub(), "RTL HOME activated\t");
						events::send(events::ID("navigator_rtl_home_activated"), events::Log::Info, "RTL activated");
>>>>>>> faca2b17
					}

				}

				break;
			}

		case vehicle_status_s::NAVIGATION_STATE_AUTO_TAKEOFF:
			_pos_sp_triplet_published_invalid_once = false;
			navigation_mode_new = &_takeoff;
			break;

		case vehicle_status_s::NAVIGATION_STATE_AUTO_VTOL_TAKEOFF:
			_pos_sp_triplet_published_invalid_once = false;
			navigation_mode_new = &_vtol_takeoff;
			break;

		case vehicle_status_s::NAVIGATION_STATE_AUTO_LAND:
			_pos_sp_triplet_published_invalid_once = false;
			navigation_mode_new = &_land;
			break;

		case vehicle_status_s::NAVIGATION_STATE_AUTO_PRECLAND:
			_pos_sp_triplet_published_invalid_once = false;
			navigation_mode_new = &_precland;
			_precland.set_mode(PrecLandMode::Required);
			break;

		case vehicle_status_s::NAVIGATION_STATE_AUTO_LANDENGFAIL:
			_pos_sp_triplet_published_invalid_once = false;
			navigation_mode_new = &_engineFailure;
			break;

		case vehicle_status_s::NAVIGATION_STATE_AUTO_LANDGPSFAIL:
			_pos_sp_triplet_published_invalid_once = false;
			navigation_mode_new = &_gpsFailure;
			break;

		case vehicle_status_s::NAVIGATION_STATE_AUTO_FOLLOW_TARGET:
			_pos_sp_triplet_published_invalid_once = false;
			navigation_mode_new = &_follow_target;
			break;

		case vehicle_status_s::NAVIGATION_STATE_MANUAL:
		case vehicle_status_s::NAVIGATION_STATE_ACRO:
		case vehicle_status_s::NAVIGATION_STATE_ALTCTL:
		case vehicle_status_s::NAVIGATION_STATE_POSCTL:
		case vehicle_status_s::NAVIGATION_STATE_DESCEND:
		case vehicle_status_s::NAVIGATION_STATE_TERMINATION:
		case vehicle_status_s::NAVIGATION_STATE_OFFBOARD:
		case vehicle_status_s::NAVIGATION_STATE_STAB:
		case vehicle_status_s::NAVIGATION_STATE_FIXED_BANK_LOITER:

		default:
			navigation_mode_new = nullptr;
			_can_loiter_at_sp = false;
			break;
		}

// Do not execute any state machine while we are disarmed
		if (_vstatus.arming_state != vehicle_status_s::ARMING_STATE_ARMED) {
			navigation_mode_new = nullptr;

			if (_clear_safe_area_on_disarm) {
				clearSafeAreaFromStorage();
				_clear_safe_area_on_disarm = false;
			}

		} else { // armed
			_clear_safe_area_on_disarm = true;
		}

		if (_vstatus.nav_state != _previous_nav_state) {
			if (_vstatus.nav_state == vehicle_status_s::NAVIGATION_STATE_FIXED_BANK_LOITER) {
				PX4_WARN("GPS invalid, fixed-bank loitering for %.0f s, then descend if not recovered",
					 (double)_param_nav_gpsf_lt.get());

			} else if (_vstatus.nav_state == vehicle_status_s::NAVIGATION_STATE_DESCEND) {
				// if vehicle is a VTOL in fixed-wing mode, switch to hover for the DESCEND mode
				if (_vstatus.is_vtol && _vstatus.vehicle_type == vehicle_status_s::VEHICLE_TYPE_FIXED_WING &&
				    force_vtol()) {
					PX4_WARN("GPS not recovered, transition to hover mode and descend.");
					vehicle_command_s vcmd = {};
					vcmd.command = NAV_CMD_DO_VTOL_TRANSITION;
					vcmd.param1 = vtol_vehicle_status_s::VEHICLE_VTOL_STATE_MC;
					publish_vehicle_cmd(&vcmd);

				} else if (_vstatus.vehicle_type == vehicle_status_s::VEHICLE_TYPE_FIXED_WING) {
					PX4_WARN("GPS not recovered, start descending.");
				}
			}
		}

// update the vehicle status
		_previous_nav_state = _vstatus.nav_state;

		/* we have a new navigation mode: reset triplet */
		if (_navigation_mode != navigation_mode_new) {
			// We don't reset the triplet in the following two cases:
			// 1)  if we just did an auto-takeoff and are now
			// going to loiter. Otherwise, we lose the takeoff altitude and end up lower
			// than where we wanted to go.
			// 2) We switch to loiter and the current position setpoint already has a valid loiter point.
			// In that case we can assume that the vehicle has already established a loiter and we don't need to set a new
			// loiter position.
			//
			// FIXME: a better solution would be to add reset where they are needed and remove
			//        this general reset here.

			const bool current_mode_is_takeoff = _navigation_mode == &_takeoff;
			const bool new_mode_is_loiter = navigation_mode_new == &_loiter;
			const bool valid_loiter_setpoint = (_pos_sp_triplet.current.valid
							    && _pos_sp_triplet.current.type == position_setpoint_s::SETPOINT_TYPE_LOITER);

			const bool did_not_switch_takeoff_to_loiter = !(current_mode_is_takeoff && new_mode_is_loiter);
			const bool did_not_switch_to_loiter_with_valid_loiter_setpoint = !(new_mode_is_loiter && valid_loiter_setpoint);

			if (did_not_switch_takeoff_to_loiter && did_not_switch_to_loiter_with_valid_loiter_setpoint) {
				reset_triplets();
			}
		}

		_navigation_mode = navigation_mode_new;

		/* iterate through navigation modes and set active/inactive for each */
		for (unsigned int i = 0; i < NAVIGATOR_MODE_ARRAY_SIZE; i++) {
			if (_navigation_mode_array[i]) {
				_navigation_mode_array[i]->run(_navigation_mode == _navigation_mode_array[i]);
			}
		}

		/* if nothing is running, set position setpoint triplet invalid once */
		if (_navigation_mode == nullptr && !_pos_sp_triplet_published_invalid_once) {
			_pos_sp_triplet_published_invalid_once = true;
			reset_triplets();
		}

		if (_pos_sp_triplet_updated) {
			publish_position_setpoint_triplet();
		}

		if (_mission_result_updated) {
			publish_mission_result();
		}

		perf_end(_loop_perf);
	}
}

void Navigator::geofence_breach_check(bool &have_geofence_position_data)
{
	bool vtol_outside_safe_area = true;

	if (safeAreaActive() && _home_pos.valid_hpos) {
		// if we are maneuvering inside a safe area, then ignore geofence breach avoidance
		// otherwise it will disrupt takeoff/landing
		// add 1.1 factor to get some margin
		const float dist_to_home = get_distance_to_next_waypoint(_global_pos.lat, _global_pos.lon, _home_pos.lat,
					   _home_pos.lon);
		vtol_outside_safe_area = dist_to_home > 1.1f * getSafeAreaRadiusMeter();
	}

	if (have_geofence_position_data &&
	    vtol_outside_safe_area &&
	    (_geofence.getGeofenceAction() != geofence_result_s::GF_ACTION_NONE) &&
	    (hrt_elapsed_time(&_last_geofence_check) > GEOFENCE_CHECK_INTERVAL_US)) {

		const position_controller_status_s &pos_ctrl_status = _position_controller_status_sub.get();

		matrix::Vector2<double> fence_violation_test_point;
		geofence_violation_type_u gf_violation_type{};
		float test_point_bearing;
		float test_point_distance;
		float vertical_test_point_distance;

		if (_vstatus.vehicle_type == vehicle_status_s::VEHICLE_TYPE_ROTARY_WING) {
			test_point_bearing = atan2f(_local_pos.vy, _local_pos.vx);
			const float velocity_hor_abs = sqrtf(_local_pos.vx * _local_pos.vx + _local_pos.vy * _local_pos.vy);
			_gf_breach_avoidance.setHorizontalVelocity(velocity_hor_abs);
			_gf_breach_avoidance.setClimbRate(-_local_pos.vz);
			test_point_distance = _gf_breach_avoidance.computeBrakingDistanceMultirotor();
			vertical_test_point_distance = _gf_breach_avoidance.computeVerticalBrakingDistanceMultirotor();

		} else {
			test_point_distance = 2.0f * get_loiter_radius();
			vertical_test_point_distance = 5.0f;

			if (hrt_absolute_time() - pos_ctrl_status.timestamp < 100000 && PX4_ISFINITE(pos_ctrl_status.nav_bearing)) {
				test_point_bearing = pos_ctrl_status.nav_bearing;

			} else {
				test_point_bearing = atan2f(_local_pos.vy, _local_pos.vx);
			}
		}

		_gf_breach_avoidance.setHorizontalTestPointDistance(test_point_distance);
		_gf_breach_avoidance.setVerticalTestPointDistance(vertical_test_point_distance);
		_gf_breach_avoidance.setTestPointBearing(test_point_bearing);
		_gf_breach_avoidance.setCurrentPosition(_global_pos.lat, _global_pos.lon, _global_pos.alt);
		_gf_breach_avoidance.setMaxHorDistHome(_geofence.getMaxHorDistanceHome());
		_gf_breach_avoidance.setMaxVerDistHome(_geofence.getMaxVerDistanceHome());

		if (home_position_valid()) {
			_gf_breach_avoidance.setHomePosition(_home_pos.lat, _home_pos.lon, _home_pos.alt);
		}

		fence_violation_test_point = _gf_breach_avoidance.getFenceViolationTestPoint();

		gf_violation_type.flags.dist_to_home_exceeded = !_geofence.isCloserThanMaxDistToHome(fence_violation_test_point(0),
				fence_violation_test_point(1),
				_global_pos.alt);

		gf_violation_type.flags.max_altitude_exceeded = !_geofence.isBelowMaxAltitude(_global_pos.alt +
				vertical_test_point_distance);

		gf_violation_type.flags.fence_violation = !_geofence.isInsidePolygonOrCircle(fence_violation_test_point(0),
				fence_violation_test_point(1),
				_global_pos.alt);

		_last_geofence_check = hrt_absolute_time();
		have_geofence_position_data = false;

		_geofence_result.timestamp = hrt_absolute_time();
		_geofence_result.geofence_action = _geofence.getGeofenceAction();
		_geofence_result.home_required = _geofence.isHomeRequired();

		if (gf_violation_type.value) {
			/* inform other apps via the mission result */
			_geofence_result.geofence_violated = true;

			/* Issue a warning about the geofence violation once and only if we are armed */
			if (!_geofence_violation_warning_sent && _vstatus.arming_state == vehicle_status_s::ARMING_STATE_ARMED) {
<<<<<<< HEAD
				mavlink_log_critical(&_mavlink_log_pub, "Approaching on Geofence");
=======
				mavlink_log_critical(&_mavlink_log_pub, "Approaching on Geofence\t");
				events::send(events::ID("navigator_approach_geofence"), {events::Log::Warning, events::LogInternal::Info},
					     "Approaching on Geofence");
>>>>>>> faca2b17

				// we have predicted a geofence violation and if the action is to loiter then
				// demand a reposition to a location which is inside the geofence
				if (_geofence.getGeofenceAction() == geofence_result_s::GF_ACTION_LOITER) {
					position_setpoint_triplet_s *rep = get_reposition_triplet();

					matrix::Vector2<double> lointer_center_lat_lon;
					matrix::Vector2<double> current_pos_lat_lon(_global_pos.lat, _global_pos.lon);
					float loiter_altitude_amsl = _global_pos.alt;


					if (_vstatus.vehicle_type == vehicle_status_s::VEHICLE_TYPE_ROTARY_WING) {
						// the computation of the braking distance does not match the actual braking distance. Until we have a better model
						// we set the loiter point to the current position, that will make sure that the vehicle will loiter inside the fence
						lointer_center_lat_lon =  _gf_breach_avoidance.generateLoiterPointForMultirotor(gf_violation_type,
									  &_geofence);

						loiter_altitude_amsl = _gf_breach_avoidance.generateLoiterAltitudeForMulticopter(gf_violation_type);

					} else {

						lointer_center_lat_lon = _gf_breach_avoidance.generateLoiterPointForFixedWing(gf_violation_type, &_geofence);
						loiter_altitude_amsl = _gf_breach_avoidance.generateLoiterAltitudeForFixedWing(gf_violation_type);
					}

					rep->current.timestamp = hrt_absolute_time();
					rep->current.yaw = get_local_position()->heading;
					rep->current.yaw_valid = true;
					rep->current.lat = lointer_center_lat_lon(0);
					rep->current.lon = lointer_center_lat_lon(1);
					rep->current.alt = loiter_altitude_amsl;
					rep->current.valid = true;
					rep->current.loiter_radius = get_loiter_radius();
					rep->current.alt_valid = true;
					rep->current.type = position_setpoint_s::SETPOINT_TYPE_LOITER;
					rep->current.loiter_direction = 1;
					rep->current.cruising_throttle = get_cruising_throttle();
					rep->current.acceptance_radius = get_acceptance_radius();
					rep->current.cruising_speed = get_cruising_speed();

				}

				_geofence_violation_warning_sent = true;
			}

		} else {
			/* inform other apps via the mission result */
			_geofence_result.geofence_violated = false;

			/* Reset the _geofence_violation_warning_sent field */
			_geofence_violation_warning_sent = false;
		}

		_geofence_result_pub.publish(_geofence_result);
	}
}

int Navigator::task_spawn(int argc, char *argv[])
{
	_task_id = px4_task_spawn_cmd("navigator",
				      SCHED_DEFAULT,
				      SCHED_PRIORITY_NAVIGATION,
<<<<<<< HEAD
				      1950,
=======
				      PX4_STACK_ADJUSTED(1800),
>>>>>>> faca2b17
				      (px4_main_t)&run_trampoline,
				      (char *const *)argv);

	if (_task_id < 0) {
		_task_id = -1;
		return -errno;
	}

	return 0;
}

Navigator *Navigator::instantiate(int argc, char *argv[])
{
	Navigator *instance = new Navigator();

	if (instance == nullptr) {
		PX4_ERR("alloc failed");
	}

	return instance;
}

int
Navigator::print_status()
{
	PX4_INFO("Running");

	_geofence.printStatus();
	return 0;
}

void
Navigator::publish_position_setpoint_triplet()
{
	_pos_sp_triplet.timestamp = hrt_absolute_time();
	_pos_sp_triplet_pub.publish(_pos_sp_triplet);
	_pos_sp_triplet_updated = false;
}

float
Navigator::get_default_acceptance_radius()
{
	return _param_nav_acc_rad.get();
}

float
Navigator::get_default_altitude_acceptance_radius()
{
	if (get_vstatus()->vehicle_type == vehicle_status_s::VEHICLE_TYPE_FIXED_WING) {
		return _param_nav_fw_alt_rad.get();

	} else if (get_vstatus()->vehicle_type == vehicle_status_s::VEHICLE_TYPE_ROVER) {
		return INFINITY;

	} else {
		float alt_acceptance_radius = _param_nav_mc_alt_rad.get();

		const position_controller_status_s &pos_ctrl_status = _position_controller_status_sub.get();

		if ((pos_ctrl_status.timestamp > _pos_sp_triplet.timestamp)
		    && pos_ctrl_status.altitude_acceptance > alt_acceptance_radius) {
			alt_acceptance_radius = pos_ctrl_status.altitude_acceptance;
		}

		return alt_acceptance_radius;
	}
}

float
Navigator::get_altitude_acceptance_radius()
{
	if (get_vstatus()->vehicle_type == vehicle_status_s::VEHICLE_TYPE_FIXED_WING) {
		const position_setpoint_s &next_sp = get_position_setpoint_triplet()->next;

		if (next_sp.type == position_setpoint_s::SETPOINT_TYPE_LAND && next_sp.valid) {
			// Use separate (tighter) altitude acceptance for clean altitude starting point before landing
			return _param_nav_fw_altl_rad.get();
		}
	}

	return get_default_altitude_acceptance_radius();
}

float
Navigator::get_cruising_speed()
{
	/* there are three options: The mission-requested cruise speed, or the current hover / plane speed */
	if (_vstatus.vehicle_type == vehicle_status_s::VEHICLE_TYPE_ROTARY_WING) {
		if (is_planned_mission() && _mission_cruising_speed_mc > 0.0f) {
			return _mission_cruising_speed_mc;

		} else {
			return -1.0f;
		}

	} else {
		if (is_planned_mission() && _mission_cruising_speed_fw > 0.0f) {
			return _mission_cruising_speed_fw;

		} else {
			return -1.0f;
		}
	}
}

bool Navigator::getGroundSpeed(float &ground_speed)
{
	if (_local_pos.v_xy_valid) {
		ground_speed = sqrtf(_local_pos.vx * _local_pos.vx + _local_pos.vy * _local_pos.vy);
		return true;
	}

	return false;
}

void
Navigator::set_cruising_speed(float speed)
{
	if (_vstatus.vehicle_type == vehicle_status_s::VEHICLE_TYPE_ROTARY_WING) {
		_mission_cruising_speed_mc = speed;

	} else {
		_mission_cruising_speed_fw = speed;
	}
}

void
Navigator::reset_cruising_speed()
{
	_mission_cruising_speed_mc = -1.0f;
	_mission_cruising_speed_fw = -1.0f;
}

void
Navigator::store_cruising_speed(float speed)
{
	if (_vstatus.vehicle_type == vehicle_status_s::VEHICLE_TYPE_ROTARY_WING) {
		_mission_stored_cruising_speed_mc = speed;

	} else {
		_mission_stored_cruising_speed_fw = speed;
	}
}

void
Navigator::restore_cruising_speed()
{
	if (_mission_stored_cruising_speed_fw > 0.0f) {

		_mission_cruising_speed_fw = _mission_stored_cruising_speed_fw;
	}

	if (_mission_stored_cruising_speed_mc > 0.0f) {

		_mission_cruising_speed_mc = _mission_stored_cruising_speed_mc;
	}
}

void
Navigator::reset_stored_cruising_speed()
{
	_mission_stored_cruising_speed_fw = -1.0f;
	_mission_stored_cruising_speed_mc = -1.0f;
}

void
Navigator::reset_triplets()
{
	reset_position_setpoint(_pos_sp_triplet.previous);
	reset_position_setpoint(_pos_sp_triplet.current);
	reset_position_setpoint(_pos_sp_triplet.next);

	_pos_sp_triplet_updated = true;
	_pos_sp_triplet.previous.acceptance_radius = get_default_acceptance_radius();
	_pos_sp_triplet.current.acceptance_radius = get_default_acceptance_radius();
	_pos_sp_triplet.next.acceptance_radius = get_default_acceptance_radius();

}

void
Navigator::reset_position_setpoint(position_setpoint_s &sp)
{
	sp = position_setpoint_s{};
	sp.timestamp = hrt_absolute_time();
	sp.lat = static_cast<double>(NAN);
	sp.lon = static_cast<double>(NAN);
	sp.loiter_radius = get_loiter_radius();
	sp.acceptance_radius = get_default_acceptance_radius();
	sp.cruising_speed = get_cruising_speed();
	sp.cruising_throttle = get_cruising_throttle();
	sp.valid = false;
	sp.type = position_setpoint_s::SETPOINT_TYPE_IDLE;
	sp.disable_weather_vane = false;
}

float
Navigator::get_cruising_throttle()
{
	/* Return the mission-requested cruise speed, or default FW_THR_CRUISE value */
	if (_mission_throttle > FLT_EPSILON) {
		return _mission_throttle;

	} else {
		return NAN;
	}
}

float
Navigator::get_acceptance_radius()
{
	float acceptance_radius = get_default_acceptance_radius(); // the value specified in the parameter NAV_ACC_RAD
	const position_controller_status_s &pos_ctrl_status = _position_controller_status_sub.get();

	// for fixed-wing and rover, return the max of NAV_ACC_RAD and the controller acceptance radius (e.g. L1 distance)
	if (_vstatus.vehicle_type != vehicle_status_s::VEHICLE_TYPE_ROTARY_WING
	    && PX4_ISFINITE(pos_ctrl_status.acceptance_radius) && pos_ctrl_status.timestamp != 0) {

		acceptance_radius = math::max(acceptance_radius, pos_ctrl_status.acceptance_radius);
	}

	return acceptance_radius;
}

float
Navigator::get_yaw_acceptance(float mission_item_yaw)
{
	float yaw = mission_item_yaw;

	const position_controller_status_s &pos_ctrl_status = _position_controller_status_sub.get();

	// if yaw_acceptance from position controller is NaN overwrite the mission item yaw such that
	// the waypoint can be reached from any direction
	if ((pos_ctrl_status.timestamp > _pos_sp_triplet.timestamp) && !PX4_ISFINITE(pos_ctrl_status.yaw_acceptance)) {
		yaw = pos_ctrl_status.yaw_acceptance;
	}

	return yaw;
}

void
Navigator::load_fence_from_file(const char *filename)
{
	_geofence.loadFromFile(filename);
}

/**
 * Creates a fake traffic measurement with supplied parameters.
 *
 */
void Navigator::fake_traffic(const char *callsign, float distance, float direction, float traffic_heading,
			     float altitude_diff, float hor_velocity, float ver_velocity, int emitter_type)
{
	double lat, lon;
	waypoint_from_heading_and_distance(get_global_position()->lat, get_global_position()->lon, direction, distance, &lat,
					   &lon);
	float alt = get_global_position()->alt + altitude_diff;

	// float vel_n = get_global_position()->vel_n;
	// float vel_e = get_global_position()->vel_e;
	// float vel_d = get_global_position()->vel_d;

	transponder_report_s tr{};
	tr.timestamp = hrt_absolute_time();
	tr.icao_address = 1234;
	tr.lat = lat; // Latitude, expressed as degrees
	tr.lon = lon; // Longitude, expressed as degrees
	tr.altitude_type = 0;
	tr.altitude = alt;
	tr.heading = traffic_heading; //-atan2(vel_e, vel_n); // Course over ground in radians
	tr.hor_velocity	= hor_velocity; //sqrtf(vel_e * vel_e + vel_n * vel_n); // The horizontal velocity in m/s
	tr.ver_velocity = ver_velocity; //-vel_d; // The vertical velocity in m/s, positive is up
	strncpy(&tr.callsign[0], callsign, sizeof(tr.callsign) - 1);
	tr.callsign[sizeof(tr.callsign) - 1] = 0;
	tr.emitter_type = emitter_type; // Type from ADSB_EMITTER_TYPE enum
	tr.tslc = 2; // Time since last communication in seconds
	tr.flags = transponder_report_s::PX4_ADSB_FLAGS_VALID_COORDS | transponder_report_s::PX4_ADSB_FLAGS_VALID_HEADING |
		   transponder_report_s::PX4_ADSB_FLAGS_VALID_VELOCITY |
		   transponder_report_s::PX4_ADSB_FLAGS_VALID_ALTITUDE |
		   (transponder_report_s::ADSB_EMITTER_TYPE_UAV & emitter_type ? 0 :
		    transponder_report_s::PX4_ADSB_FLAGS_VALID_CALLSIGN); // Flags to indicate various statuses including valid data fields
	tr.squawk = 6667;




#ifndef BOARD_HAS_NO_UUID
	px4_guid_t px4_guid;
	board_get_px4_guid(px4_guid);
	memcpy(tr.uas_id, px4_guid, sizeof(px4_guid_t)); //simulate own GUID
#else

	for (int i = 0; i < PX4_GUID_BYTE_LENGTH ; i++) {
		tr.uas_id[i] = 0xe0 + i; //simulate GUID
	}

#endif /* BOARD_HAS_NO_UUID */

	uORB::Publication<transponder_report_s> tr_pub{ORB_ID(transponder_report)};
	tr_pub.publish(tr);
}

void Navigator::check_traffic()
{
	double lat = get_global_position()->lat;
	double lon = get_global_position()->lon;
	float alt = get_global_position()->alt;

	// TODO for non-multirotors predicting the future
	// position as accurately as possible will become relevant
	// float vel_n = get_global_position()->vel_n;
	// float vel_e = get_global_position()->vel_e;
	// float vel_d = get_global_position()->vel_d;

	bool changed = _traffic_sub.updated();

	char uas_id[11]; //GUID of incoming UTM messages

	float NAVTrafficAvoidUnmanned = _param_nav_traff_a_radu.get();
	float NAVTrafficAvoidManned = _param_nav_traff_a_radm.get();
	float horizontal_separation = NAVTrafficAvoidManned;
	float vertical_separation = NAVTrafficAvoidManned;

	while (changed) {

		//vehicle_status_s vs{};
		transponder_report_s tr{};
		_traffic_sub.copy(&tr);

		uint16_t required_flags = transponder_report_s::PX4_ADSB_FLAGS_VALID_COORDS |
					  transponder_report_s::PX4_ADSB_FLAGS_VALID_HEADING |
					  transponder_report_s::PX4_ADSB_FLAGS_VALID_VELOCITY | transponder_report_s::PX4_ADSB_FLAGS_VALID_ALTITUDE;

		if ((tr.flags & required_flags) != required_flags) {
			changed = _traffic_sub.updated();
			continue;
		}

		//convert UAS_id byte array to char array for User Warning
		for (int i = 0; i < 5; i++) {
			snprintf(&uas_id[i * 2], sizeof(uas_id) - i * 2, "%02x", tr.uas_id[PX4_GUID_BYTE_LENGTH - 5 + i]);
		}

		uint64_t uas_id_int = 0;

		for (int i = 0; i < 8; i++) {
			uas_id_int |= (uint64_t)(tr.uas_id[PX4_GUID_BYTE_LENGTH - i - 1]) << (i * 8);
		}

		//Manned/Unmanned Vehicle Seperation Distance
		if (tr.emitter_type == transponder_report_s::ADSB_EMITTER_TYPE_UAV) {
			horizontal_separation = NAVTrafficAvoidUnmanned;
			vertical_separation = NAVTrafficAvoidUnmanned;
		}

		float d_hor, d_vert;
		get_distance_to_point_global_wgs84(lat, lon, alt,
						   tr.lat, tr.lon, tr.altitude, &d_hor, &d_vert);


		// predict final altitude (positive is up) in prediction time frame
		float end_alt = tr.altitude + (d_vert / tr.hor_velocity) * tr.ver_velocity;

		// Predict until the vehicle would have passed this system at its current speed
		float prediction_distance = d_hor + 1000.0f;

		// If the altitude is not getting close to us, do not calculate
		// the horizontal separation.
		// Since commercial flights do most of the time keep flight levels
		// check for the current and for the predicted flight level.
		// we also make the implicit assumption that this system is on the lowest
		// flight level close to ground in the
		// (end_alt - horizontal_separation < alt) condition. If this system should
		// ever be used in normal airspace this implementation would anyway be
		// inappropriate as it should be replaced with a TCAS compliant solution.

		if ((fabsf(alt - tr.altitude) < vertical_separation) || ((end_alt - horizontal_separation) < alt)) {

			double end_lat, end_lon;
			waypoint_from_heading_and_distance(tr.lat, tr.lon, tr.heading, prediction_distance, &end_lat, &end_lon);

			struct crosstrack_error_s cr;

			if (!get_distance_to_line(&cr, lat, lon, tr.lat, tr.lon, end_lat, end_lon)) {

				if (!cr.past_end && (fabsf(cr.distance) < horizontal_separation)) {

					bool action_needed = buffer_air_traffic(tr.icao_address);

					if (action_needed) {
						// direction of traffic in human-readable 0..360 degree in earth frame
						int traffic_direction = math::degrees(tr.heading) + 180;
						int traffic_seperation = (int)fabsf(cr.distance);

						switch (_param_nav_traff_avoid.get()) {
<<<<<<< HEAD

						case 0: {
								/* Ignore */
								PX4_WARN("TRAFFIC %s! dst %d, hdg %d",
									 tr.flags & transponder_report_s::PX4_ADSB_FLAGS_VALID_CALLSIGN ? tr.callsign : uas_id,
									 traffic_seperation,
									 traffic_direction);
								break;
							}

						case 1: {
								/* Warn only */
								mavlink_log_critical(&_mavlink_log_pub, "Warning TRAFFIC %s! dst %d, hdg %d",
										     tr.flags & transponder_report_s::PX4_ADSB_FLAGS_VALID_CALLSIGN ? tr.callsign : uas_id,
										     traffic_seperation,
										     traffic_direction);
								break;
							}

						case 2: {
								/* RTL Mode */
								mavlink_log_critical(&_mavlink_log_pub, "TRAFFIC: %s Returning home! dst %d, hdg %d",
										     tr.flags & transponder_report_s::PX4_ADSB_FLAGS_VALID_CALLSIGN ? tr.callsign : uas_id,
										     traffic_seperation,
										     traffic_direction);

								// set the return altitude to minimum
								_rtl.set_return_alt_min(true);

								// ask the commander to execute an RTL
								vehicle_command_s vcmd = {};
								vcmd.command = vehicle_command_s::VEHICLE_CMD_NAV_RETURN_TO_LAUNCH;
								publish_vehicle_cmd(&vcmd);
								break;
							}

						case 3: {
								/* Land Mode */
								mavlink_log_critical(&_mavlink_log_pub, "TRAFFIC: %s Landing! dst %d, hdg % d",
										     tr.flags & transponder_report_s::PX4_ADSB_FLAGS_VALID_CALLSIGN ? tr.callsign : uas_id,
										     traffic_seperation,
										     traffic_direction);

=======

						case 0: {
								/* Ignore */
								PX4_WARN("TRAFFIC %s! dst %d, hdg %d",
									 tr.flags & transponder_report_s::PX4_ADSB_FLAGS_VALID_CALLSIGN ? tr.callsign : uas_id,
									 traffic_seperation,
									 traffic_direction);
								break;
							}

						case 1: {
								/* Warn only */
								mavlink_log_critical(&_mavlink_log_pub, "Warning TRAFFIC %s! dst %d, hdg %d\t",
										     tr.flags & transponder_report_s::PX4_ADSB_FLAGS_VALID_CALLSIGN ? tr.callsign : uas_id,
										     traffic_seperation,
										     traffic_direction);
								/* EVENT
								 * @description
								 * - ID: {1}
								 * - Distance: {2m}
								 * - Direction: {3} degrees
								 */
								events::send<uint64_t, int32_t, int16_t>(events::ID("navigator_traffic"), events::Log::Critical, "Traffic alert",
										uas_id_int, traffic_seperation, traffic_direction);
								break;
							}

						case 2: {
								/* RTL Mode */
								mavlink_log_critical(&_mavlink_log_pub, "TRAFFIC: %s Returning home! dst %d, hdg %d\t",
										     tr.flags & transponder_report_s::PX4_ADSB_FLAGS_VALID_CALLSIGN ? tr.callsign : uas_id,
										     traffic_seperation,
										     traffic_direction);
								/* EVENT
								 * @description
								 * - ID: {1}
								 * - Distance: {2m}
								 * - Direction: {3} degrees
								 */
								events::send<uint64_t, int32_t, int16_t>(events::ID("navigator_traffic_rtl"), events::Log::Critical,
										"Traffic alert, returning home",
										uas_id_int, traffic_seperation, traffic_direction);

								// set the return altitude to minimum
								_rtl.set_return_alt_min(true);

								// ask the commander to execute an RTL
								vehicle_command_s vcmd = {};
								vcmd.command = vehicle_command_s::VEHICLE_CMD_NAV_RETURN_TO_LAUNCH;
								publish_vehicle_cmd(&vcmd);
								break;
							}

						case 3: {
								/* Land Mode */
								mavlink_log_critical(&_mavlink_log_pub, "TRAFFIC: %s Landing! dst %d, hdg % d\t",
										     tr.flags & transponder_report_s::PX4_ADSB_FLAGS_VALID_CALLSIGN ? tr.callsign : uas_id,
										     traffic_seperation,
										     traffic_direction);
								/* EVENT
								 * @description
								 * - ID: {1}
								 * - Distance: {2m}
								 * - Direction: {3} degrees
								 */
								events::send<uint64_t, int32_t, int16_t>(events::ID("navigator_traffic_land"), events::Log::Critical,
										"Traffic alert, landing",
										uas_id_int, traffic_seperation, traffic_direction);

>>>>>>> faca2b17
								// ask the commander to land
								vehicle_command_s vcmd = {};
								vcmd.command = vehicle_command_s::VEHICLE_CMD_NAV_LAND;
								publish_vehicle_cmd(&vcmd);
								break;

							}

						case 4: {
								/* Position hold */
<<<<<<< HEAD
								mavlink_log_critical(&_mavlink_log_pub, "TRAFFIC: %s Holding position! dst %d, hdg %d",
										     tr.flags & transponder_report_s::PX4_ADSB_FLAGS_VALID_CALLSIGN ? tr.callsign : uas_id,
										     traffic_seperation,
										     traffic_direction);

								// ask the commander to Loiter
								vehicle_command_s vcmd = {};
								vcmd.command = vehicle_command_s::VEHICLE_CMD_NAV_LOITER_UNLIM;
								publish_vehicle_cmd(&vcmd);
								break;

=======
								mavlink_log_critical(&_mavlink_log_pub, "TRAFFIC: %s Holding position! dst %d, hdg %d\t",
										     tr.flags & transponder_report_s::PX4_ADSB_FLAGS_VALID_CALLSIGN ? tr.callsign : uas_id,
										     traffic_seperation,
										     traffic_direction);
								/* EVENT
								 * @description
								 * - ID: {1}
								 * - Distance: {2m}
								 * - Direction: {3} degrees
								 */
								events::send<uint64_t, int32_t, int16_t>(events::ID("navigator_traffic_hold"), events::Log::Critical,
										"Traffic alert, holding position",
										uas_id_int, traffic_seperation, traffic_direction);

								// ask the commander to Loiter
								vehicle_command_s vcmd = {};
								vcmd.command = vehicle_command_s::VEHICLE_CMD_NAV_LOITER_UNLIM;
								publish_vehicle_cmd(&vcmd);
								break;

>>>>>>> faca2b17
							}
						}
					}
				}
			}
		}

		changed = _traffic_sub.updated();
	}
}

bool
Navigator::buffer_air_traffic(uint32_t icao_address)
{
	bool action_needed = true;

	if (_traffic_buffer.icao_address == icao_address) {

		if (hrt_elapsed_time(&_traffic_buffer.timestamp) > 60_s) {
			_traffic_buffer.timestamp = hrt_absolute_time();

		} else {
			action_needed = false;
		}

	} else {
		_traffic_buffer.timestamp = hrt_absolute_time();
		_traffic_buffer.icao_address = icao_address;
	}

	return action_needed;
}

bool
Navigator::abort_landing()
{
	// only abort if currently landing and position controller status updated
	bool should_abort = false;

	if (_pos_sp_triplet.current.valid
	    && _pos_sp_triplet.current.type == position_setpoint_s::SETPOINT_TYPE_LAND) {

		if (_pos_ctrl_landing_status_sub.updated()) {
			position_controller_landing_status_s landing_status{};

			// landing status from position controller must be newer than navigator's last position setpoint
			if (_pos_ctrl_landing_status_sub.copy(&landing_status)) {
				if (landing_status.timestamp > _pos_sp_triplet.timestamp) {
					should_abort = landing_status.abort_landing;
				}
			}
		}
	}

	return should_abort;
}

bool
Navigator::force_vtol()
{
	return _vstatus.is_vtol &&
	       (_vstatus.vehicle_type == vehicle_status_s::VEHICLE_TYPE_FIXED_WING || _vstatus.in_transition_to_fw)
	       && _param_nav_force_vt.get();
}

int Navigator::custom_command(int argc, char *argv[])
{
	if (!is_running()) {
		print_usage("not running");
		return 1;
	}

	if (!strcmp(argv[0], "fencefile")) {
		get_instance()->load_fence_from_file(GEOFENCE_FILENAME);
		return 0;

	} else if (!strcmp(argv[0], "fake_traffic")) {
		get_instance()->fake_traffic("LX007", 500, 1.0f, -1.0f, 100.0f, 90.0f, 0.001f,
					     transponder_report_s::ADSB_EMITTER_TYPE_LIGHT);
		get_instance()->fake_traffic("LX55", 1000, 0, 0, 100.0f, 90.0f, 0.001f, transponder_report_s::ADSB_EMITTER_TYPE_SMALL);
		get_instance()->fake_traffic("LX20", 15000, 1.0f, -1.0f, 280.0f, 90.0f, 0.001f,
					     transponder_report_s::ADSB_EMITTER_TYPE_LARGE);
		get_instance()->fake_traffic("UAV", 10, 1.0f, -2.0f, 10.0f, 10.0f, 0.01f, transponder_report_s::ADSB_EMITTER_TYPE_UAV);
		return 0;
	}

	return print_usage("unknown command");
}

int navigator_main(int argc, char *argv[])
{
	return Navigator::main(argc, argv);
}

void
Navigator::publish_mission_result()
{
	_mission_result.timestamp = hrt_absolute_time();

	/* lazily publish the mission result only once available */
	_mission_result_pub.publish(_mission_result);

	/* reset some of the flags */
	_mission_result.item_do_jump_changed = false;
	_mission_result.item_changed_index = 0;
	_mission_result.item_do_jump_remaining = 0;

	_mission_result_updated = false;
}

void
Navigator::set_mission_failure_heading_timeout()
{
	if (!_mission_result.failure) {
		_mission_result.failure = true;
		set_mission_result_updated();
		mavlink_log_critical(&_mavlink_log_pub, "unable to reach heading within timeout\t");
		events::send(events::ID("navigator_mission_failure_heading"), events::Log::Critical,
			     "Mission failure: unable to reach heading within timeout");
	}
}

void Navigator::setTerrainFollowerState()
{
	_terrain_follower.setHomeAltitude(get_home_position()->alt);
	_terrain_follower.setCurrentPosition(matrix::Vector2<double>(get_global_position()->lat,
					     get_global_position()->lon), get_global_position()->alt);

	_terrain_follower.setLoiterRadius(get_loiter_radius());

	float groundspeed;

	if (getGroundSpeed(groundspeed)) {
		_terrain_follower.setGroundSpeed(groundspeed);
	}

	_terrain_follower.setIsHoverCraft(get_vstatus()->vehicle_type ==
					  vehicle_status_s::VEHICLE_TYPE_ROTARY_WING);
}

void
Navigator::publish_vehicle_cmd(vehicle_command_s *vcmd)
{
	vcmd->timestamp = hrt_absolute_time();
	vcmd->source_system = _vstatus.system_id;
	vcmd->source_component = _vstatus.component_id;
	vcmd->target_system = _vstatus.system_id;
	vcmd->confirmation = false;
	vcmd->from_external = false;

	// The camera commands are not processed on the autopilot but will be
	// sent to the mavlink links to other components.
	switch (vcmd->command) {
	case NAV_CMD_IMAGE_START_CAPTURE:
	case NAV_CMD_IMAGE_STOP_CAPTURE:
	case NAV_CMD_VIDEO_START_CAPTURE:
	case NAV_CMD_VIDEO_STOP_CAPTURE:
		vcmd->target_component = 100; // MAV_COMP_ID_CAMERA
		break;

	case NAV_CMD_WAYPOINT_USER_1:
		vcmd->target_component = 193; // MAV_COMP_ID_ONBOARD_COMPUTER3 (arbitrarily selected)
		break;

	default:
		vcmd->target_component = 0;
		break;
	}

	_vehicle_cmd_pub.publish(*vcmd);
}

void
Navigator::publish_vehicle_command_ack(const vehicle_command_s &cmd, uint8_t result)
{
	vehicle_command_ack_s command_ack = {};

	command_ack.timestamp = hrt_absolute_time();
	command_ack.command = cmd.command;
	command_ack.target_system = cmd.source_system;
	command_ack.target_component = cmd.source_component;
	command_ack.from_external = false;

	command_ack.result = result;
	command_ack.result_param1 = 0;
	command_ack.result_param2 = 0;

	_vehicle_cmd_ack_pub.publish(command_ack);
}

void
Navigator::publish_vehicle_cmd_cancel(vehicle_command_cancel_s *vcmd_cancel)
{
	vcmd_cancel->timestamp = hrt_absolute_time();
	_vehicle_cmd_cancel_pub.publish(*vcmd_cancel);
}

void
Navigator::acquire_gimbal_control()
{
	vehicle_command_s vcmd = {};
	vcmd.command = vehicle_command_s::VEHICLE_CMD_DO_GIMBAL_MANAGER_CONFIGURE;
	vcmd.param1 = _vstatus.system_id;
	vcmd.param2 = _vstatus.component_id;
	vcmd.param3 = -1.0f; // Leave unchanged.
	vcmd.param4 = -1.0f; // Leave unchanged.
	publish_vehicle_cmd(&vcmd);
}

void
Navigator::release_gimbal_control()
{
	vehicle_command_s vcmd = {};
	vcmd.command = vehicle_command_s::VEHICLE_CMD_DO_GIMBAL_MANAGER_CONFIGURE;
	vcmd.param1 = -3.0f; // Remove control if it had it.
	vcmd.param2 = -3.0f; // Remove control if it had it.
	vcmd.param3 = -1.0f; // Leave unchanged.
	vcmd.param4 = -1.0f; // Leave unchanged.
	publish_vehicle_cmd(&vcmd);
}

void
Navigator::set_gimbal_neutral()
{
	vehicle_command_s vcmd = {};
	vcmd.command = vehicle_command_s::VEHICLE_CMD_DO_GIMBAL_MANAGER_PITCHYAW;
	vcmd.param1 = NAN;
	vcmd.param2 = NAN;
	vcmd.param3 = NAN;
	vcmd.param4 = NAN;
	vcmd.param5 = gimbal_manager_set_attitude_s::GIMBAL_MANAGER_FLAGS_NEUTRAL;
	publish_vehicle_cmd(&vcmd);
}

void
Navigator::reset_custom_action()
{
	// send cmd to get back to Mission mode if the custom action
	// requested a mode change or in case of failure
	vehicle_command_s vcmd = {};

	vcmd.command = vehicle_command_s::VEHICLE_CMD_DO_SET_MODE;
	vcmd.param1 = 1;
	vcmd.param2 = 4; // PX4_CUSTOM_MAIN_MODE_AUTO
	vcmd.param3 = 4; // PX4_CUSTOM_MAIN_MODE_AUTO

	publish_vehicle_cmd(&vcmd);

	// reset custom action timer
	_custom_action.timer_started = false;
	_custom_action.start_time = -1;
	_custom_action.timeout = -1;

	_in_custom_action = false;
	_reset_custom_action = true;
	// ID of -1 is read as an unset custom_action
	_custom_action.id = -1;
}

bool Navigator::geofence_allows_position(const vehicle_global_position_s &pos)
{
	if ((_geofence.getGeofenceAction() != geofence_result_s::GF_ACTION_NONE) &&
	    (_geofence.getGeofenceAction() != geofence_result_s::GF_ACTION_WARN)) {

		if (PX4_ISFINITE(pos.lat) && PX4_ISFINITE(pos.lon)) {
			return _geofence.check(pos, _gps_pos, _home_pos,
					       home_position_valid());
		}
	}

	return true;
}

void Navigator::readSafeAreaFromStorage()
{

	_sector_bitmap = 0;
	_offset_degrees = 0;

	mission_stats_entry_s stats;
	int ret = dm_read(DM_KEY_SAFE_POINTS, 0, &stats, sizeof(mission_stats_entry_s));
	int num_safe_points = 0;

	if (ret == sizeof(mission_stats_entry_s)) {
		num_safe_points = stats.num_items;
	}

	for (int current_seq = 1; current_seq <= num_safe_points; ++current_seq) {
		mission_safe_point_s mission_safe_point;

		if (dm_read(DM_KEY_SAFE_POINTS, current_seq, &mission_safe_point, sizeof(mission_safe_point_s)) !=
		    sizeof(mission_safe_point_s)) {
			PX4_ERR("dm_read failed");
			continue;
		}

		if (mission_safe_point.nav_cmd == NAV_CMD_VTOL_SAFE_AREA) {
			_sector_bitmap = mission_safe_point.safe_area_sector_clear_bitmap;
			_offset_degrees = mission_safe_point.safe_area_first_sector_offset_degrees;
			_safe_area_radius_m = mission_safe_point.safe_area_radius;
			break;
		}

	}
}

void Navigator::clearSafeAreaFromStorage()
{
	mission_stats_entry_s stats;
	int ret = dm_read(DM_KEY_SAFE_POINTS, 0, &stats, sizeof(mission_stats_entry_s));
	int num_safe_points = 0;

	if (ret == sizeof(mission_stats_entry_s)) {
		num_safe_points = stats.num_items;
	}

	for (int current_seq = 1; current_seq <= num_safe_points; ++current_seq) {
		mission_safe_point_s mission_safe_point;

		if (dm_read(DM_KEY_SAFE_POINTS, current_seq, &mission_safe_point, sizeof(mission_safe_point_s)) !=
		    sizeof(mission_safe_point_s)) {
			PX4_ERR("dm_read failed");
			continue;
		}

		if (mission_safe_point.nav_cmd == NAV_CMD_VTOL_SAFE_AREA) {
			mission_safe_point.safe_area_sector_clear_bitmap = 0;
			mission_safe_point.safe_area_first_sector_offset_degrees = 0;
			mission_safe_point.safe_area_radius = -1;
			_sector_bitmap = mission_safe_point.safe_area_sector_clear_bitmap;
			_offset_degrees = mission_safe_point.safe_area_first_sector_offset_degrees;
			_safe_area_radius_m = mission_safe_point.safe_area_radius;

			const bool write_failed = dm_write(DM_KEY_SAFE_POINTS, current_seq, DM_PERSIST_POWER_ON_RESET, &mission_safe_point,
							   sizeof(struct mission_safe_point_s)) != sizeof(struct mission_safe_point_s);

			if (write_failed) {
				PX4_ERR("Failed to clear VTOL safe area");
			}

			break;
		}

	}
}

int Navigator::print_usage(const char *reason)
{
	if (reason) {
		PX4_WARN("%s\n", reason);
	}

	PRINT_MODULE_DESCRIPTION(
		R"DESCR_STR(
### Description
Module that is responsible for autonomous flight modes. This includes missions (read from dataman),
takeoff and RTL.
It is also responsible for geofence violation checking.

### Implementation
The different internal modes are implemented as separate classes that inherit from a common base class `NavigatorMode`.
The member `_navigation_mode` contains the current active mode.

Navigator publishes position setpoint triplets (`position_setpoint_triplet_s`), which are then used by the position
controller.

)DESCR_STR");

	PRINT_MODULE_USAGE_NAME("navigator", "controller");
	PRINT_MODULE_USAGE_COMMAND("start");
	PRINT_MODULE_USAGE_COMMAND_DESCR("fencefile", "load a geofence file from SD card, stored at etc/geofence.txt");
	PRINT_MODULE_USAGE_COMMAND_DESCR("fake_traffic", "publishes 4 fake transponder_report_s uORB messages");
	PRINT_MODULE_USAGE_DEFAULT_COMMANDS();

	return 0;
}<|MERGE_RESOLUTION|>--- conflicted
+++ resolved
@@ -105,11 +105,7 @@
 	_handle_back_trans_dec_mss = param_find("VT_B_DEC_MSS");
 	_handle_reverse_delay = param_find("VT_B_REV_DEL");
 
-<<<<<<< HEAD
-	_handle_mpc_jerk_max = param_find("MPC_JERK_MAX");
-=======
 	_handle_mpc_jerk_auto = param_find("MPC_JERK_AUTO");
->>>>>>> faca2b17
 	_handle_mpc_acc_hor = param_find("MPC_ACC_HOR");
 
 	_local_pos_sub = orb_subscribe(ORB_ID(vehicle_local_position));
@@ -147,13 +143,8 @@
 		param_get(_handle_reverse_delay, &_param_reverse_delay);
 	}
 
-<<<<<<< HEAD
-	if (_handle_mpc_jerk_max != PARAM_INVALID) {
-		param_get(_handle_mpc_jerk_max, &_param_mpc_jerk_max);
-=======
 	if (_handle_mpc_jerk_auto != PARAM_INVALID) {
 		param_get(_handle_mpc_jerk_auto, &_param_mpc_jerk_auto);
->>>>>>> faca2b17
 	}
 
 	if (_handle_mpc_acc_hor != PARAM_INVALID) {
@@ -427,7 +418,6 @@
 
 					} else if (PX4_ISFINITE(cmd.param7)) {
 						// Received only a request to change altitude, thus we keep the setpoint
-<<<<<<< HEAD
 						rep->current.lat = PX4_ISFINITE(curr->current.lat) ? curr->current.lat : get_global_position()->lat;
 						rep->current.lon = PX4_ISFINITE(curr->current.lon) ? curr->current.lon : get_global_position()->lon;
 						rep->current.alt = cmd.param7;
@@ -440,19 +430,6 @@
 						if (_vstatus.vehicle_type == vehicle_status_s::VEHICLE_TYPE_ROTARY_WING
 						    && (get_position_setpoint_triplet()->current.type != position_setpoint_s::SETPOINT_TYPE_TAKEOFF)) {
 
-=======
-						rep->current.lat = curr->current.lat;
-						rep->current.lon = curr->current.lon;
-						rep->current.alt = cmd.param7;
-
-					} else {
-						// All three set to NaN - pause vehicle
-						rep->current.alt = get_global_position()->alt;
-
-						if (_vstatus.vehicle_type == vehicle_status_s::VEHICLE_TYPE_ROTARY_WING
-						    && (get_position_setpoint_triplet()->current.type != position_setpoint_s::SETPOINT_TYPE_TAKEOFF)) {
-
->>>>>>> faca2b17
 							// For multirotors we need to account for the braking distance, otherwise the vehicle will overshoot and go back
 							double lat, lon;
 							float course_over_ground = atan2f(_local_pos.vy, _local_pos.vx);
@@ -462,11 +439,7 @@
 							const float velocity_hor_abs = sqrtf(_local_pos.vx * _local_pos.vx + _local_pos.vy * _local_pos.vy);
 
 							float multirotor_braking_distance = math::trajectory::computeBrakingDistanceFromVelocity(velocity_hor_abs,
-<<<<<<< HEAD
-											    _param_mpc_jerk_max, _param_mpc_acc_hor, 0.6f * _param_mpc_jerk_max);
-=======
 											    _param_mpc_jerk_auto, _param_mpc_acc_hor, 0.6f * _param_mpc_jerk_auto);
->>>>>>> faca2b17
 
 							waypoint_from_heading_and_distance(get_global_position()->lat, get_global_position()->lon, course_over_ground,
 											   multirotor_braking_distance, &lat, &lon);
@@ -480,7 +453,6 @@
 							rep->current.lat = get_global_position()->lat;
 							rep->current.lon = get_global_position()->lon;
 						}
-<<<<<<< HEAD
 					}
 
 					if (only_alt_change_requested) {
@@ -498,13 +470,7 @@
 						} else {
 							rep->current.loiter_direction = 1;
 						}
-
-
-=======
->>>>>>> faca2b17
 					}
-
-
 
 					rep->previous.valid = true;
 					rep->previous.timestamp = hrt_absolute_time();
@@ -729,37 +695,10 @@
 
 				const bool rtl_activated = _previous_nav_state != vehicle_status_s::NAVIGATION_STATE_AUTO_RTL;
 
-<<<<<<< HEAD
 				if (rtl_activated) {
 					_use_vtol_land_navigation_mode_for_rtl = _vstatus.vehicle_type == vehicle_status_s::VEHICLE_TYPE_FIXED_WING;
 					readSafeAreaFromStorage();
 				}
-=======
-				switch (rtl_type()) {
-				case RTL::RTL_LAND: // use mission landing
-				case RTL::RTL_CLOSEST:
-					if (rtl_activated) {
-						if (rtl_type() == RTL::RTL_LAND) {
-							mavlink_log_info(get_mavlink_log_pub(), "RTL LAND activated\t");
-							events::send(events::ID("navigator_rtl_landing_activated"), events::Log::Info, "RTL activated");
-
-						} else {
-							mavlink_log_info(get_mavlink_log_pub(), "RTL Closest landing point activated\t");
-							events::send(events::ID("navigator_rtl_closest_point_activated"), events::Log::Info,
-								     "RTL to closest landing point activated");
-						}
-
-					}
-
-					if (!rtl_activated && !_rtl.denyMissionLanding() && _rtl.getClimbAndReturnDone()
-					    && get_mission_start_land_available()) {
-						_mission.set_execution_mode(mission_result_s::MISSION_EXECUTION_MODE_FAST_FORWARD);
-
-						if (!getMissionLandingInProgress() && _vstatus.arming_state == vehicle_status_s::ARMING_STATE_ARMED
-						    && !get_land_detected()->landed) {
-							start_mission_landing();
-						}
->>>>>>> faca2b17
 
 				if (hasSafeArea() && _use_vtol_land_navigation_mode_for_rtl) {
 					if (!rtl_activated && _rtl.getClimbDone()) {
@@ -784,7 +723,6 @@
 
 						}
 
-<<<<<<< HEAD
 						if (!rtl_activated && !_rtl.denyMissionLanding() && _rtl.getClimbAndReturnDone()
 						    && get_mission_start_land_available()) {
 							_mission.set_execution_mode(mission_result_s::MISSION_EXECUTION_MODE_FAST_FORWARD);
@@ -798,12 +736,6 @@
 
 						} else {
 							navigation_mode_new = &_rtl;
-=======
-						if (rtl_activated) {
-							mavlink_log_info(get_mavlink_log_pub(), "RTL Mission activated, continue mission\t");
-							events::send(events::ID("navigator_rtl_mission_activated"), events::Log::Info,
-								     "RTL Mission activated, continue mission");
->>>>>>> faca2b17
 						}
 
 						break;
@@ -827,19 +759,14 @@
 							}
 
 							if (rtl_activated) {
-<<<<<<< HEAD
-								mavlink_log_info(get_mavlink_log_pub(), "RTL Mission activated, continue mission");
-=======
-								mavlink_log_info(get_mavlink_log_pub(), "RTL Mission activated, fly mission in reverse\t");
-								events::send(events::ID("navigator_rtl_mission_activated_rev"), events::Log::Info,
-									     "RTL Mission activated, fly mission in reverse");
->>>>>>> faca2b17
+								mavlink_log_info(get_mavlink_log_pub(), "RTL Mission activated, continue mission\t");
+								events::send(events::ID("navigator_rtl_mission_activated"), events::Log::Info,
+									     "RTL Mission activated, continue mission");
 							}
 
 							navigation_mode_new = &_mission;
 
 						} else {
-<<<<<<< HEAD
 							// fly the mission in reverse if switching from a non-manual mode
 							_mission.set_execution_mode(mission_result_s::MISSION_EXECUTION_MODE_REVERSE);
 
@@ -867,12 +794,6 @@
 								}
 
 								navigation_mode_new = &_rtl;
-=======
-							if (rtl_activated) {
-								mavlink_log_info(get_mavlink_log_pub(), "RTL Mission activated, fly to home\t");
-								events::send(events::ID("navigator_rtl_mission_activated_home"), events::Log::Info,
-									     "RTL Mission activated, fly to home");
->>>>>>> faca2b17
 							}
 						}
 
@@ -886,13 +807,6 @@
 						navigation_mode_new = &_rtl;
 						break;
 
-<<<<<<< HEAD
-=======
-				default:
-					if (rtl_activated) {
-						mavlink_log_info(get_mavlink_log_pub(), "RTL HOME activated\t");
-						events::send(events::ID("navigator_rtl_home_activated"), events::Log::Info, "RTL activated");
->>>>>>> faca2b17
 					}
 
 				}
@@ -1125,13 +1039,9 @@
 
 			/* Issue a warning about the geofence violation once and only if we are armed */
 			if (!_geofence_violation_warning_sent && _vstatus.arming_state == vehicle_status_s::ARMING_STATE_ARMED) {
-<<<<<<< HEAD
-				mavlink_log_critical(&_mavlink_log_pub, "Approaching on Geofence");
-=======
 				mavlink_log_critical(&_mavlink_log_pub, "Approaching on Geofence\t");
 				events::send(events::ID("navigator_approach_geofence"), {events::Log::Warning, events::LogInternal::Info},
 					     "Approaching on Geofence");
->>>>>>> faca2b17
 
 				// we have predicted a geofence violation and if the action is to loiter then
 				// demand a reposition to a location which is inside the geofence
@@ -1194,11 +1104,7 @@
 	_task_id = px4_task_spawn_cmd("navigator",
 				      SCHED_DEFAULT,
 				      SCHED_PRIORITY_NAVIGATION,
-<<<<<<< HEAD
-				      1950,
-=======
 				      PX4_STACK_ADJUSTED(1800),
->>>>>>> faca2b17
 				      (px4_main_t)&run_trampoline,
 				      (char *const *)argv);
 
@@ -1593,51 +1499,6 @@
 						int traffic_seperation = (int)fabsf(cr.distance);
 
 						switch (_param_nav_traff_avoid.get()) {
-<<<<<<< HEAD
-
-						case 0: {
-								/* Ignore */
-								PX4_WARN("TRAFFIC %s! dst %d, hdg %d",
-									 tr.flags & transponder_report_s::PX4_ADSB_FLAGS_VALID_CALLSIGN ? tr.callsign : uas_id,
-									 traffic_seperation,
-									 traffic_direction);
-								break;
-							}
-
-						case 1: {
-								/* Warn only */
-								mavlink_log_critical(&_mavlink_log_pub, "Warning TRAFFIC %s! dst %d, hdg %d",
-										     tr.flags & transponder_report_s::PX4_ADSB_FLAGS_VALID_CALLSIGN ? tr.callsign : uas_id,
-										     traffic_seperation,
-										     traffic_direction);
-								break;
-							}
-
-						case 2: {
-								/* RTL Mode */
-								mavlink_log_critical(&_mavlink_log_pub, "TRAFFIC: %s Returning home! dst %d, hdg %d",
-										     tr.flags & transponder_report_s::PX4_ADSB_FLAGS_VALID_CALLSIGN ? tr.callsign : uas_id,
-										     traffic_seperation,
-										     traffic_direction);
-
-								// set the return altitude to minimum
-								_rtl.set_return_alt_min(true);
-
-								// ask the commander to execute an RTL
-								vehicle_command_s vcmd = {};
-								vcmd.command = vehicle_command_s::VEHICLE_CMD_NAV_RETURN_TO_LAUNCH;
-								publish_vehicle_cmd(&vcmd);
-								break;
-							}
-
-						case 3: {
-								/* Land Mode */
-								mavlink_log_critical(&_mavlink_log_pub, "TRAFFIC: %s Landing! dst %d, hdg % d",
-										     tr.flags & transponder_report_s::PX4_ADSB_FLAGS_VALID_CALLSIGN ? tr.callsign : uas_id,
-										     traffic_seperation,
-										     traffic_direction);
-
-=======
 
 						case 0: {
 								/* Ignore */
@@ -1707,7 +1568,6 @@
 										"Traffic alert, landing",
 										uas_id_int, traffic_seperation, traffic_direction);
 
->>>>>>> faca2b17
 								// ask the commander to land
 								vehicle_command_s vcmd = {};
 								vcmd.command = vehicle_command_s::VEHICLE_CMD_NAV_LAND;
@@ -1718,19 +1578,6 @@
 
 						case 4: {
 								/* Position hold */
-<<<<<<< HEAD
-								mavlink_log_critical(&_mavlink_log_pub, "TRAFFIC: %s Holding position! dst %d, hdg %d",
-										     tr.flags & transponder_report_s::PX4_ADSB_FLAGS_VALID_CALLSIGN ? tr.callsign : uas_id,
-										     traffic_seperation,
-										     traffic_direction);
-
-								// ask the commander to Loiter
-								vehicle_command_s vcmd = {};
-								vcmd.command = vehicle_command_s::VEHICLE_CMD_NAV_LOITER_UNLIM;
-								publish_vehicle_cmd(&vcmd);
-								break;
-
-=======
 								mavlink_log_critical(&_mavlink_log_pub, "TRAFFIC: %s Holding position! dst %d, hdg %d\t",
 										     tr.flags & transponder_report_s::PX4_ADSB_FLAGS_VALID_CALLSIGN ? tr.callsign : uas_id,
 										     traffic_seperation,
@@ -1751,7 +1598,6 @@
 								publish_vehicle_cmd(&vcmd);
 								break;
 
->>>>>>> faca2b17
 							}
 						}
 					}
