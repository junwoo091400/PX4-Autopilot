/****************************************************************************
 *
 *   Copyright (c) 2013,2017 PX4 Development Team. All rights reserved.
 *
 * Redistribution and use in source and binary forms, with or without
 * modification, are permitted provided that the following conditions
 * are met:
 *
 * 1. Redistributions of source code must retain the above copyright
 *    notice, this list of conditions and the following disclaimer.
 * 2. Redistributions in binary form must reproduce the above copyright
 *    notice, this list of conditions and the following disclaimer in
 *    the documentation and/or other materials provided with the
 *    distribution.
 * 3. Neither the name PX4 nor the names of its contributors may be
 *    used to endorse or promote products derived from this software
 *    without specific prior written permission.
 *
 * THIS SOFTWARE IS PROVIDED BY THE COPYRIGHT HOLDERS AND CONTRIBUTORS
 * "AS IS" AND ANY EXPRESS OR IMPLIED WARRANTIES, INCLUDING, BUT NOT
 * LIMITED TO, THE IMPLIED WARRANTIES OF MERCHANTABILITY AND FITNESS
 * FOR A PARTICULAR PURPOSE ARE DISCLAIMED. IN NO EVENT SHALL THE
 * COPYRIGHT OWNER OR CONTRIBUTORS BE LIABLE FOR ANY DIRECT, INDIRECT,
 * INCIDENTAL, SPECIAL, EXEMPLARY, OR CONSEQUENTIAL DAMAGES (INCLUDING,
 * BUT NOT LIMITED TO, PROCUREMENT OF SUBSTITUTE GOODS OR SERVICES; LOSS
 * OF USE, DATA, OR PROFITS; OR BUSINESS INTERRUPTION) HOWEVER CAUSED
 * AND ON ANY THEORY OF LIABILITY, WHETHER IN CONTRACT, STRICT
 * LIABILITY, OR TORT (INCLUDING NEGLIGENCE OR OTHERWISE) ARISING IN
 * ANY WAY OUT OF THE USE OF THIS SOFTWARE, EVEN IF ADVISED OF THE
 * POSSIBILITY OF SUCH DAMAGE.
 *
 ****************************************************************************/
/**
 * @file geofence.cpp
 * Provides functions for handling the geofence
 *
 * @author Jean Cyr <jean.m.cyr@gmail.com>
 * @author Thomas Gubler <thomasgubler@gmail.com>
 * @author Beat Küng <beat-kueng@gmx.net>
 */
#include "geofence.h"
#include "navigator.h"

#include <ctype.h>

#include <dataman/dataman.h>
#include <drivers/drv_hrt.h>
#include <lib/ecl/geo/geo.h>
#include <systemlib/mavlink_log.h>

#include "navigator.h"

#define GEOFENCE_RANGE_WARNING_LIMIT 5000000

Geofence::Geofence(Navigator *navigator) :
	ModuleParams(navigator),
	_navigator(navigator),
	_sub_airdata(ORB_ID(vehicle_air_data))
{
	// we assume there's no concurrent fence update on startup
	if (_navigator != nullptr) {
		_updateFence();
	}
}

Geofence::~Geofence()
{
	if (_polygons) {
		delete[](_polygons);
	}
}

void Geofence::updateFence()
{
	// Note: be aware that when calling this, it can block for quite some time, the duration of a geofence transfer.
	// However this is currently not used
	int ret = dm_lock(DM_KEY_FENCE_POINTS);

	if (ret != 0) {
		PX4_ERR("lock failed");
		return;
	}

	_updateFence();
	dm_unlock(DM_KEY_FENCE_POINTS);
}

void Geofence::_updateFence()
{

	// initialize fence points count
	mission_stats_entry_s stats;
	int ret = dm_read(DM_KEY_FENCE_POINTS, 0, &stats, sizeof(mission_stats_entry_s));
	int num_fence_items = 0;

	if (ret == sizeof(mission_stats_entry_s)) {
		num_fence_items = stats.num_items;
		_update_counter = stats.update_counter;
	}

	// iterate over all polygons and store their starting vertices
	_num_polygons = 0;
	int current_seq = 1;

	while (current_seq <= num_fence_items) {
		mission_fence_point_s mission_fence_point;
		bool is_circle_area = false;

		if (dm_read(DM_KEY_FENCE_POINTS, current_seq, &mission_fence_point, sizeof(mission_fence_point_s)) !=
		    sizeof(mission_fence_point_s)) {
			PX4_ERR("dm_read failed");
			break;
		}

		switch (mission_fence_point.nav_cmd) {
		case NAV_CMD_FENCE_RETURN_POINT:
			// TODO: do we need to store this?
			++current_seq;
			break;

		case NAV_CMD_FENCE_CIRCLE_INCLUSION:
		case NAV_CMD_FENCE_CIRCLE_EXCLUSION:
			is_circle_area = true;

		/* FALLTHROUGH */
		case NAV_CMD_FENCE_POLYGON_VERTEX_EXCLUSION:
		case NAV_CMD_FENCE_POLYGON_VERTEX_INCLUSION:
			if (!is_circle_area && mission_fence_point.vertex_count == 0) {
				++current_seq; // avoid endless loop
				PX4_ERR("Polygon with 0 vertices. Skipping");

			} else {
				if (_polygons) {
					// resize: this is somewhat inefficient, but we do not expect there to be many polygons
					PolygonInfo *new_polygons = new PolygonInfo[_num_polygons + 1];

					if (new_polygons) {
						memcpy(new_polygons, _polygons, sizeof(PolygonInfo) * _num_polygons);
					}

					delete[](_polygons);
					_polygons = new_polygons;

				} else {
					_polygons = new PolygonInfo[1];
				}

				if (!_polygons) {
					_num_polygons = 0;
					PX4_ERR("alloc failed");
					return;
				}

				PolygonInfo &polygon = _polygons[_num_polygons];
				polygon.dataman_index = current_seq;
				polygon.fence_type = mission_fence_point.nav_cmd;

				if (is_circle_area) {
					polygon.circle_radius = mission_fence_point.circle_radius;
					current_seq += 1;

				} else {
					polygon.vertex_count = mission_fence_point.vertex_count;
					current_seq += mission_fence_point.vertex_count;
				}

				++_num_polygons;
			}

			break;

		default:
			PX4_ERR("unhandled Fence command: %i", (int)mission_fence_point.nav_cmd);
			++current_seq;
			break;
		}

	}

}

bool Geofence::checkAll(const struct vehicle_global_position_s &global_position)
{
	return checkAll(global_position.lat, global_position.lon, global_position.alt);
}

bool Geofence::checkAll(const struct vehicle_global_position_s &global_position, const float alt)
{
	return checkAll(global_position.lat, global_position.lon, alt);
}

bool Geofence::check(const vehicle_global_position_s &global_position, const vehicle_gps_position_s &gps_position,
		     const home_position_s home_pos, bool home_position_set)
{
	if (getAltitudeMode() == Geofence::GF_ALT_MODE_WGS84) {
		if (getSource() == Geofence::GF_SOURCE_GLOBALPOS) {
			return checkAll(global_position);

		} else {
			return checkAll((double)gps_position.lat * 1.0e-7, (double)gps_position.lon * 1.0e-7,
					(double)gps_position.alt * 1.0e-3);
		}

	} else {
		// get baro altitude
		_sub_airdata.update();
		const float baro_altitude_amsl = _sub_airdata.get().baro_alt_meter;

		if (getSource() == Geofence::GF_SOURCE_GLOBALPOS) {
			return checkAll(global_position, baro_altitude_amsl);

		} else {
			return checkAll((double)gps_position.lat * 1.0e-7, (double)gps_position.lon * 1.0e-7, baro_altitude_amsl);
		}
	}
}

bool Geofence::check(const struct mission_item_s &mission_item)
{
	return checkAll(mission_item.lat, mission_item.lon, mission_item.altitude);
}

bool Geofence::isCloserThanMaxDistToHome(double lat, double lon, float altitude)
{
	bool inside_fence = true;

	if (isHomeRequired() && _navigator->home_position_valid()) {

		const float max_horizontal_distance = _param_gf_max_hor_dist.get();

		const double home_lat = _navigator->get_home_position()->lat;
		const double home_lon = _navigator->get_home_position()->lon;
		const float home_alt = _navigator->get_home_position()->alt;

		float dist_xy = -1.0f;
		float dist_z = -1.0f;

		get_distance_to_point_global_wgs84(lat, lon, altitude, home_lat, home_lon, home_alt, &dist_xy, &dist_z);

		if (max_horizontal_distance > FLT_EPSILON && (dist_xy > max_horizontal_distance)) {
			if (hrt_elapsed_time(&_last_horizontal_range_warning) > GEOFENCE_RANGE_WARNING_LIMIT) {
<<<<<<< HEAD
				mavlink_log_critical(_navigator->get_mavlink_log_pub(), "Maximum distance from home reached (%.1f)",
=======
				mavlink_log_critical(_navigator->get_mavlink_log_pub(), "Maximum distance from home reached (%.5f)",
>>>>>>> 96dfa7fc
						     (double)max_horizontal_distance);
				_last_horizontal_range_warning = hrt_absolute_time();
			}

			inside_fence = false;
		}
	}

	return inside_fence;
}

bool Geofence::isBelowMaxAltitude(float altitude)
{
	bool inside_fence = true;

	if (isHomeRequired() && _navigator->home_position_valid()) {

		const float max_vertical_distance = _param_gf_max_ver_dist.get();
		const float home_alt = _navigator->get_home_position()->alt;

		float dist_z = altitude - home_alt;

		if (max_vertical_distance > FLT_EPSILON && (dist_z > max_vertical_distance)) {
			if (hrt_elapsed_time(&_last_vertical_range_warning) > GEOFENCE_RANGE_WARNING_LIMIT) {
<<<<<<< HEAD
				mavlink_log_critical(_navigator->get_mavlink_log_pub(), "Maximum altitude above home reached (%.1f)",
=======
				mavlink_log_critical(_navigator->get_mavlink_log_pub(), "Maximum altitude above home reached (%.5f)",
>>>>>>> 96dfa7fc
						     (double)max_vertical_distance);
				_last_vertical_range_warning = hrt_absolute_time();
			}

			inside_fence = false;
		}
	}

	return inside_fence;
}


bool Geofence::checkAll(double lat, double lon, float altitude)
{
	bool inside_fence = isCloserThanMaxDistToHome(lat, lon, altitude);

	inside_fence = inside_fence && isBelowMaxAltitude(altitude);

	// to be inside the geofence both fences have to report being inside
	// as they both report being inside when not enabled
	inside_fence = inside_fence && isInsidePolygonOrCircle(lat, lon, altitude);

	if (inside_fence) {
		_outside_counter = 0;
		return inside_fence;

	} else {
		_outside_counter++;

		if (_outside_counter > _param_gf_count.get()) {
			return inside_fence;

		} else {
			return true;
		}
	}
}

bool Geofence::isInsidePolygonOrCircle(double lat, double lon, float altitude)
{
	// the following uses dm_read, so first we try to lock all items. If that fails, it (most likely) means
	// the data is currently being updated (via a mavlink geofence transfer), and we do not check for a violation now
	if (dm_trylock(DM_KEY_FENCE_POINTS) != 0) {
		return true;
	}

	// we got the lock, now check if the fence data got updated
	mission_stats_entry_s stats;
	int ret = dm_read(DM_KEY_FENCE_POINTS, 0, &stats, sizeof(mission_stats_entry_s));

	if (ret == sizeof(mission_stats_entry_s) && _update_counter != stats.update_counter) {
		_updateFence();
	}

	if (isEmpty()) {
		dm_unlock(DM_KEY_FENCE_POINTS);
		/* Empty fence -> accept all points */
		return true;
	}

	/* Vertical check */
	if (_altitude_max > _altitude_min) { // only enable vertical check if configured properly
		if (altitude > _altitude_max || altitude < _altitude_min) {
			dm_unlock(DM_KEY_FENCE_POINTS);
			return false;
		}
	}


	/* Horizontal check: iterate all polygons & circles */
	bool outside_exclusion = true;
	bool inside_inclusion = false;
	bool had_inclusion_areas = false;

	for (int polygon_idx = 0; polygon_idx < _num_polygons; ++polygon_idx) {
		if (_polygons[polygon_idx].fence_type == NAV_CMD_FENCE_CIRCLE_INCLUSION) {
			bool inside = insideCircle(_polygons[polygon_idx], lat, lon, altitude);

			if (inside) {
				inside_inclusion = true;
			}

			had_inclusion_areas = true;

		} else if (_polygons[polygon_idx].fence_type == NAV_CMD_FENCE_CIRCLE_EXCLUSION) {
			bool inside = insideCircle(_polygons[polygon_idx], lat, lon, altitude);

			if (inside) {
				outside_exclusion = false;
			}

		} else { // it's a polygon
			bool inside = insidePolygon(_polygons[polygon_idx], lat, lon, altitude);

			if (_polygons[polygon_idx].fence_type == NAV_CMD_FENCE_POLYGON_VERTEX_INCLUSION) {
				if (inside) {
					inside_inclusion = true;
				}

				had_inclusion_areas = true;

			} else { // exclusion
				if (inside) {
					outside_exclusion = false;
				}
			}
		}
	}

	dm_unlock(DM_KEY_FENCE_POINTS);

	return (!had_inclusion_areas || inside_inclusion) && outside_exclusion;
}

bool Geofence::insidePolygon(const PolygonInfo &polygon, double lat, double lon, float altitude)
{

	/* Adaptation of algorithm originally presented as
	 * PNPOLY - Point Inclusion in Polygon Test
	 * W. Randolph Franklin (WRF)
	 * Only supports non-complex polygons (not self intersecting)
	 */

	mission_fence_point_s temp_vertex_i;
	mission_fence_point_s temp_vertex_j;
	bool c = false;

	for (unsigned i = 0, j = polygon.vertex_count - 1; i < polygon.vertex_count; j = i++) {
		if (dm_read(DM_KEY_FENCE_POINTS, polygon.dataman_index + i, &temp_vertex_i,
			    sizeof(mission_fence_point_s)) != sizeof(mission_fence_point_s)) {
			break;
		}

		if (dm_read(DM_KEY_FENCE_POINTS, polygon.dataman_index + j, &temp_vertex_j,
			    sizeof(mission_fence_point_s)) != sizeof(mission_fence_point_s)) {
			break;
		}

		if (temp_vertex_i.frame != NAV_FRAME_GLOBAL && temp_vertex_i.frame != NAV_FRAME_GLOBAL_INT
		    && temp_vertex_i.frame != NAV_FRAME_GLOBAL_RELATIVE_ALT
		    && temp_vertex_i.frame != NAV_FRAME_GLOBAL_RELATIVE_ALT_INT) {
			// TODO: handle different frames
			PX4_ERR("Frame type %i not supported", (int)temp_vertex_i.frame);
			break;
		}

		if (((double)temp_vertex_i.lon >= lon) != ((double)temp_vertex_j.lon >= lon) &&
		    (lat <= (double)(temp_vertex_j.lat - temp_vertex_i.lat) * (lon - (double)temp_vertex_i.lon) /
		     (double)(temp_vertex_j.lon - temp_vertex_i.lon) + (double)temp_vertex_i.lat)) {
			c = !c;
		}
	}

	return c;
}

bool Geofence::insideCircle(const PolygonInfo &polygon, double lat, double lon, float altitude)
{

	mission_fence_point_s circle_point;

	if (dm_read(DM_KEY_FENCE_POINTS, polygon.dataman_index, &circle_point,
		    sizeof(mission_fence_point_s)) != sizeof(mission_fence_point_s)) {
		PX4_ERR("dm_read failed");
		return false;
	}

	if (circle_point.frame != NAV_FRAME_GLOBAL && circle_point.frame != NAV_FRAME_GLOBAL_INT
	    && circle_point.frame != NAV_FRAME_GLOBAL_RELATIVE_ALT
	    && circle_point.frame != NAV_FRAME_GLOBAL_RELATIVE_ALT_INT) {
		// TODO: handle different frames
		PX4_ERR("Frame type %i not supported", (int)circle_point.frame);
		return false;
	}

	if (!map_projection_initialized(&_projection_reference)) {
		map_projection_init(&_projection_reference, lat, lon);
	}

	float x1, y1, x2, y2;
	map_projection_project(&_projection_reference, lat, lon, &x1, &y1);
	map_projection_project(&_projection_reference, circle_point.lat, circle_point.lon, &x2, &y2);
	float dx = x1 - x2, dy = y1 - y2;
	return dx * dx + dy * dy < circle_point.circle_radius * circle_point.circle_radius;
}

bool
Geofence::valid()
{
	return true; // always valid
}

int
Geofence::loadFromFile(const char *filename)
{
	FILE		*fp;
	char		line[120];
	int			pointCounter = 0;
	bool		gotVertical = false;
	const char commentChar = '#';
	int rc = PX4_ERROR;

	/* Make sure no data is left in the datamanager */
	clearDm();

	/* open the mixer definition file */
	fp = fopen(GEOFENCE_FILENAME, "r");

	if (fp == nullptr) {
		return PX4_ERROR;
	}

	/* create geofence points from valid lines and store in DM */
	for (;;) {
		/* get a line, bail on error/EOF */
		if (fgets(line, sizeof(line), fp) == nullptr) {
			break;
		}

		/* Trim leading whitespace */
		size_t textStart = 0;

		while ((textStart < sizeof(line) / sizeof(char)) && isspace(line[textStart])) { textStart++; }

		/* if the line starts with #, skip */
		if (line[textStart] == commentChar) {
			continue;
		}

		/* if there is only a linefeed, skip it */
		if (line[0] == '\n') {
			continue;
		}

		if (gotVertical) {
			/* Parse the line as a geofence point */
			mission_fence_point_s vertex;
			vertex.frame = NAV_FRAME_GLOBAL;
			vertex.nav_cmd = NAV_CMD_FENCE_POLYGON_VERTEX_INCLUSION;
			vertex.vertex_count = 0; // this will be filled in a second pass
			vertex.alt = 0; // alt is not used

			/* if the line starts with DMS, this means that the coordinate is given as degree minute second instead of decimal degrees */
			if (line[textStart] == 'D' && line[textStart + 1] == 'M' && line[textStart + 2] == 'S') {
				/* Handle degree minute second format */
				double lat_d, lat_m, lat_s, lon_d, lon_m, lon_s;

				if (sscanf(line, "DMS %lf %lf %lf %lf %lf %lf", &lat_d, &lat_m, &lat_s, &lon_d, &lon_m, &lon_s) != 6) {
					PX4_ERR("Scanf to parse DMS geofence vertex failed.");
					goto error;
				}

//				PX4_INFO("Geofence DMS: %.5lf %.5lf %.5lf ; %.5lf %.5lf %.5lf", lat_d, lat_m, lat_s, lon_d, lon_m, lon_s);

				vertex.lat = lat_d + lat_m / 60.0 + lat_s / 3600.0;
				vertex.lon = lon_d + lon_m / 60.0 + lon_s / 3600.0;

			} else {
				/* Handle decimal degree format */
				if (sscanf(line, "%lf %lf", &vertex.lat, &vertex.lon) != 2) {
					PX4_ERR("Scanf to parse geofence vertex failed.");
					goto error;
				}
			}

			if (dm_write(DM_KEY_FENCE_POINTS, pointCounter + 1, DM_PERSIST_POWER_ON_RESET, &vertex,
				     sizeof(vertex)) != sizeof(vertex)) {
				goto error;
			}

			PX4_INFO("Geofence: point: %d, lat %.5lf: lon: %.5lf", pointCounter, vertex.lat, vertex.lon);

			pointCounter++;

		} else {
			/* Parse the line as the vertical limits */
			if (sscanf(line, "%f %f", &_altitude_min, &_altitude_max) != 2) {
				goto error;
			}

			PX4_INFO("Geofence: alt min: %.4f, alt_max: %.4f", (double)_altitude_min, (double)_altitude_max);
			gotVertical = true;
		}
	}


	/* Check if import was successful */
	if (gotVertical && pointCounter > 2) {
		mavlink_log_info(_navigator->get_mavlink_log_pub(), "Geofence imported");
		rc = PX4_OK;

		/* do a second pass, now that we know the number of vertices */
		for (int seq = 1; seq <= pointCounter; ++seq) {
			mission_fence_point_s mission_fence_point;

			if (dm_read(DM_KEY_FENCE_POINTS, seq, &mission_fence_point, sizeof(mission_fence_point_s)) ==
			    sizeof(mission_fence_point_s)) {
				mission_fence_point.vertex_count = pointCounter;
				dm_write(DM_KEY_FENCE_POINTS, seq, DM_PERSIST_POWER_ON_RESET, &mission_fence_point,
					 sizeof(mission_fence_point_s));
			}
		}

		mission_stats_entry_s stats;
		stats.num_items = pointCounter;
		rc = dm_write(DM_KEY_FENCE_POINTS, 0, DM_PERSIST_POWER_ON_RESET, &stats, sizeof(mission_stats_entry_s));

	} else {
		PX4_ERR("Geofence: import error");
		mavlink_log_critical(_navigator->get_mavlink_log_pub(), "Geofence import error");
	}

	updateFence();

error:
	fclose(fp);
	return rc;
}

int Geofence::clearDm()
{
	dm_clear(DM_KEY_FENCE_POINTS);
	updateFence();
	return PX4_OK;
}

bool Geofence::isHomeRequired()
{
	bool max_horizontal_enabled = (_param_gf_max_hor_dist.get() > FLT_EPSILON);
	bool max_vertical_enabled = (_param_gf_max_ver_dist.get() > FLT_EPSILON);
	bool geofence_action_rtl = (getGeofenceAction() == geofence_result_s::GF_ACTION_RTL);

	return max_horizontal_enabled || max_vertical_enabled || geofence_action_rtl;
}

void Geofence::printStatus()
{
	int num_inclusion_polygons = 0, num_exclusion_polygons = 0, total_num_vertices = 0;
	int num_inclusion_circles = 0, num_exclusion_circles = 0;

	for (int i = 0; i < _num_polygons; ++i) {
		total_num_vertices += _polygons[i].vertex_count;

		if (_polygons[i].fence_type == NAV_CMD_FENCE_POLYGON_VERTEX_INCLUSION) {
			++num_inclusion_polygons;
		}

		if (_polygons[i].fence_type == NAV_CMD_FENCE_POLYGON_VERTEX_EXCLUSION) {
			++num_exclusion_polygons;
		}

		if (_polygons[i].fence_type == NAV_CMD_FENCE_CIRCLE_INCLUSION) {
			++num_inclusion_circles;
		}

		if (_polygons[i].fence_type == NAV_CMD_FENCE_CIRCLE_EXCLUSION) {
			++num_exclusion_circles;
		}
	}

	PX4_INFO("Geofence: %i inclusion, %i exclusion polygons, %i inclusion, %i exclusion circles, %i total vertices",
		 num_inclusion_polygons, num_exclusion_polygons, num_inclusion_circles, num_exclusion_circles,
		 total_num_vertices);
}<|MERGE_RESOLUTION|>--- conflicted
+++ resolved
@@ -239,11 +239,7 @@
 
 		if (max_horizontal_distance > FLT_EPSILON && (dist_xy > max_horizontal_distance)) {
 			if (hrt_elapsed_time(&_last_horizontal_range_warning) > GEOFENCE_RANGE_WARNING_LIMIT) {
-<<<<<<< HEAD
-				mavlink_log_critical(_navigator->get_mavlink_log_pub(), "Maximum distance from home reached (%.1f)",
-=======
 				mavlink_log_critical(_navigator->get_mavlink_log_pub(), "Maximum distance from home reached (%.5f)",
->>>>>>> 96dfa7fc
 						     (double)max_horizontal_distance);
 				_last_horizontal_range_warning = hrt_absolute_time();
 			}
@@ -268,11 +264,7 @@
 
 		if (max_vertical_distance > FLT_EPSILON && (dist_z > max_vertical_distance)) {
 			if (hrt_elapsed_time(&_last_vertical_range_warning) > GEOFENCE_RANGE_WARNING_LIMIT) {
-<<<<<<< HEAD
-				mavlink_log_critical(_navigator->get_mavlink_log_pub(), "Maximum altitude above home reached (%.1f)",
-=======
 				mavlink_log_critical(_navigator->get_mavlink_log_pub(), "Maximum altitude above home reached (%.5f)",
->>>>>>> 96dfa7fc
 						     (double)max_vertical_distance);
 				_last_vertical_range_warning = hrt_absolute_time();
 			}
