--- conflicted
+++ resolved
@@ -136,13 +136,6 @@
 
 		_first_time = false;
 
-<<<<<<< HEAD
-		// We scale manual input from roll -180..180, pitch -90..90, yaw, -180..180 degrees.
-		matrix::Eulerf euler(new_aux_values[0] * M_PI_F, new_aux_values[1] * M_PI_F / 2.0f,
-				     new_aux_values[2] * M_PI_F);
-		matrix::Quatf q(euler);
-		q.copyTo(control_data.type_data.angle.q);
-=======
 		if (_rc_in_mode == 0) {
 			// We scale manual input from roll -180..180, pitch -90..90, yaw, -180..180 degrees.
 			matrix::Eulerf euler(new_aux_values[0] * math::radians(180.f),
@@ -174,7 +167,6 @@
 			control_data.type_data.angle.frames[1] = ControlData::TypeData::TypeAngle::Frame::AngularRate;
 			control_data.type_data.angle.frames[2] = ControlData::TypeData::TypeAngle::Frame::AngularRate;
 		}
->>>>>>> 94884594
 
 		for (int i = 0; i < 3; ++i) {
 			// We always use follow mode with RC input for now.
