/****************************************************************************
 *
 *   Copyright (c) 2013-2015 PX4 Development Team. All rights reserved.
 *
 * Redistribution and use in source and binary forms, with or without
 * modification, are permitted provided that the following conditions
 * are met:
 *
 * 1. Redistributions of source code must retain the above copyright
 *    notice, this list of conditions and the following disclaimer.
 * 2. Redistributions in binary form must reproduce the above copyright
 *    notice, this list of conditions and the following disclaimer in
 *    the documentation and/or other materials provided with the
 *    distribution.
 * 3. Neither the name PX4 nor the names of its contributors may be
 *    used to endorse or promote products derived from this software
 *    without specific prior written permission.
 *
 * THIS SOFTWARE IS PROVIDED BY THE COPYRIGHT HOLDERS AND CONTRIBUTORS
 * "AS IS" AND ANY EXPRESS OR IMPLIED WARRANTIES, INCLUDING, BUT NOT
 * LIMITED TO, THE IMPLIED WARRANTIES OF MERCHANTABILITY AND FITNESS
 * FOR A PARTICULAR PURPOSE ARE DISCLAIMED. IN NO EVENT SHALL THE
 * COPYRIGHT OWNER OR CONTRIBUTORS BE LIABLE FOR ANY DIRECT, INDIRECT,
 * INCIDENTAL, SPECIAL, EXEMPLARY, OR CONSEQUENTIAL DAMAGES (INCLUDING,
 * BUT NOT LIMITED TO, PROCUREMENT OF SUBSTITUTE GOODS OR SERVICES; LOSS
 * OF USE, DATA, OR PROFITS; OR BUSINESS INTERRUPTION) HOWEVER CAUSED
 * AND ON ANY THEORY OF LIABILITY, WHETHER IN CONTRACT, STRICT
 * LIABILITY, OR TORT (INCLUDING NEGLIGENCE OR OTHERWISE) ARISING IN
 * ANY WAY OUT OF THE USE OF THIS SOFTWARE, EVEN IF ADVISED OF THE
 * POSSIBILITY OF SUCH DAMAGE.
 *
 ****************************************************************************/

/**
 * @file commander_params.c
 *
 * Parameters defined by the sensors task.
 *
 * @author Lorenz Meier <lorenz@px4.io>
 * @author Thomas Gubler <thomas@px4.io>
 * @author Julian Oes <julian@px4.io>
 */

/**
 * Roll trim
 *
 * The trim value is the actuator control value the system needs
 * for straight and level flight. It can be calibrated by
 * flying manually straight and level using the RC trims and
 * copying them using the GCS.
 *
 * @group Radio Calibration
 * @min -0.25
 * @max 0.25
 * @decimal 2
 * @increment 0.01
 */
PARAM_DEFINE_FLOAT(TRIM_ROLL, 0.0f);

/**
 * Pitch trim
 *
 * The trim value is the actuator control value the system needs
 * for straight and level flight. It can be calibrated by
 * flying manually straight and level using the RC trims and
 * copying them using the GCS.
 *
 * @group Radio Calibration
 * @min -0.25
 * @max 0.25
 * @decimal 2
 * @increment 0.01
 */
PARAM_DEFINE_FLOAT(TRIM_PITCH, 0.0f);

/**
 * Yaw trim
 *
 * The trim value is the actuator control value the system needs
 * for straight and level flight. It can be calibrated by
 * flying manually straight and level using the RC trims and
 * copying them using the GCS.
 *
 * @group Radio Calibration
 * @min -0.25
 * @max 0.25
 * @decimal 2
 * @increment 0.01
 */
PARAM_DEFINE_FLOAT(TRIM_YAW, 0.0f);

/**
 * Datalink loss time threshold
 *
 * After this amount of seconds without datalink the data link lost mode triggers
 *
 * @group Commander
 * @unit s
 * @min 5
 * @max 300
 * @decimal 1
 * @increment 0.5
 */
PARAM_DEFINE_INT32(COM_DL_LOSS_T, 10);

/**
 * High Latency Datalink loss time threshold
 *
 * After this amount of seconds without datalink the data link lost mode triggers
 *
 * @group Commander
 * @unit s
 * @min 60
 * @max 3600
 */
PARAM_DEFINE_INT32(COM_HLDL_LOSS_T, 120);

/**
 * High Latency Datalink regain time threshold
 *
 * After a data link loss: after this this amount of seconds with a healthy datalink the 'datalink loss'
 * flag is set back to false
 *
 * @group Commander
 * @unit s
 * @min 0
 * @max 60
 */
PARAM_DEFINE_INT32(COM_HLDL_REG_T, 0);

/**
 * Engine Failure Throttle Threshold
 *
 * Engine failure triggers only above this throttle value
 *
 * @group Commander
 * @unit norm
 * @min 0.0
 * @max 1.0
 * @decimal 2
 * @increment 0.01
 */
PARAM_DEFINE_FLOAT(COM_EF_THROT, 0.5f);

/**
 * Engine Failure Current/Throttle Threshold
 *
 * Engine failure triggers only below this current value
 *
 * @group Commander
 * @min 0.0
 * @max 50.0
 * @unit A/%
 * @decimal 2
 * @increment 1
 */
PARAM_DEFINE_FLOAT(COM_EF_C2T, 5.0f);

/**
 * Engine Failure Time Threshold
 *
 * Engine failure triggers only if the throttle threshold and the
 * current to throttle threshold are violated for this time
 *
 * @group Commander
 * @unit s
 * @min 0.0
 * @max 60.0
 * @decimal 1
 * @increment 1
 */
PARAM_DEFINE_FLOAT(COM_EF_TIME, 10.0f);

/**
 * RC loss time threshold
 *
 * After this amount of seconds without RC connection the rc lost flag is set to true
 *
 * @group Commander
 * @unit s
 * @min 0
 * @max 35
 * @decimal 1
 * @increment 0.1
 */
PARAM_DEFINE_FLOAT(COM_RC_LOSS_T, 0.5f);

/**
 * RC stick override threshold
 *
 * If an RC stick is moved more than by this amount the system will interpret this as
 * override request by the pilot.
 *
 * @group Commander
 * @unit %
 * @min 5
 * @max 40
 * @decimal 0
 * @increment 0.05
 */
PARAM_DEFINE_FLOAT(COM_RC_STICK_OV, 12.0f);

/**
 * Home set horizontal threshold
 *
 * The home position will be set if the estimated positioning accuracy is below the threshold.
 *
 * @group Commander
 * @unit m
 * @min 2
 * @max 15
 * @decimal 2
 * @increment 0.5
 */
PARAM_DEFINE_FLOAT(COM_HOME_H_T, 5.0f);

/**
 * Home set vertical threshold
 *
 * The home position will be set if the estimated positioning accuracy is below the threshold.
 *
 * @group Commander
 * @unit m
 * @min 5
 * @max 25
 * @decimal 2
 * @increment 0.5
 */
PARAM_DEFINE_FLOAT(COM_HOME_V_T, 10.0f);

/**
 * RC control input mode
 *
 * The default value of 0 requires a valid RC transmitter setup.
 * Setting this to 1 allows joystick control and disables RC input handling and the associated checks. A value of
 * 2 will generate RC control data from manual input received via MAVLink instead
 * of directly forwarding the manual input data.
 *
 * @group Commander
 * @min 0
 * @max 2
 * @value 0 RC Transmitter
 * @value 1 Joystick/No RC Checks
 * @value 2 Virtual RC by Joystick
 */
PARAM_DEFINE_INT32(COM_RC_IN_MODE, 0);

/**
 * RC input arm/disarm command duration
 *
 * The default value of 1000 requires the stick to be held in the arm or disarm position for 1 second.
 *
 * @group Commander
 * @min 100
 * @max 1500
 */
PARAM_DEFINE_INT32(COM_RC_ARM_HYST, 1000);

/**
 * Time-out for auto disarm after landing
 *
 * A non-zero, positive value specifies the time-out period in seconds after which the vehicle will be
 * automatically disarmed in case a landing situation has been detected during this period.
 *
 * A zero or negative value means that automatic disarming triggered by landing detection is disabled.
 *
 * @group Commander
 * @unit s
 * @decimal 2
 */

PARAM_DEFINE_FLOAT(COM_DISARM_LAND, 2.0f);

/**
 * Time-out for auto disarm if too slow to takeoff
 *
 * A non-zero, positive value specifies the time after arming, in seconds, within which the
 * vehicle must take off (after which it will automatically disarm).
 *
 * A zero or negative value means that automatic disarming triggered by a pre-takeoff timeout is disabled.
 *
 * @group Commander
 * @unit s
 * @decimal 2
 */
PARAM_DEFINE_FLOAT(COM_DISARM_PRFLT,  10.0f);


/**
 * Allow arming without GPS
 *
 * The default allows to arm the vehicle without GPS signal.
 *
 * @group Commander
 * @boolean
 */
PARAM_DEFINE_INT32(COM_ARM_WO_GPS, 1);

/**
 * Arm switch is only a button
 *
 * The default uses the arm switch as real switch.
 * If parameter set button gets handled like stick arming.
 *
 * @group Commander
 * @min 0
 * @max 1
 * @value 0 Arm switch is a switch that stays on when armed
 * @value 1 Arm switch is a button that only triggers arming and disarming
 */
PARAM_DEFINE_INT32(COM_ARM_SWISBTN, 0);

/**
 * Battery failsafe mode
 *
 * Action the system takes on low battery. Defaults to off
 *
 * @group Commander
 * @value 0 Warning
 * @value 1 Return mode
 * @value 2 Land mode
 * @value 3 Return mode at critically low level, Land mode at current position if reaching dangerously low levels
 * @decimal 0
 * @increment 1
 * @increment 1
 */
PARAM_DEFINE_INT32(COM_LOW_BAT_ACT, 0);

/**
 * Time-out to wait when offboard connection is lost before triggering offboard lost action.
 * See COM_OBL_ACT and COM_OBL_RC_ACT to configure action.
 *
 * @group Commander
 * @unit s
 * @min 0
 * @max 60
 * @increment 1
 */
PARAM_DEFINE_FLOAT(COM_OF_LOSS_T, 0.0f);

/**
 * Set offboard loss failsafe mode
 *
 * The offboard loss failsafe will only be entered after a timeout,
 * set by COM_OF_LOSS_T in seconds.
 *
 * @value -1 Disabled
 * @value  0 Land mode
 * @value  1 Hold mode
 * @value  2 Return mode
 * @value  3 Terminate
 * @value  4 Lockdown
 *
 * @group Commander
 */
PARAM_DEFINE_INT32(COM_OBL_ACT, 0);

/**
 * Set offboard loss failsafe mode when RC is available
 *
 * The offboard loss failsafe will only be entered after a timeout,
 * set by COM_OF_LOSS_T in seconds.
 *
 * @value -1 Disabled
 * @value  0 Position mode
 * @value  1 Altitude mode
 * @value  2 Manual
 * @value  3 Return mode
 * @value  4 Land mode
 * @value  5 Hold mode
 * @value  6 Terminate
 * @value  7 Lockdown
 * @group Commander
 */
PARAM_DEFINE_INT32(COM_OBL_RC_ACT, 0);

/**
 * First flightmode slot (1000-1160)
 *
 * If the main switch channel is in this range the
 * selected flight mode will be applied.
 *
 * @value -1 Unassigned
 * @value 0 Manual
 * @value 1 Altitude
 * @value 2 Position
 * @value 3 Mission
 * @value 4 Hold
 * @value 10 Takeoff
 * @value 11 Land
 * @value 5 Return
 * @value 6 Acro
 * @value 7 Offboard
 * @value 8 Stabilized
 * @value 9 Rattitude
 * @value 12 Follow Me
 * @group Commander
 */
PARAM_DEFINE_INT32(COM_FLTMODE1, -1);

/**
 * Second flightmode slot (1160-1320)
 *
 * If the main switch channel is in this range the
 * selected flight mode will be applied.
 *
 * @value -1 Unassigned
 * @value 0 Manual
 * @value 1 Altitude
 * @value 2 Position
 * @value 3 Mission
 * @value 4 Hold
 * @value 10 Takeoff
 * @value 11 Land
 * @value 5 Return
 * @value 6 Acro
 * @value 7 Offboard
 * @value 8 Stabilized
 * @value 9 Rattitude
 * @value 12 Follow Me
 * @group Commander
 */
PARAM_DEFINE_INT32(COM_FLTMODE2, -1);

/**
 * Third flightmode slot (1320-1480)
 *
 * If the main switch channel is in this range the
 * selected flight mode will be applied.
 *
 * @value -1 Unassigned
 * @value 0 Manual
 * @value 1 Altitude
 * @value 2 Position
 * @value 3 Mission
 * @value 4 Hold
 * @value 10 Takeoff
 * @value 11 Land
 * @value 5 Return
 * @value 6 Acro
 * @value 7 Offboard
 * @value 8 Stabilized
 * @value 9 Rattitude
 * @value 12 Follow Me
 * @group Commander
 */
PARAM_DEFINE_INT32(COM_FLTMODE3, -1);

/**
 * Fourth flightmode slot (1480-1640)
 *
 * If the main switch channel is in this range the
 * selected flight mode will be applied.
 *
 * @value -1 Unassigned
 * @value 0 Manual
 * @value 1 Altitude
 * @value 2 Position
 * @value 3 Mission
 * @value 4 Hold
 * @value 10 Takeoff
 * @value 11 Land
 * @value 5 Return
 * @value 6 Acro
 * @value 7 Offboard
 * @value 8 Stabilized
 * @value 9 Rattitude
 * @value 12 Follow Me
 * @group Commander
 */
PARAM_DEFINE_INT32(COM_FLTMODE4, -1);

/**
 * Fifth flightmode slot (1640-1800)
 *
 * If the main switch channel is in this range the
 * selected flight mode will be applied.
 *
 * @value -1 Unassigned
 * @value 0 Manual
 * @value 1 Altitude
 * @value 2 Position
 * @value 3 Mission
 * @value 4 Hold
 * @value 10 Takeoff
 * @value 11 Land
 * @value 5 Return
 * @value 6 Acro
 * @value 7 Offboard
 * @value 8 Stabilized
 * @value 9 Rattitude
 * @value 12 Follow Me
 * @group Commander
 */
PARAM_DEFINE_INT32(COM_FLTMODE5, -1);

/**
 * Sixth flightmode slot (1800-2000)
 *
 * If the main switch channel is in this range the
 * selected flight mode will be applied.
 *
 * @value -1 Unassigned
 * @value 0 Manual
 * @value 1 Altitude
 * @value 2 Position
 * @value 3 Mission
 * @value 4 Hold
 * @value 10 Takeoff
 * @value 11 Land
 * @value 5 Return
 * @value 6 Acro
 * @value 7 Offboard
 * @value 8 Stabilized
 * @value 9 Rattitude
 * @value 12 Follow Me
 * @group Commander
 */
PARAM_DEFINE_INT32(COM_FLTMODE6, -1);

/**
 * Maximum EKF position innovation test ratio that will allow arming
 *
 * @group Commander
 * @unit m
 * @min 0.1
 * @max 1.0
 * @decimal 2
 * @increment 0.05
 */
PARAM_DEFINE_FLOAT(COM_ARM_EKF_POS, 0.5f);

/**
 * Maximum EKF velocity innovation test ratio that will allow arming
 *
 * @group Commander
 * @unit m/s
 * @min 0.1
 * @max 1.0
 * @decimal 2
 * @increment 0.05
 */
PARAM_DEFINE_FLOAT(COM_ARM_EKF_VEL, 0.5f);

/**
 * Maximum EKF height innovation test ratio that will allow arming
 *
 * @group Commander
 * @unit m
 * @min 0.1
 * @max 1.0
 * @decimal 2
 * @increment 0.05
 */
PARAM_DEFINE_FLOAT(COM_ARM_EKF_HGT, 1.0f);

/**
 * Maximum EKF yaw innovation test ratio that will allow arming
 *
 * @group Commander
 * @unit rad
 * @min 0.1
 * @max 1.0
 * @decimal 2
 * @increment 0.05
 */
PARAM_DEFINE_FLOAT(COM_ARM_EKF_YAW, 0.5f);

/**
 * Maximum value of EKF accelerometer delta velocity bias estimate that will allow arming.
 * Note: ekf2 will limit the delta velocity bias estimate magnitude to be less than EKF2_ABL_LIM * FILTER_UPDATE_PERIOD_MS * 0.001 so this parameter must be less than that to be useful.
 *
 * @group Commander
 * @unit m/s
 * @min 0.001
 * @max 0.01
 * @decimal 4
 * @increment 0.0001
 */
PARAM_DEFINE_FLOAT(COM_ARM_EKF_AB, 1.73e-3f);

/**
 * Maximum value of EKF gyro delta angle bias estimate that will allow arming
 *
 * @group Commander
 * @unit rad
 * @min 0.0001
 * @max 0.0017
 * @decimal 5
 * @increment 0.0001
 */
PARAM_DEFINE_FLOAT(COM_ARM_EKF_GB, 8.7e-4f);

/**
 * Maximum accelerometer inconsistency between IMU units that will allow arming
 *
 * @group Commander
 * @unit m/s/s
 * @min 0.1
 * @max 1.0
 * @decimal 2
 * @increment 0.05
 */
PARAM_DEFINE_FLOAT(COM_ARM_IMU_ACC, 0.7f);

/**
 * Maximum rate gyro inconsistency between IMU units that will allow arming
 *
 * @group Commander
 * @unit rad/s
 * @min 0.02
 * @max 0.3
 * @decimal 3
 * @increment 0.01
 */
PARAM_DEFINE_FLOAT(COM_ARM_IMU_GYR, 0.25f);

/**
 * Maximum magnetic field inconsistency between units that will allow arming
 * Set -1 to disable the check.
 *
 * @group Commander
 * @unit deg
 * @min 3
 * @max 180
 */
PARAM_DEFINE_INT32(COM_ARM_MAG_ANG, 30);

/**
 * Enable RC stick override of auto modes
 *
 * When an auto mode is active (except a critical battery reaction) moving the RC sticks
 * gives control back to the pilot in manual position mode immediately.
 *
 * Only has an effect on multicopters and VTOLS in multicopter mode.
 *
 * @boolean
 * @group Commander
 */
PARAM_DEFINE_INT32(COM_RC_OVERRIDE, 1);

/**
 * Require valid mission to arm
 *
 * The default allows to arm the vehicle without a valid mission.
 *
 * @group Commander
 * @boolean
 */
PARAM_DEFINE_INT32(COM_ARM_MIS_REQ, 0);

/**
 * Position control navigation loss response.
 *
 * This sets the flight mode that will be used if navigation accuracy is no longer adequate for position control.
 * Navigation accuracy checks can be disabled using the CBRK_VELPOSERR parameter, but doing so will remove protection for all flight modes.
 *
 * @value 0 Altitude/Manual. Assume use of remote control after fallback. Switch to Altitude mode if a height estimate is available, else switch to MANUAL.
 * @value 1 Land/Terminate.  Assume no use of remote control after fallback. Switch to Land mode if a height estimate is available, else switch to TERMINATION.
 *
 * @group Commander
 */
PARAM_DEFINE_INT32(COM_POSCTL_NAVL, 0);

/**
 * Arm authorization parameters, this uint32_t will be split between starting from the LSB:
 * - 8bits to authorizer system id
 * - 16bits to authentication method parameter, this will be used to store a timeout for the first 2 methods but can be used to another parameter for other new authentication methods.
 * - 7bits to authentication method
 * 		- one arm = 0
 * 		- two step arm = 1
 * * the MSB bit is not used to avoid problems in the conversion between int and uint
 *
 * Default value: (10 << 0 | 1000 << 8 | 0 << 24) = 256010
 * - authorizer system id = 10
 * - authentication method parameter = 10000msec of timeout
 * - authentication method = during arm
 * @group Commander
 */
PARAM_DEFINE_INT32(COM_ARM_AUTH, 256010);

/**
 * Loss of position failsafe activation delay.
 *
 * This sets number of seconds that the position checks need to be failed before the failsafe will activate.
 * The default value has been optimised for rotary wing applications. For fixed wing applications, a larger value between 5 and 10 should be used.
 *
 * @unit sec
 * @reboot_required true
 * @group Commander
 * @min 1
 * @max 100
 */
PARAM_DEFINE_INT32(COM_POS_FS_DELAY, 1);

/**
 * Loss of position probation delay at takeoff.
 *
 * The probation delay is the number of seconds that the EKF innovation checks need to pass for the position to be declared good after it has been declared bad.
 * The probation delay will be reset to this parameter value when takeoff is detected.
 * After takeoff, if position checks are passing, the probation delay will reduce by one second for every lapsed second of valid position down to a minimum of 1 second.
 * If position checks are failing, the probation delay will increase by COM_POS_FS_GAIN seconds for every lapsed second up to a maximum of 100 seconds.
 * The default value has been optimised for rotary wing applications. For fixed wing applications, a value of 1 should be used.
 *
 * @unit sec
 * @reboot_required true
 * @group Commander
 * @min 1
 * @max 100
 */
PARAM_DEFINE_INT32(COM_POS_FS_PROB, 30);

/**
 * Loss of position probation gain factor.
 *
 * This sets the rate that the loss of position probation time grows when position checks are failing.
 * The default value has been optimised for rotary wing applications. For fixed wing applications a value of 0 should be used.
 *
 * @reboot_required true
 * @group Commander
 */
PARAM_DEFINE_INT32(COM_POS_FS_GAIN, 10);

/**
 * Horizontal position error threshold.
 *
 * This is the horizontal position error (EPH) threshold that will trigger a failsafe. The default is appropriate for a multicopter. Can be increased for a fixed-wing.
 *
 * @unit m
 * @group Commander
 */
PARAM_DEFINE_FLOAT(COM_POS_FS_EPH, 5);

/**
 * Vertical position error threshold.
 *
 * This is the vertical position error (EPV) threshold that will trigger a failsafe. The default is appropriate for a multicopter. Can be increased for a fixed-wing.
 *
 * @unit m
 * @group Commander
 */
PARAM_DEFINE_FLOAT(COM_POS_FS_EPV, 10);

/**
 * Horizontal velocity error threshold.
 *
 * This is the horizontal velocity error (EVH) threshold that will trigger a failsafe. The default is appropriate for a multicopter. Can be increased for a fixed-wing.
 *
 * @unit m/s
 * @group Commander
 */
PARAM_DEFINE_FLOAT(COM_VEL_FS_EVH, 1);

/**
 * Next flight UUID
 *
 * This number is incremented automatically after every flight on
 * disarming in order to remember the next flight UUID.
 * The first flight is 0.
 *
 * @group Commander
 * @category system
 * @volatile
 * @min 0
 */
PARAM_DEFINE_INT32(COM_FLIGHT_UUID, 0);

/**
 * Action after TAKEOFF has been accepted.
 *
 * The mode transition after TAKEOFF has completed successfully.
 *
 * @value 0 Hold
 * @value 1 Mission (if valid)
 * @group Mission
 */
PARAM_DEFINE_INT32(COM_TAKEOFF_ACT, 0);

/**
 * Set data link loss failsafe mode
 *
 * The data link loss failsafe will only be entered after a timeout,
 * set by COM_DL_LOSS_T in seconds. Once the timeout occurs the selected
 * action will be executed. Setting this parameter to 4 will enable CASA
 * Outback Challenge rules, which are only recommended to participants
 * of that competition.
 *
 * @value 0 Disabled
 * @value 1 Hold mode
 * @value 2 Return mode
 * @value 3 Land mode
 * @value 4 Data Link Auto Recovery (CASA Outback Challenge rules)
 * @value 5 Terminate
 * @value 6 Lockdown
 *
 * @group Mission
 */
PARAM_DEFINE_INT32(NAV_DLL_ACT, 0);

/**
 * Set RC loss failsafe mode
 *
 * The RC loss failsafe will only be entered after a timeout,
 * set by COM_RC_LOSS_T in seconds. If RC input checks have been disabled
 * by setting the COM_RC_IN_MODE param it will not be triggered.
 * Setting this parameter to 4 will enable CASA Outback Challenge rules,
 * which are only recommended to participants of that competition.
 *
 * @value 0 Disabled
 * @value 1 Hold mode
 * @value 2 Return mode
 * @value 3 Land mode
 * @value 4 RC Auto Recovery (CASA Outback Challenge rules)
 * @value 5 Terminate
 * @value 6 Lockdown
 *
 * @group Mission
 */
PARAM_DEFINE_INT32(NAV_RCL_ACT, 2);

/**
 * Flag to enable obstacle avoidance.
 *
 * @boolean
 * @group Mission
 */
PARAM_DEFINE_INT32(COM_OBS_AVOID, 0);

/**
 * Set avoidance system bootup timeout.
 *
 * The avoidance system running on the companion computer is expected to boot
 * within this time and start providing trajectory points.
 * If no avoidance system is detected a MAVLink warning message is sent.
 * @group Commander
 * @unit s
 * @min 0
 * @max 200
 */
PARAM_DEFINE_INT32(COM_OA_BOOT_T, 100);

/**
 * Airspeed failsafe consistency threshold (Experimental)
 *
 * This specifies the minimum airspeed test ratio as logged in estimator_status.tas_test_ratio required to trigger a failsafe. Larger values make the check less sensitive, smaller values make it more sensitive. Start with a value of 1.0 when tuning. When estimator_status.tas_test_ratio is > 1.0 it indicates the inconsistency between predicted and measured airspeed is large enough to cause the navigation EKF to reject airspeed measurements. The time required to detect a fault when the threshold is exceeded depends on the size of the exceedance and is controlled by the COM_TAS_FS_INTEG parameter. The subsequent failsafe response is controlled by the COM_ASPD_FS_ACT parameter.
*
 * @min 0.5
 * @max 3.0
 * @group Commander
 * @category Developer
 */
PARAM_DEFINE_FLOAT(COM_TAS_FS_INNOV, 1.0f);

/**
 * Airspeed failsafe consistency delay (Experimental)
 *
 * This sets the time integral of airspeed test ratio exceedance above COM_TAS_FS_INNOV required to trigger a failsafe. For example if COM_TAS_FS_INNOV is 100 and estimator_status.tas_test_ratio is 2.0, then the exceedance is 1.0 and the integral will rise at a rate of 1.0/second. A negative value disables the check. Larger positive values make the check less sensitive, smaller positive values make it more sensitive. The failsafe response is controlled by the COM_ASPD_FS_ACT parameter.
 *
 * @unit s
 * @max 30.0
 * @group Commander
 * @category Developer
 */
PARAM_DEFINE_FLOAT(COM_TAS_FS_INTEG, -1.0f);

/**
 * Airspeed failsafe stop delay (Experimental)
 *
 * Delay before stopping use of airspeed sensor if checks indicate sensor is bad. The failsafe response is controlled by the COM_ASPD_FS_ACT parameter.
 *
 * @unit s
 * @group Commander
 * @category Developer
 * @min 1
 * @max 10
 */
PARAM_DEFINE_INT32(COM_TAS_FS_T1, 3);

/**
 * Airspeed failsafe start delay (Experimental)
 *
 * Delay before switching back to using airspeed sensor if checks indicate sensor is good. The failsafe response is controlled by the COM_ASPD_FS_ACT parameter.
 *
 * @unit s
 * @group Commander
 * @category Developer
 * @min 10
 * @max 1000
 */
PARAM_DEFINE_INT32(COM_TAS_FS_T2, 100);

/**
 * Airspeed fault detection stall airspeed. (Experimental)
 *
 * This is the minimum indicated airspeed at which the wing can produce 1g of lift. It is used by the airspeed sensor fault detection and failsafe calculation to detect a significant airspeed low measurement error condition and should be set based on flight test for reliable operation. The failsafe response is controlled by the COM_ASPD_FS_ACT parameter.
 *
 * @group Commander
 * @category Developer
 * @unit m/s
 */
PARAM_DEFINE_FLOAT(COM_ASPD_STALL, 10.0f);

/**
 * Airspeed fault detection (Experimental)
 *
 * Failsafe action when bad airspeed measurements are detected. Ensure the COM_ASPD_STALL parameter is set correctly before use.
 *
 * @value 0 disabled
 * @value 1 log a message
 * @value 2 log a message, warn the user
 * @value 3 log a message, warn the user, switch to non-airspeed TECS mode
 * @value 4 log a message, warn the user, switch to non-airspeed TECS mode, switch to Return mode after COM_ASPD_FS_DLY seconds
 * @group Commander
 * @category Developer
 */
PARAM_DEFINE_INT32(COM_ASPD_FS_ACT, 0);

/**
 * Airspeed fault detection delay before RTL (Experimental)
 *
 * RTL delay after bad airspeed measurements are detected if COM_ASPD_FS_ACT is set to 4. Ensure the COM_ASPD_STALL parameter is set correctly before use. The failsafe start and stop delays are controlled by the COM_TAS_FS_T1 and COM_TAS_FS_T2 parameters. Additional protection against persistent airspeed sensor errors can be enabled using the COM_TAS_FS_INNOV parameter, but these addtional checks are more prone to false positives in windy conditions.
 *
 * @min 0
 * @max 300
 * @unit s
 * @group Commander
 * @category Developer
 */
PARAM_DEFINE_INT32(COM_ASPD_FS_DLY, 0);

/**
 * User Flight Profile
 *
 * Describes the intended use of the vehicle.
 * Can be used by ground control software or log post processing.
 * This param does not influence the behavior within the firmware. This means for example the control logic is independent of the setting of this param (but depends on other params).
 *
 * @value 0 Default
 * @value 100 Pro User
 * @value 200 Flight Tester
 * @value 300 Developer
 *
 * @group Commander
 */
PARAM_DEFINE_INT32(COM_FLT_PROFILE, 0);

/**
 * Require all the ESCs to be detected to arm.
 *
 * This param is specific for ESCs reporting status. Normal ESCs configurations are not affected by the change of this param.
 *
 * @group Commander
 * @boolean
 */
PARAM_DEFINE_INT32(COM_ARM_CHK_ESCS, 1);

<<<<<<< HEAD
/*
 * Allow arming without onboard logger being enabled and in ready state
 *
 * The default allows the vehicle to arm without the onboard logger reporting as ready via it's heartbeat
 */
PARAM_DEFINE_INT32(COM_ARM_WO_OBLOG, 0);
=======
/**
 * Condition to enter prearmed mode
 *
 * Condition to enter the prearmed state, an intermediate state between disarmed and armed
 * in which non-throttling actuators are active.
 *
 * @value 0 Disabled
 * @value 1 Safety button
 * @value 2 Always
 *
 * @group Commander
 */
PARAM_DEFINE_INT32(COM_PREARM_MODE, 1);
>>>>>>> 270e12a4
<|MERGE_RESOLUTION|>--- conflicted
+++ resolved
@@ -954,14 +954,6 @@
  */
 PARAM_DEFINE_INT32(COM_ARM_CHK_ESCS, 1);
 
-<<<<<<< HEAD
-/*
- * Allow arming without onboard logger being enabled and in ready state
- *
- * The default allows the vehicle to arm without the onboard logger reporting as ready via it's heartbeat
- */
-PARAM_DEFINE_INT32(COM_ARM_WO_OBLOG, 0);
-=======
 /**
  * Condition to enter prearmed mode
  *
@@ -975,4 +967,10 @@
  * @group Commander
  */
 PARAM_DEFINE_INT32(COM_PREARM_MODE, 1);
->>>>>>> 270e12a4
+
+/*
+ * Allow arming without onboard logger being enabled and in ready state
+ *
+ * The default allows the vehicle to arm without the onboard logger reporting as ready via it's heartbeat
+ */
+PARAM_DEFINE_INT32(COM_ARM_WO_OBLOG, 0);