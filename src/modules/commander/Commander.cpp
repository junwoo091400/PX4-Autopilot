/****************************************************************************
 *
 *   Copyright (c) 2013-2018 PX4 Development Team. All rights reserved.
 *
 * Redistribution and use in source and binary forms, with or without
 * modification, are permitted provided that the following conditions
 * are met:
 *
 * 1. Redistributions of source code must retain the above copyright
 *    notice, this list of conditions and the following disclaimer.
 * 2. Redistributions in binary form must reproduce the above copyright
 *    notice, this list of conditions and the following disclaimer in
 *    the documentation and/or other materials provided with the
 *    distribution.
 * 3. Neither the name PX4 nor the names of its contributors may be
 *    used to endorse or promote products derived from this software
 *    without specific prior written permission.
 *
 * THIS SOFTWARE IS PROVIDED BY THE COPYRIGHT HOLDERS AND CONTRIBUTORS
 * "AS IS" AND ANY EXPRESS OR IMPLIED WARRANTIES, INCLUDING, BUT NOT
 * LIMITED TO, THE IMPLIED WARRANTIES OF MERCHANTABILITY AND FITNESS
 * FOR A PARTICULAR PURPOSE ARE DISCLAIMED. IN NO EVENT SHALL THE
 * COPYRIGHT OWNER OR CONTRIBUTORS BE LIABLE FOR ANY DIRECT, INDIRECT,
 * INCIDENTAL, SPECIAL, EXEMPLARY, OR CONSEQUENTIAL DAMAGES (INCLUDING,
 * BUT NOT LIMITED TO, PROCUREMENT OF SUBSTITUTE GOODS OR SERVICES; LOSS
 * OF USE, DATA, OR PROFITS; OR BUSINESS INTERRUPTION) HOWEVER CAUSED
 * AND ON ANY THEORY OF LIABILITY, WHETHER IN CONTRACT, STRICT
 * LIABILITY, OR TORT (INCLUDING NEGLIGENCE OR OTHERWISE) ARISING IN
 * ANY WAY OUT OF THE USE OF THIS SOFTWARE, EVEN IF ADVISED OF THE
 * POSSIBILITY OF SUCH DAMAGE.
 *
 ****************************************************************************/

/**
 * @file commander.cpp
 *
 * Main state machine / business logic
 *
 * @TODO This application is currently in a rewrite process. Main changes:
 *			- Calibration routines are moved into the event system
 *			- Commander is rewritten as class
 *			- State machines will be model driven
 */

#include "Commander.hpp"

/* commander module headers */
#include "accelerometer_calibration.h"
#include "airspeed_calibration.h"
#include "arm_auth.h"
#include "baro_calibration.h"
#include "calibration_routines.h"
#include "commander_helper.h"
#include "esc_calibration.h"
#include "gyro_calibration.h"
#include "mag_calibration.h"
#include "PreflightCheck.h"
#include "px4_custom_mode.h"
#include "rc_calibration.h"
#include "state_machine_helper.h"
#include "health_flag_helper.h"

/* PX4 headers */
#include <dataman/dataman.h>
#include <drivers/drv_hrt.h>
#include <drivers/drv_tone_alarm.h>
#include <lib/ecl/geo/geo.h>
#include <mathlib/mathlib.h>
#include <navigator/navigation.h>
#include <px4_config.h>
#include <px4_defines.h>
#include <px4_posix.h>
#include <px4_shutdown.h>
#include <px4_tasks.h>
#include <px4_time.h>
#include <circuit_breaker/circuit_breaker.h>
#include <systemlib/mavlink_log.h>

#include <cmath>
#include <float.h>
#include <cstring>

#include <uORB/topics/actuator_controls.h>
#include <uORB/topics/battery_status.h>
#include <uORB/topics/cpuload.h>
#include <uORB/topics/geofence_result.h>
#include <uORB/topics/manual_control_setpoint.h>
#include <uORB/topics/mavlink_log.h>
#include <uORB/topics/mission.h>
#include <uORB/topics/offboard_control_mode.h>
#include <uORB/topics/parameter_update.h>
#include <uORB/topics/power_button_state.h>
#include <uORB/topics/safety.h>
#include <uORB/topics/subsystem_info.h>
#include <uORB/topics/system_power.h>
#include <uORB/topics/telemetry_status.h>
#include <uORB/topics/vehicle_command_ack.h>
#include <uORB/topics/vehicle_control_mode.h>
#include <uORB/topics/vehicle_land_detected.h>
#include <uORB/topics/vehicle_status_flags.h>
#include <uORB/topics/vtol_vehicle_status.h>

typedef enum VEHICLE_MODE_FLAG {
	VEHICLE_MODE_FLAG_CUSTOM_MODE_ENABLED = 1, /* 0b00000001 Reserved for future use. | */
	VEHICLE_MODE_FLAG_TEST_ENABLED = 2, /* 0b00000010 system has a test mode enabled. This flag is intended for temporary system tests and should not be used for stable implementations. | */
	VEHICLE_MODE_FLAG_AUTO_ENABLED = 4, /* 0b00000100 autonomous mode enabled, system finds its own goal positions. Guided flag can be set or not, depends on the actual implementation. | */
	VEHICLE_MODE_FLAG_GUIDED_ENABLED = 8, /* 0b00001000 guided mode enabled, system flies MISSIONs / mission items. | */
	VEHICLE_MODE_FLAG_STABILIZE_ENABLED = 16, /* 0b00010000 system stabilizes electronically its attitude (and optionally position). It needs however further control inputs to move around. | */
	VEHICLE_MODE_FLAG_HIL_ENABLED = 32, /* 0b00100000 hardware in the loop simulation. All motors / actuators are blocked, but internal software is full operational. | */
	VEHICLE_MODE_FLAG_MANUAL_INPUT_ENABLED = 64, /* 0b01000000 remote control input is enabled. | */
	VEHICLE_MODE_FLAG_SAFETY_ARMED = 128, /* 0b10000000 MAV safety set to armed. Motors are enabled / running / can start. Ready to fly. | */
	VEHICLE_MODE_FLAG_ENUM_END = 129, /*  | */
} VEHICLE_MODE_FLAG;

/* Decouple update interval and hysteresis counters, all depends on intervals */
static constexpr uint64_t COMMANDER_MONITORING_INTERVAL = 10_ms;
#define COMMANDER_MONITORING_LOOPSPERMSEC (1/(COMMANDER_MONITORING_INTERVAL/1000.0f))

static constexpr float STICK_ON_OFF_LIMIT = 0.9f;

static constexpr uint64_t OFFBOARD_TIMEOUT = 500_ms;
static constexpr uint64_t HOTPLUG_SENS_TIMEOUT = 8_s;	/**< wait for hotplug sensors to come online for upto 8 seconds */
static constexpr uint64_t PRINT_MODE_REJECT_INTERVAL = 500_ms;
static constexpr uint64_t INAIR_RESTART_HOLDOFF_INTERVAL = 500_ms;

/* Mavlink log uORB handle */
static orb_advert_t mavlink_log_pub = nullptr;
static orb_advert_t power_button_state_pub = nullptr;

/* flags */
static volatile bool thread_should_exit = false;	/**< daemon exit flag */
static volatile bool thread_running = false;		/**< daemon status flag */

static hrt_abstime commander_boot_timestamp = 0;

static unsigned int leds_counter;
/* To remember when last notification was sent */
static uint64_t last_print_mode_reject_time = 0;

static float min_stick_change = 0.25f;

static struct vehicle_status_s status = {};
static struct actuator_armed_s armed = {};
static struct safety_s safety = {};
static struct vehicle_control_mode_s control_mode = {};
static struct offboard_control_mode_s offboard_control_mode = {};
static int32_t _flight_mode_slots[manual_control_setpoint_s::MODE_SLOT_MAX];
static struct commander_state_s internal_state = {};

static uint8_t main_state_before_rtl = commander_state_s::MAIN_STATE_MAX;

static manual_control_setpoint_s sp_man = {};		///< the current manual control setpoint
static manual_control_setpoint_s _last_sp_man = {};	///< the manual control setpoint valid at the last mode switch
static uint8_t _last_sp_man_arm_switch = 0;

static struct vtol_vehicle_status_s vtol_status = {};
static struct cpuload_s cpuload = {};

static bool warning_action_on = false;
static bool last_overload = false;

static struct vehicle_status_flags_s status_flags = {};

static uint64_t rc_signal_lost_timestamp;		// Time at which the RC reception was lost

static uint8_t arm_requirements = ARM_REQ_NONE;

static bool _last_condition_local_altitude_valid = false;
static bool _last_condition_global_position_valid = false;

static struct vehicle_land_detected_s land_detector = {};

static float _eph_threshold_adj =
	INFINITY;	///< maximum allowable horizontal position uncertainty after adjustment for flight condition
static bool _skip_pos_accuracy_check = false;

/**
 * The daemon app only briefly exists to start
 * the background job. The stack size assigned in the
 * Makefile does only apply to this management task.
 *
 * The actual stack size should be set in the call
 * to task_create().
 *
 * @ingroup apps
 */
extern "C" __EXPORT int commander_main(int argc, char *argv[]);

/**
 * Print the correct usage.
 */
void usage(const char *reason);

void control_status_leds(vehicle_status_s *status_local, const actuator_armed_s *actuator_armed, bool changed,
			 const uint8_t battery_warning, const cpuload_s *cpuload_local);

void get_circuit_breaker_params();

void set_control_mode();

bool stabilization_required();

void print_reject_mode(const char *msg);

void print_reject_arm(const char *msg);

void print_status();

transition_result_t arm_disarm(bool arm, orb_advert_t *mavlink_log_pub, const char *armedBy);

/**
 * Loop that runs at a lower rate and priority for calibration and parameter tasks.
 */
void *commander_low_prio_loop(void *arg);

static void answer_command(const vehicle_command_s &cmd, unsigned result, orb_advert_t &command_ack_pub);

static int power_button_state_notification_cb(board_power_button_state_notification_e request)
{
	// Note: this can be called from IRQ handlers, so we publish a message that will be handled
	// on the main thread of commander.
	power_button_state_s button_state;
	button_state.timestamp = hrt_absolute_time();
	int ret = PWR_BUTTON_RESPONSE_SHUT_DOWN_PENDING;

	switch (request) {
	case PWR_BUTTON_IDEL:
		button_state.event = power_button_state_s::PWR_BUTTON_STATE_IDEL;
		break;

	case PWR_BUTTON_DOWN:
		button_state.event = power_button_state_s::PWR_BUTTON_STATE_DOWN;
		break;

	case PWR_BUTTON_UP:
		button_state.event = power_button_state_s::PWR_BUTTON_STATE_UP;
		break;

	case PWR_BUTTON_REQUEST_SHUT_DOWN:
		button_state.event = power_button_state_s::PWR_BUTTON_STATE_REQUEST_SHUTDOWN;
		break;

	default:
		PX4_ERR("unhandled power button state: %i", (int)request);
		return ret;
	}

	if (power_button_state_pub != nullptr) {
		orb_publish(ORB_ID(power_button_state), power_button_state_pub, &button_state);

	} else {
		PX4_ERR("power_button_state_pub not properly initialized");
	}

	return ret;
}

static bool send_vehicle_command(uint16_t cmd, float param1 = NAN, float param2 = NAN)
{
	vehicle_command_s vcmd = {};
	vcmd.timestamp = hrt_absolute_time();
	vcmd.param1 = param1;
	vcmd.param2 = param2;
	vcmd.param3 = NAN;
	vcmd.param4 = NAN;
	vcmd.param5 = (double)NAN;
	vcmd.param6 = (double)NAN;
	vcmd.param7 = NAN;
	vcmd.command = cmd;
	vcmd.target_system = status.system_id;
	vcmd.target_component = status.component_id;

	orb_advert_t h = orb_advertise_queue(ORB_ID(vehicle_command), &vcmd, vehicle_command_s::ORB_QUEUE_LENGTH);

	return (h != nullptr);
}

int commander_main(int argc, char *argv[])
{
	if (argc < 2) {
		usage("missing command");
		return 1;
	}

	if (!strcmp(argv[1], "start")) {

		if (thread_running) {
			PX4_INFO("already running");
			/* this is not an error */
			return 0;
		}

		thread_should_exit = false;

		Commander::main(argc, argv);

		unsigned constexpr max_wait_us = 1000000;
		unsigned constexpr max_wait_steps = 2000;

		unsigned i;

		for (i = 0; i < max_wait_steps; i++) {
			px4_usleep(max_wait_us / max_wait_steps);

			if (thread_running) {
				break;
			}
		}

		return !(i < max_wait_steps);
	}

	if (!strcmp(argv[1], "stop")) {

		if (!thread_running) {
			PX4_WARN("already stopped");
			return 0;
		}

		thread_should_exit = true;

		Commander::main(argc, argv);

		PX4_INFO("terminated.");

		return 0;
	}

	/* commands needing the app to run below */
	if (!thread_running) {
		PX4_ERR("not started");
		return 1;
	}

	if (!strcmp(argv[1], "status")) {
		print_status();
		return 0;
	}

	if (!strcmp(argv[1], "calibrate")) {
		if (argc > 2) {
			int calib_ret = OK;

			if (!strcmp(argv[2], "mag")) {
				calib_ret = do_mag_calibration(&mavlink_log_pub);

			} else if (!strcmp(argv[2], "accel")) {
				calib_ret = do_accel_calibration(&mavlink_log_pub);

			} else if (!strcmp(argv[2], "gyro")) {
				calib_ret = do_gyro_calibration(&mavlink_log_pub);

			} else if (!strcmp(argv[2], "level")) {
				calib_ret = do_level_calibration(&mavlink_log_pub);

			} else if (!strcmp(argv[2], "esc")) {
				calib_ret = do_esc_calibration(&mavlink_log_pub, &armed);

			} else if (!strcmp(argv[2], "airspeed")) {
				calib_ret = do_airspeed_calibration(&mavlink_log_pub);

			} else {
				PX4_ERR("argument %s unsupported.", argv[2]);
			}

			if (calib_ret) {
				PX4_ERR("calibration failed, exiting.");
				return 1;

			} else {
				return 0;
			}

		} else {
			PX4_ERR("missing argument");
		}
	}

	if (!strcmp(argv[1], "check")) {
		bool preflight_check_res = Commander::preflight_check(true);
		PX4_INFO("Preflight check: %s", preflight_check_res ? "OK" : "FAILED");

		bool prearm_check_res = prearm_check(&mavlink_log_pub, status_flags, safety, arm_requirements);
		PX4_INFO("Prearm check: %s", prearm_check_res ? "OK" : "FAILED");

		return 0;
	}

	if (!strcmp(argv[1], "arm")) {
		if (TRANSITION_CHANGED != arm_disarm(true, &mavlink_log_pub, "command line")) {
			PX4_ERR("arming failed");
		}

		return 0;
	}

	if (!strcmp(argv[1], "disarm")) {
		if (TRANSITION_DENIED == arm_disarm(false, &mavlink_log_pub, "command line")) {
			PX4_ERR("rejected disarm");
		}

		return 0;
	}

	if (!strcmp(argv[1], "takeoff")) {

		bool ret = false;

		/* see if we got a home position */
		if (status_flags.condition_local_position_valid) {

			if (TRANSITION_DENIED != arm_disarm(true, &mavlink_log_pub, "command line")) {
				ret = send_vehicle_command(vehicle_command_s::VEHICLE_CMD_NAV_TAKEOFF);

			} else {
				PX4_ERR("arming failed");
			}

		} else {
			PX4_ERR("rejecting takeoff, no position lock yet. Please retry..");
		}

		return (ret ? 0 : 1);
	}

	if (!strcmp(argv[1], "land")) {
		bool ret = send_vehicle_command(vehicle_command_s::VEHICLE_CMD_NAV_LAND);

		return (ret ? 0 : 1);
	}

	if (!strcmp(argv[1], "transition")) {

		bool ret = send_vehicle_command(vehicle_command_s::VEHICLE_CMD_DO_VTOL_TRANSITION,
						(float)(status.is_rotary_wing ? vtol_vehicle_status_s::VEHICLE_VTOL_STATE_FW :
							vtol_vehicle_status_s::VEHICLE_VTOL_STATE_MC));

		return (ret ? 0 : 1);
	}

	if (!strcmp(argv[1], "mode")) {
		if (argc > 2) {
			uint8_t new_main_state = commander_state_s::MAIN_STATE_MAX;

			if (!strcmp(argv[2], "manual")) {
				new_main_state = commander_state_s::MAIN_STATE_MANUAL;

			} else if (!strcmp(argv[2], "altctl")) {
				new_main_state = commander_state_s::MAIN_STATE_ALTCTL;

			} else if (!strcmp(argv[2], "posctl")) {
				new_main_state = commander_state_s::MAIN_STATE_POSCTL;

			} else if (!strcmp(argv[2], "auto:mission")) {
				new_main_state = commander_state_s::MAIN_STATE_AUTO_MISSION;

			} else if (!strcmp(argv[2], "auto:loiter")) {
				new_main_state = commander_state_s::MAIN_STATE_AUTO_LOITER;

			} else if (!strcmp(argv[2], "auto:rtl")) {
				new_main_state = commander_state_s::MAIN_STATE_AUTO_RTL;

			} else if (!strcmp(argv[2], "acro")) {
				new_main_state = commander_state_s::MAIN_STATE_ACRO;

			} else if (!strcmp(argv[2], "offboard")) {
				new_main_state = commander_state_s::MAIN_STATE_OFFBOARD;

			} else if (!strcmp(argv[2], "stabilized")) {
				new_main_state = commander_state_s::MAIN_STATE_STAB;

			} else if (!strcmp(argv[2], "rattitude")) {
				new_main_state = commander_state_s::MAIN_STATE_RATTITUDE;

			} else if (!strcmp(argv[2], "auto:takeoff")) {
				new_main_state = commander_state_s::MAIN_STATE_AUTO_TAKEOFF;

			} else if (!strcmp(argv[2], "auto:land")) {
				new_main_state = commander_state_s::MAIN_STATE_AUTO_LAND;

			} else if (!strcmp(argv[2], "auto:precland")) {
				new_main_state = commander_state_s::MAIN_STATE_AUTO_PRECLAND;

			} else {
				PX4_ERR("argument %s unsupported.", argv[2]);
			}

			if (TRANSITION_DENIED == main_state_transition(status, new_main_state, status_flags, &internal_state)) {
				PX4_ERR("mode change failed");
			}

			return 0;

		} else {
			PX4_ERR("missing argument");
		}
	}

	if (!strcmp(argv[1], "lockdown")) {

		if (argc < 3) {
			usage("not enough arguments, missing [on, off]");
			return 1;
		}

		bool ret = send_vehicle_command(vehicle_command_s::VEHICLE_CMD_DO_FLIGHTTERMINATION,
						strcmp(argv[2], "off") ? 2.0f : 0.0f /* lockdown */, 0.0f);

		return (ret ? 0 : 1);
	}

	usage("unrecognized command");
	return 1;
}

void usage(const char *reason)
{
	if (reason && *reason > 0) {
		PX4_INFO("%s", reason);
	}

	PX4_INFO("usage: commander {start|stop|status|calibrate|check|arm|disarm|takeoff|land|transition|mode}\n");
}

void print_status()
{
	PX4_INFO("arming: %s", arming_state_names[status.arming_state]);
}

transition_result_t arm_disarm(bool arm, orb_advert_t *mavlink_log_pub_local, const char *armedBy)
{
	transition_result_t arming_res = TRANSITION_NOT_CHANGED;

	// Transition the armed state. By passing mavlink_log_pub to arming_state_transition it will
	// output appropriate error messages if the state cannot transition.
	arming_res = arming_state_transition(&status,
					     safety,
					     arm ? vehicle_status_s::ARMING_STATE_ARMED : vehicle_status_s::ARMING_STATE_STANDBY,
					     &armed,
					     true /* fRunPreArmChecks */,
					     mavlink_log_pub_local,
					     &status_flags,
					     arm_requirements,
					     hrt_elapsed_time(&commander_boot_timestamp));

	if (arming_res == TRANSITION_CHANGED) {
		mavlink_log_info(mavlink_log_pub_local, "%s by %s", arm ? "ARMED" : "DISARMED", armedBy);

	} else if (arming_res == TRANSITION_DENIED) {
		tune_negative(true);
	}

	return arming_res;
}

Commander::Commander() :
	ModuleParams(nullptr),
	_failure_detector(this)
{
	_auto_disarm_landed.set_hysteresis_time_from(false, 10_s);
	_auto_disarm_killed.set_hysteresis_time_from(false, 5_s);
	_battery_sub = orb_subscribe(ORB_ID(battery_status));


	_telemetry_status_sub = orb_subscribe(ORB_ID(telemetry_status));


	// We want to accept RC inputs as default
	status.rc_input_mode = vehicle_status_s::RC_IN_MODE_DEFAULT;
	internal_state.main_state = commander_state_s::MAIN_STATE_MANUAL;
	internal_state.timestamp = hrt_absolute_time();
	status.nav_state = vehicle_status_s::NAVIGATION_STATE_MANUAL;
	status.arming_state = vehicle_status_s::ARMING_STATE_INIT;

	/* mark all signals lost as long as they haven't been found */
	status.rc_signal_lost = true;
	status_flags.offboard_control_signal_lost = true;
	status.data_link_lost = true;

	status.timestamp = hrt_absolute_time();

	status_flags.condition_power_input_valid = true;
	status_flags.rc_calibration_valid = true;

	status_flags.avoidance_system_valid = false;


}

Commander::~Commander()
{
	orb_unsubscribe(_battery_sub);
	orb_unsubscribe(_telemetry_status_sub);


	if (_iridiumsbd_status_sub >= 0) {
		orb_unsubscribe(_iridiumsbd_status_sub);
	}

	delete[] _airspeed_fault_type;
}

bool
Commander::handle_command(vehicle_status_s *status_local, const vehicle_command_s &cmd, actuator_armed_s *armed_local,
			  orb_advert_t *command_ack_pub, bool *changed)
{
	/* only handle commands that are meant to be handled by this system and component */
	if (cmd.target_system != status_local->system_id || ((cmd.target_component != status_local->component_id)
			&& (cmd.target_component != 0))) { // component_id 0: valid for all components
		return false;
	}

	/* result of the command */
	unsigned cmd_result = vehicle_command_s::VEHICLE_CMD_RESULT_UNSUPPORTED;

	/* request to set different system mode */
	switch (cmd.command) {
	case vehicle_command_s::VEHICLE_CMD_DO_REPOSITION: {

			// Just switch the flight mode here, the navigator takes care of
			// doing something sensible with the coordinates. Its designed
			// to not require navigator and command to receive / process
			// the data at the exact same time.

			// Check if a mode switch had been requested
			if ((((uint32_t)cmd.param2) & 1) > 0) {
				transition_result_t main_ret = main_state_transition(*status_local, commander_state_s::MAIN_STATE_AUTO_LOITER,
							       status_flags, &internal_state);

				if ((main_ret != TRANSITION_DENIED)) {
					cmd_result = vehicle_command_s::VEHICLE_CMD_RESULT_ACCEPTED;

				} else {
					cmd_result = vehicle_command_s::VEHICLE_CMD_RESULT_TEMPORARILY_REJECTED;
					mavlink_log_critical(&mavlink_log_pub, "Reposition command rejected");
				}

			} else {
				cmd_result = vehicle_command_s::VEHICLE_CMD_RESULT_ACCEPTED;
			}
		}
		break;

	case vehicle_command_s::VEHICLE_CMD_DO_SET_MODE: {
			uint8_t base_mode = (uint8_t)cmd.param1;
			uint8_t custom_main_mode = (uint8_t)cmd.param2;
			uint8_t custom_sub_mode = (uint8_t)cmd.param3;

			transition_result_t arming_ret = TRANSITION_NOT_CHANGED;

			transition_result_t main_ret = TRANSITION_NOT_CHANGED;

			// We ignore base_mode & VEHICLE_MODE_FLAG_SAFETY_ARMED because
			// the command VEHICLE_CMD_COMPONENT_ARM_DISARM should be used
			// instead according to the latest mavlink spec.

			if (base_mode & VEHICLE_MODE_FLAG_CUSTOM_MODE_ENABLED) {
				/* use autopilot-specific mode */
				if (custom_main_mode == PX4_CUSTOM_MAIN_MODE_MANUAL) {
					/* MANUAL */
					main_ret = main_state_transition(*status_local, commander_state_s::MAIN_STATE_MANUAL, status_flags, &internal_state);

				} else if (custom_main_mode == PX4_CUSTOM_MAIN_MODE_ALTCTL) {
					/* ALTCTL */
					main_ret = main_state_transition(*status_local, commander_state_s::MAIN_STATE_ALTCTL, status_flags, &internal_state);

				} else if (custom_main_mode == PX4_CUSTOM_MAIN_MODE_POSCTL) {
					/* POSCTL */
					reset_posvel_validity(changed);
					main_ret = main_state_transition(*status_local, commander_state_s::MAIN_STATE_POSCTL, status_flags, &internal_state);

				} else if (custom_main_mode == PX4_CUSTOM_MAIN_MODE_AUTO) {
					/* AUTO */
					if (custom_sub_mode > 0) {
						reset_posvel_validity(changed);

						switch (custom_sub_mode) {
						case PX4_CUSTOM_SUB_MODE_AUTO_LOITER:
							main_ret = main_state_transition(*status_local, commander_state_s::MAIN_STATE_AUTO_LOITER, status_flags,
											 &internal_state);
							break;

						case PX4_CUSTOM_SUB_MODE_AUTO_MISSION:
							if (status_flags.condition_auto_mission_available) {
								main_ret = main_state_transition(*status_local, commander_state_s::MAIN_STATE_AUTO_MISSION, status_flags,
												 &internal_state);

							} else {
								main_ret = TRANSITION_DENIED;
							}

							break;

						case PX4_CUSTOM_SUB_MODE_AUTO_RTL:
							main_ret = main_state_transition(*status_local, commander_state_s::MAIN_STATE_AUTO_RTL, status_flags, &internal_state);
							break;

						case PX4_CUSTOM_SUB_MODE_AUTO_TAKEOFF:
							main_ret = main_state_transition(*status_local, commander_state_s::MAIN_STATE_AUTO_TAKEOFF, status_flags,
											 &internal_state);
							break;

						case PX4_CUSTOM_SUB_MODE_AUTO_LAND:
							main_ret = main_state_transition(*status_local, commander_state_s::MAIN_STATE_AUTO_LAND, status_flags, &internal_state);
							break;

						case PX4_CUSTOM_SUB_MODE_AUTO_FOLLOW_TARGET:
							main_ret = main_state_transition(*status_local, commander_state_s::MAIN_STATE_AUTO_FOLLOW_TARGET, status_flags,
											 &internal_state);
							break;

						case PX4_CUSTOM_SUB_MODE_AUTO_PRECLAND:
							main_ret = main_state_transition(*status_local, commander_state_s::MAIN_STATE_AUTO_PRECLAND, status_flags,
											 &internal_state);
							break;

						default:
							main_ret = TRANSITION_DENIED;
							mavlink_log_critical(&mavlink_log_pub, "Unsupported auto mode");
							break;
						}

					} else {
						main_ret = main_state_transition(*status_local, commander_state_s::MAIN_STATE_AUTO_MISSION, status_flags,
										 &internal_state);
					}

				} else if (custom_main_mode == PX4_CUSTOM_MAIN_MODE_ACRO) {
					/* ACRO */
					main_ret = main_state_transition(*status_local, commander_state_s::MAIN_STATE_ACRO, status_flags, &internal_state);

				} else if (custom_main_mode == PX4_CUSTOM_MAIN_MODE_RATTITUDE) {
					/* RATTITUDE */
					main_ret = main_state_transition(*status_local, commander_state_s::MAIN_STATE_RATTITUDE, status_flags, &internal_state);

				} else if (custom_main_mode == PX4_CUSTOM_MAIN_MODE_STABILIZED) {
					/* STABILIZED */
					main_ret = main_state_transition(*status_local, commander_state_s::MAIN_STATE_STAB, status_flags, &internal_state);

				} else if (custom_main_mode == PX4_CUSTOM_MAIN_MODE_OFFBOARD) {
					reset_posvel_validity(changed);
					/* OFFBOARD */
					main_ret = main_state_transition(*status_local, commander_state_s::MAIN_STATE_OFFBOARD, status_flags, &internal_state);
				}

			} else {
				/* use base mode */
				if (base_mode & VEHICLE_MODE_FLAG_AUTO_ENABLED) {
					/* AUTO */
					main_ret = main_state_transition(*status_local, commander_state_s::MAIN_STATE_AUTO_MISSION, status_flags,
									 &internal_state);

				} else if (base_mode & VEHICLE_MODE_FLAG_MANUAL_INPUT_ENABLED) {
					if (base_mode & VEHICLE_MODE_FLAG_GUIDED_ENABLED) {
						/* POSCTL */
						main_ret = main_state_transition(*status_local, commander_state_s::MAIN_STATE_POSCTL, status_flags, &internal_state);

					} else if (base_mode & VEHICLE_MODE_FLAG_STABILIZE_ENABLED) {
						/* STABILIZED */
						main_ret = main_state_transition(*status_local, commander_state_s::MAIN_STATE_STAB, status_flags, &internal_state);

					} else {
						/* MANUAL */
						main_ret = main_state_transition(*status_local, commander_state_s::MAIN_STATE_MANUAL, status_flags, &internal_state);
					}
				}
			}

			if ((arming_ret != TRANSITION_DENIED) && (main_ret != TRANSITION_DENIED)) {
				cmd_result = vehicle_command_s::VEHICLE_CMD_RESULT_ACCEPTED;

			} else {
				cmd_result = vehicle_command_s::VEHICLE_CMD_RESULT_TEMPORARILY_REJECTED;

				if (arming_ret == TRANSITION_DENIED) {
					mavlink_log_critical(&mavlink_log_pub, "Arming command rejected");
				}
			}
		}
		break;

	case vehicle_command_s::VEHICLE_CMD_COMPONENT_ARM_DISARM: {

			// Adhere to MAVLink specs, but base on knowledge that these fundamentally encode ints
			// for logic state parameters
			if (static_cast<int>(cmd.param1 + 0.5f) != 0 && static_cast<int>(cmd.param1 + 0.5f) != 1) {
				mavlink_log_critical(&mavlink_log_pub, "Unsupported ARM_DISARM param: %.3f", (double)cmd.param1);

			} else {

				bool cmd_arms = (static_cast<int>(cmd.param1 + 0.5f) == 1);

				// Flick to inair restore first if this comes from an onboard system
				if (cmd.source_system == status_local->system_id && cmd.source_component == status_local->component_id) {
					status.arming_state = vehicle_status_s::ARMING_STATE_IN_AIR_RESTORE;

				} else {
					// Refuse to arm if preflight checks have failed
					if ((!status_local->hil_state) != vehicle_status_s::HIL_STATE_ON
					    && !status_flags.condition_system_sensors_initialized) {
						mavlink_log_critical(&mavlink_log_pub, "Arming denied! Preflight checks have failed");
						cmd_result = vehicle_command_s::VEHICLE_CMD_RESULT_DENIED;
						break;
					}

					// Refuse to arm if in manual with non-zero throttle
					if (cmd_arms
					    && (status_local->nav_state == vehicle_status_s::NAVIGATION_STATE_MANUAL
						|| status_local->nav_state == vehicle_status_s::NAVIGATION_STATE_ACRO
						|| status_local->nav_state == vehicle_status_s::NAVIGATION_STATE_STAB
						|| status_local->nav_state == vehicle_status_s::NAVIGATION_STATE_RATTITUDE)
					    && (sp_man.z > 0.1f)) {

						mavlink_log_critical(&mavlink_log_pub, "Arming denied! Manual throttle not zero");
						cmd_result = vehicle_command_s::VEHICLE_CMD_RESULT_DENIED;
						break;
					}
				}

				transition_result_t arming_res = arm_disarm(cmd_arms, &mavlink_log_pub, "Arm/Disarm component command");

				if (arming_res == TRANSITION_DENIED) {
					cmd_result = vehicle_command_s::VEHICLE_CMD_RESULT_TEMPORARILY_REJECTED;

				} else {
					cmd_result = vehicle_command_s::VEHICLE_CMD_RESULT_ACCEPTED;

					/* update home position on arming if at least 500 ms from commander start spent to avoid setting home on in-air restart */
					if (cmd_arms && (arming_res == TRANSITION_CHANGED) &&
					    (hrt_absolute_time() > (commander_boot_timestamp + INAIR_RESTART_HOLDOFF_INTERVAL)) && !_home_pub.get().manual_home) {

						set_home_position();
					}
				}
			}
		}
		break;

	case vehicle_command_s::VEHICLE_CMD_DO_FLIGHTTERMINATION: {
			if (cmd.param1 > 1.5f) {
				armed_local->lockdown = true;
				warnx("forcing lockdown (motors off)");

			} else if (cmd.param1 > 0.5f) {
				//XXX update state machine?
				armed_local->force_failsafe = true;
				warnx("forcing failsafe (termination)");

				if ((int)cmd.param2 <= 0) {
					/* reset all commanded failure modes */
					warnx("reset all non-flighttermination failsafe commands");
				}

			} else {
				armed_local->force_failsafe = false;
				armed_local->lockdown = false;
				warnx("disabling failsafe and lockdown");
			}

			cmd_result = vehicle_command_s::VEHICLE_CMD_RESULT_ACCEPTED;
		}
		break;

	case vehicle_command_s::VEHICLE_CMD_DO_SET_HOME: {
			bool use_current = cmd.param1 > 0.5f;

			if (use_current) {
				/* use current position */
				if (set_home_position()) {
					cmd_result = vehicle_command_s::VEHICLE_CMD_RESULT_ACCEPTED;

				} else {
					cmd_result = vehicle_command_s::VEHICLE_CMD_RESULT_TEMPORARILY_REJECTED;
				}

			} else {
				const double lat = cmd.param5;
				const double lon = cmd.param6;
				const float alt = cmd.param7;

				if (PX4_ISFINITE(lat) && PX4_ISFINITE(lon) && PX4_ISFINITE(alt)) {
					const vehicle_local_position_s &local_pos = _local_position_sub.get();

					if (local_pos.xy_global && local_pos.z_global) {
						/* use specified position */
						home_position_s home{};
						home.timestamp = hrt_absolute_time();

						home.lat = lat;
						home.lon = lon;
						home.alt = alt;

						home.manual_home = true;
						home.valid_alt = true;
						home.valid_hpos = true;

						// update local projection reference including altitude
						struct map_projection_reference_s ref_pos;
						map_projection_init(&ref_pos, local_pos.ref_lat, local_pos.ref_lon);
						map_projection_project(&ref_pos, lat, lon, &home.x, &home.y);
						home.z = -(alt - local_pos.ref_alt);

						/* mark home position as set */
						status_flags.condition_home_position_valid = _home_pub.update(home);

						cmd_result = vehicle_command_s::VEHICLE_CMD_RESULT_ACCEPTED;

					} else {
						cmd_result = vehicle_command_s::VEHICLE_CMD_RESULT_TEMPORARILY_REJECTED;
					}

				} else {
					cmd_result = vehicle_command_s::VEHICLE_CMD_RESULT_DENIED;
				}
			}
		}
		break;

	case vehicle_command_s::VEHICLE_CMD_NAV_GUIDED_ENABLE: {
			transition_result_t res = TRANSITION_DENIED;
			static main_state_t main_state_pre_offboard = commander_state_s::MAIN_STATE_MANUAL;

			if (internal_state.main_state != commander_state_s::MAIN_STATE_OFFBOARD) {
				main_state_pre_offboard = internal_state.main_state;
			}

			if (cmd.param1 > 0.5f) {
				res = main_state_transition(*status_local, commander_state_s::MAIN_STATE_OFFBOARD, status_flags, &internal_state);

				if (res == TRANSITION_DENIED) {
					print_reject_mode("OFFBOARD");
					status_flags.offboard_control_set_by_command = false;

				} else {
					/* Set flag that offboard was set via command, main state is not overridden by rc */
					status_flags.offboard_control_set_by_command = true;
				}

			} else {
				/* If the mavlink command is used to enable or disable offboard control:
				 * switch back to previous mode when disabling */
				res = main_state_transition(*status_local, main_state_pre_offboard, status_flags, &internal_state);
				status_flags.offboard_control_set_by_command = false;
			}

			if (res == TRANSITION_DENIED) {
				cmd_result = vehicle_command_s::VEHICLE_CMD_RESULT_TEMPORARILY_REJECTED;

			} else {
				cmd_result = vehicle_command_s::VEHICLE_CMD_RESULT_ACCEPTED;
			}
		}
		break;

	case vehicle_command_s::VEHICLE_CMD_NAV_RETURN_TO_LAUNCH: {
			/* switch to RTL which ends the mission */
			if (TRANSITION_CHANGED == main_state_transition(*status_local, commander_state_s::MAIN_STATE_AUTO_RTL, status_flags,
					&internal_state)) {
				mavlink_and_console_log_info(&mavlink_log_pub, "Returning to launch");
				cmd_result = vehicle_command_s::VEHICLE_CMD_RESULT_ACCEPTED;

			} else {
				mavlink_log_critical(&mavlink_log_pub, "Return to launch denied");
				cmd_result = vehicle_command_s::VEHICLE_CMD_RESULT_TEMPORARILY_REJECTED;
			}
		}
		break;

	case vehicle_command_s::VEHICLE_CMD_NAV_TAKEOFF: {
			/* ok, home set, use it to take off */
			if (TRANSITION_CHANGED == main_state_transition(*status_local, commander_state_s::MAIN_STATE_AUTO_TAKEOFF, status_flags,
					&internal_state)) {
				cmd_result = vehicle_command_s::VEHICLE_CMD_RESULT_ACCEPTED;

			} else if (internal_state.main_state == commander_state_s::MAIN_STATE_AUTO_TAKEOFF) {
				cmd_result = vehicle_command_s::VEHICLE_CMD_RESULT_ACCEPTED;

			} else {
				mavlink_log_critical(&mavlink_log_pub, "Takeoff denied! Please disarm and retry");
				cmd_result = vehicle_command_s::VEHICLE_CMD_RESULT_TEMPORARILY_REJECTED;
			}
		}
		break;

	case vehicle_command_s::VEHICLE_CMD_NAV_LAND: {
			if (TRANSITION_CHANGED == main_state_transition(*status_local, commander_state_s::MAIN_STATE_AUTO_LAND, status_flags,
					&internal_state)) {
				mavlink_and_console_log_info(&mavlink_log_pub, "Landing at current position");
				cmd_result = vehicle_command_s::VEHICLE_CMD_RESULT_ACCEPTED;

			} else {
				mavlink_log_critical(&mavlink_log_pub, "Landing denied! Please land manually");
				cmd_result = vehicle_command_s::VEHICLE_CMD_RESULT_TEMPORARILY_REJECTED;
			}
		}
		break;

	case vehicle_command_s::VEHICLE_CMD_NAV_PRECLAND: {
			if (TRANSITION_CHANGED == main_state_transition(*status_local, commander_state_s::MAIN_STATE_AUTO_PRECLAND,
					status_flags, &internal_state)) {
				mavlink_and_console_log_info(&mavlink_log_pub, "Precision landing");
				cmd_result = vehicle_command_s::VEHICLE_CMD_RESULT_ACCEPTED;

			} else {
				mavlink_log_critical(&mavlink_log_pub, "Precision landing denied! Please land manually");
				cmd_result = vehicle_command_s::VEHICLE_CMD_RESULT_TEMPORARILY_REJECTED;
			}
		}
		break;

	case vehicle_command_s::VEHICLE_CMD_MISSION_START: {

			cmd_result = vehicle_command_s::VEHICLE_CMD_RESULT_DENIED;

			// check if current mission and first item are valid
			if (status_flags.condition_auto_mission_available) {

				// requested first mission item valid
				if (PX4_ISFINITE(cmd.param1) && (cmd.param1 >= -1) && (cmd.param1 < _mission_result_sub.get().seq_total)) {

					// switch to AUTO_MISSION and ARM
					if ((TRANSITION_DENIED != main_state_transition(*status_local, commander_state_s::MAIN_STATE_AUTO_MISSION, status_flags,
							&internal_state))
					    && (TRANSITION_DENIED != arm_disarm(true, &mavlink_log_pub, "Mission start command"))) {

						cmd_result = vehicle_command_s::VEHICLE_CMD_RESULT_ACCEPTED;

					} else {
						cmd_result = vehicle_command_s::VEHICLE_CMD_RESULT_TEMPORARILY_REJECTED;
						mavlink_log_critical(&mavlink_log_pub, "Mission start denied");
					}
				}

			} else {
				mavlink_log_critical(&mavlink_log_pub, "Mission start denied! No valid mission");
			}
		}
		break;

	case vehicle_command_s::VEHICLE_CMD_CONTROL_HIGH_LATENCY: {
			// if no high latency telemetry exists send a failed acknowledge
			if (_high_latency_datalink_heartbeat > commander_boot_timestamp) {
				cmd_result = vehicle_command_s::VEHICLE_CMD_RESULT_FAILED;
				mavlink_log_critical(&mavlink_log_pub, "Control high latency failed! Telemetry unavailable");
			}
		}
		break;

	case vehicle_command_s::VEHICLE_CMD_DO_ORBIT:
		// Switch to orbit state and let the orbit task handle the command further
		main_state_transition(*status_local, commander_state_s::MAIN_STATE_ORBIT, status_flags, &internal_state);
		break;

	case vehicle_command_s::VEHICLE_CMD_CUSTOM_0:
	case vehicle_command_s::VEHICLE_CMD_CUSTOM_1:
	case vehicle_command_s::VEHICLE_CMD_CUSTOM_2:
	case vehicle_command_s::VEHICLE_CMD_DO_MOUNT_CONTROL:
	case vehicle_command_s::VEHICLE_CMD_DO_MOUNT_CONFIGURE:
	case vehicle_command_s::VEHICLE_CMD_DO_MOUNT_CONTROL_QUAT:
	case vehicle_command_s::VEHICLE_CMD_PREFLIGHT_REBOOT_SHUTDOWN:
	case vehicle_command_s::VEHICLE_CMD_PREFLIGHT_CALIBRATION:
	case vehicle_command_s::VEHICLE_CMD_PREFLIGHT_SET_SENSOR_OFFSETS:
	case vehicle_command_s::VEHICLE_CMD_PREFLIGHT_STORAGE:
	case vehicle_command_s::VEHICLE_CMD_PREFLIGHT_UAVCAN:
	case vehicle_command_s::VEHICLE_CMD_PAYLOAD_PREPARE_DEPLOY:
	case vehicle_command_s::VEHICLE_CMD_PAYLOAD_CONTROL_DEPLOY:
	case vehicle_command_s::VEHICLE_CMD_DO_VTOL_TRANSITION:
	case vehicle_command_s::VEHICLE_CMD_DO_TRIGGER_CONTROL:
	case vehicle_command_s::VEHICLE_CMD_DO_DIGICAM_CONTROL:
	case vehicle_command_s::VEHICLE_CMD_DO_SET_CAM_TRIGG_DIST:
	case vehicle_command_s::VEHICLE_CMD_DO_SET_CAM_TRIGG_INTERVAL:
	case vehicle_command_s::VEHICLE_CMD_SET_CAMERA_MODE:
	case vehicle_command_s::VEHICLE_CMD_DO_CHANGE_SPEED:
	case vehicle_command_s::VEHICLE_CMD_DO_LAND_START:
	case vehicle_command_s::VEHICLE_CMD_DO_GO_AROUND:
	case vehicle_command_s::VEHICLE_CMD_START_RX_PAIR:
	case vehicle_command_s::VEHICLE_CMD_LOGGING_START:
	case vehicle_command_s::VEHICLE_CMD_LOGGING_STOP:
	case vehicle_command_s::VEHICLE_CMD_NAV_DELAY:
	case vehicle_command_s::VEHICLE_CMD_DO_SET_ROI:
	case vehicle_command_s::VEHICLE_CMD_NAV_ROI:
	case vehicle_command_s::VEHICLE_CMD_DO_SET_ROI_LOCATION:
	case vehicle_command_s::VEHICLE_CMD_DO_SET_ROI_WPNEXT_OFFSET:
	case vehicle_command_s::VEHICLE_CMD_DO_SET_ROI_NONE:
		/* ignore commands that are handled by other parts of the system */
		break;

	default:
		/* Warn about unsupported commands, this makes sense because only commands
		 * to this component ID (or all) are passed by mavlink. */
		answer_command(cmd, vehicle_command_s::VEHICLE_CMD_RESULT_UNSUPPORTED, *command_ack_pub);
		break;
	}

	if (cmd_result != vehicle_command_s::VEHICLE_CMD_RESULT_UNSUPPORTED) {
		/* already warned about unsupported commands in "default" case */
		answer_command(cmd, cmd_result, *command_ack_pub);
	}

	return true;
}

/**
* @brief This function initializes the home position an altitude of the vehicle. This happens first time we get a good GPS fix and each
*		 time the vehicle is armed with a good GPS fix.
**/
bool
Commander::set_home_position()
{
	// Need global and local position fix to be able to set home
	if (status_flags.condition_global_position_valid && status_flags.condition_local_position_valid) {

		const vehicle_global_position_s &gpos = _global_position_sub.get();

		// Ensure that the GPS accuracy is good enough for intializing home
		if ((gpos.eph <= _param_com_home_h_t.get()) && (gpos.epv <= _param_com_home_v_t.get())) {

			const vehicle_local_position_s &lpos = _local_position_sub.get();

			// Set home position
			home_position_s home{};

			home.timestamp = hrt_absolute_time();

			home.lat = gpos.lat;
			home.lon = gpos.lon;
			home.valid_hpos = true;

			home.alt = gpos.alt;
			home.valid_alt = true;

			home.x = lpos.x;
			home.y = lpos.y;
			home.z = lpos.z;

			home.yaw = lpos.yaw;

			home.manual_home = false;

			// play tune first time we initialize HOME
			if (!status_flags.condition_home_position_valid) {
				tune_home_set(true);
			}

			// mark home position as set
			status_flags.condition_home_position_valid = _home_pub.update(home);

			return status_flags.condition_home_position_valid;
		}
	}

	return false;
}

bool
Commander::set_home_position_alt_only()
{
	const vehicle_local_position_s &lpos = _local_position_sub.get();

	if (!_home_pub.get().valid_alt && lpos.z_global) {
		// handle special case where we are setting only altitude using local position reference
		home_position_s home{};
		home.alt = lpos.ref_alt;
		home.valid_alt = true;

		home.timestamp = hrt_absolute_time();

		return _home_pub.update(home);
	}

	return false;
}

void
Commander::run()
{
	bool sensor_fail_tune_played = false;
	bool arm_tune_played = false;
	bool was_landed = true;
	bool was_falling = false;
	bool was_armed = false;

	// XXX for now just set sensors as initialized
	status_flags.condition_system_sensors_initialized = true;

	/* set parameters */
	param_t _param_sys_type = param_find("MAV_TYPE");
	param_t _param_system_id = param_find("MAV_SYS_ID");
	param_t _param_component_id = param_find("MAV_COMP_ID");
	param_t _param_offboard_loss_act = param_find("COM_OBL_ACT");
	param_t _param_offboard_loss_rc_act = param_find("COM_OBL_RC_ACT");
	param_t _param_ef_throttle_thres = param_find("COM_EF_THROT");
	param_t _param_ef_current2throttle_thres = param_find("COM_EF_C2T");
	param_t _param_ef_time_thres = param_find("COM_EF_TIME");
	param_t _param_rc_in_off = param_find("COM_RC_IN_MODE");
	param_t _param_rc_arm_hyst = param_find("COM_RC_ARM_HYST");
	param_t _param_min_stick_change = param_find("COM_RC_STICK_OV");
	param_t _param_geofence_action = param_find("GF_ACTION");
	param_t _param_offboard_loss_timeout = param_find("COM_OF_LOSS_T");
	param_t _param_arm_without_gps = param_find("COM_ARM_WO_GPS");
	param_t _param_arm_switch_is_button = param_find("COM_ARM_SWISBTN");
	param_t _param_rc_override = param_find("COM_RC_OVERRIDE");
	param_t _param_arm_mission_required = param_find("COM_ARM_MIS_REQ");
	param_t _param_flight_uuid = param_find("COM_FLIGHT_UUID");
	param_t _param_takeoff_finished_action = param_find("COM_TAKEOFF_ACT");

	param_t _param_fmode_1 = param_find("COM_FLTMODE1");
	param_t _param_fmode_2 = param_find("COM_FLTMODE2");
	param_t _param_fmode_3 = param_find("COM_FLTMODE3");
	param_t _param_fmode_4 = param_find("COM_FLTMODE4");
	param_t _param_fmode_5 = param_find("COM_FLTMODE5");
	param_t _param_fmode_6 = param_find("COM_FLTMODE6");

	param_t _param_airmode = param_find("MC_AIRMODE");
	param_t _param_rc_map_arm_switch = param_find("RC_MAP_ARM_SW");

	/* failsafe response to loss of navigation accuracy */
	param_t _param_posctl_nav_loss_act = param_find("COM_POSCTL_NAVL");

	status_flags.avoidance_system_required = _param_com_obs_avoid.get();

	/* pthread for slow low prio thread */
	pthread_t commander_low_prio_thread;

	/* initialize */
	if (led_init() != OK) {
		PX4_WARN("LED init failed");
	}

	if (buzzer_init() != OK) {
		PX4_WARN("Buzzer init failed");
	}

	int power_button_state_sub = orb_subscribe(ORB_ID(power_button_state));
	{
		// we need to do an initial publication to make sure uORB allocates the buffer, which cannot happen
		// in IRQ context.
		power_button_state_s button_state;
		button_state.timestamp = 0;
		button_state.event = 0xff;
		power_button_state_pub = orb_advertise(ORB_ID(power_button_state), &button_state);
		orb_copy(ORB_ID(power_button_state), power_button_state_sub, &button_state);
	}

	if (board_register_power_state_notification_cb(power_button_state_notification_cb) != 0) {
		PX4_ERR("Failed to register power notification callback");
	}

	get_circuit_breaker_params();

	/* publish initial state */
	_status_pub = orb_advertise(ORB_ID(vehicle_status), &status);

	/* armed topic */
	orb_advert_t armed_pub = orb_advertise(ORB_ID(actuator_armed), &armed);
	hrt_abstime last_disarmed_timestamp = 0;

	/* vehicle control mode topic */
	orb_advert_t control_mode_pub = orb_advertise(ORB_ID(vehicle_control_mode), &control_mode);

	/* command ack */
	orb_advert_t command_ack_pub = nullptr;
	orb_advert_t commander_state_pub = nullptr;
	orb_advert_t vehicle_status_flags_pub = nullptr;

	/* init mission state, do it here to allow navigator to use stored mission even if mavlink failed to start */
	mission_init();

	/* Start monitoring loop */
	unsigned counter = 0;
	int stick_off_counter = 0;
	int stick_on_counter = 0;

	bool status_changed = true;
	bool param_init_forced = true;

	bool updated = false;

	int actuator_controls_sub = orb_subscribe(ORB_ID_VEHICLE_ATTITUDE_CONTROLS);
	int cmd_sub = orb_subscribe(ORB_ID(vehicle_command));
	int cpuload_sub = orb_subscribe(ORB_ID(cpuload));
	int geofence_result_sub = orb_subscribe(ORB_ID(geofence_result));
	int land_detector_sub = orb_subscribe(ORB_ID(vehicle_land_detected));
	int offboard_control_mode_sub = orb_subscribe(ORB_ID(offboard_control_mode));
	int param_changed_sub = orb_subscribe(ORB_ID(parameter_update));
	int safety_sub = orb_subscribe(ORB_ID(safety));
	int sp_man_sub = orb_subscribe(ORB_ID(manual_control_setpoint));
	int subsys_sub = orb_subscribe(ORB_ID(subsystem_info));
	int system_power_sub = orb_subscribe(ORB_ID(system_power));
	int vtol_vehicle_status_sub = orb_subscribe(ORB_ID(vtol_vehicle_status));

	geofence_result_s geofence_result {};

	land_detector.landed = true;

	vtol_status.vtol_in_rw_mode = true;		// default for vtol is rotary wing

	control_status_leds(&status, &armed, true, _battery_warning, &cpuload);

	thread_running = true;

	/* update vehicle status to find out vehicle type (required for preflight checks) */
	int32_t system_type;
	param_get(_param_sys_type, &system_type); // get system type
	status.system_type = (uint8_t)system_type;
	status.is_rotary_wing = is_rotary_wing(&status) || is_vtol(&status);
	status.is_vtol = is_vtol(&status);

	commander_boot_timestamp = hrt_absolute_time();

	// initially set to failed
	_last_lpos_fail_time_us = commander_boot_timestamp;
	_last_gpos_fail_time_us = commander_boot_timestamp;
	_last_lvel_fail_time_us = commander_boot_timestamp;

	// Run preflight check
	int32_t rc_in_off = 0;

	param_get(_param_rc_in_off, &rc_in_off);

	int32_t arm_switch_is_button = 0;
	param_get(_param_arm_switch_is_button, &arm_switch_is_button);

	int32_t arm_without_gps_param = 0;
	param_get(_param_arm_without_gps, &arm_without_gps_param);
	arm_requirements = (arm_without_gps_param == 1) ? ARM_REQ_NONE : ARM_REQ_GPS_BIT;

	int32_t arm_mission_required_param = 0;
	param_get(_param_arm_mission_required, &arm_mission_required_param);
	arm_requirements |= (arm_mission_required_param & (ARM_REQ_MISSION_BIT | ARM_REQ_ARM_AUTH_BIT));

	status.rc_input_mode = rc_in_off;

	// user adjustable duration required to assert arm/disarm via throttle/rudder stick
	int32_t rc_arm_hyst = 100;
	param_get(_param_rc_arm_hyst, &rc_arm_hyst);
	rc_arm_hyst *= COMMANDER_MONITORING_LOOPSPERMSEC;

	float offboard_loss_timeout = 0.0f;
	int32_t offboard_loss_act = 0;
	int32_t offboard_loss_rc_act = 0;
	int32_t posctl_nav_loss_act = 0;
	int32_t geofence_action = 0;
	int32_t flight_uuid = 0;
	int32_t airmode = 0;
	int32_t rc_map_arm_switch = 0;

	/* RC override auto modes */
	int32_t rc_override = 0;

	int32_t takeoff_complete_act = 0;

	/* Thresholds for engine failure detection */
	float ef_throttle_thres = 1.0f;
	float ef_current2throttle_thres = 0.0f;
	float ef_time_thres = 1000.0f;
	uint64_t timestamp_engine_healthy = 0; /**< absolute time when engine was healty */

	/* check which state machines for changes, clear "changed" flag */
	bool failsafe_old = false;

	bool have_taken_off_since_arming = false;

	/* initialize low priority thread */
	pthread_attr_t commander_low_prio_attr;
	pthread_attr_init(&commander_low_prio_attr);
	pthread_attr_setstacksize(&commander_low_prio_attr, PX4_STACK_ADJUSTED(3000));

#ifndef __PX4_QURT
	// This is not supported by QURT (yet).
	struct sched_param param;
	(void)pthread_attr_getschedparam(&commander_low_prio_attr, &param);

	/* low priority */
	param.sched_priority = SCHED_PRIORITY_DEFAULT - 50;
	(void)pthread_attr_setschedparam(&commander_low_prio_attr, &param);
#endif

	pthread_create(&commander_low_prio_thread, &commander_low_prio_attr, commander_low_prio_loop, nullptr);
	pthread_attr_destroy(&commander_low_prio_attr);

	arm_auth_init(&mavlink_log_pub, &status.system_id);

	// run preflight immediately to find all relevant parameters, but don't report
	preflight_check(false);

	while (!should_exit()) {

		transition_result_t arming_ret = TRANSITION_NOT_CHANGED;

		/* update parameters */
		bool params_updated = false;
		orb_check(param_changed_sub, &params_updated);

		if (params_updated || param_init_forced) {

			/* parameters changed */
			struct parameter_update_s param_changed;
			orb_copy(ORB_ID(parameter_update), param_changed_sub, &param_changed);

			updateParams();

			/* update parameters */
			if (!armed.armed) {
				if (param_get(_param_sys_type, &system_type) != OK) {
					PX4_ERR("failed getting new system type");

				} else {
					status.system_type = (uint8_t)system_type;
				}

				/* disable manual override for all systems that rely on electronic stabilization */
				if (is_rotary_wing(&status) || (is_vtol(&status) && vtol_status.vtol_in_rw_mode)) {
					status.is_rotary_wing = true;

				} else {
					status.is_rotary_wing = false;
				}

				/* set vehicle_status.is_vtol flag */
				status.is_vtol = is_vtol(&status);

				/* check and update system / component ID */
				int32_t sys_id = 0;
				param_get(_param_system_id, &sys_id);
				status.system_id = sys_id;

				int32_t comp_id = 0;
				param_get(_param_component_id, &comp_id);
				status.component_id = comp_id;

				get_circuit_breaker_params();

				status_changed = true;
			}

			/* Safety parameters */
			param_get(_param_rc_in_off, &rc_in_off);
			status.rc_input_mode = rc_in_off;
			param_get(_param_rc_arm_hyst, &rc_arm_hyst);
			param_get(_param_min_stick_change, &min_stick_change);
			param_get(_param_rc_override, &rc_override);
			// percentage (* 0.01) needs to be doubled because RC total interval is 2, not 1
			min_stick_change *= 0.02f;
			rc_arm_hyst *= COMMANDER_MONITORING_LOOPSPERMSEC;
			param_get(_param_ef_throttle_thres, &ef_throttle_thres);
			param_get(_param_ef_current2throttle_thres, &ef_current2throttle_thres);
			param_get(_param_ef_time_thres, &ef_time_thres);
			param_get(_param_geofence_action, &geofence_action);
			param_get(_param_flight_uuid, &flight_uuid);

			param_get(_param_offboard_loss_timeout, &offboard_loss_timeout);
			param_get(_param_offboard_loss_act, &offboard_loss_act);
			param_get(_param_offboard_loss_rc_act, &offboard_loss_rc_act);
			param_get(_param_arm_switch_is_button, &arm_switch_is_button);

			param_get(_param_arm_without_gps, &arm_without_gps_param);
			arm_requirements = (arm_without_gps_param == 1) ? ARM_REQ_NONE : ARM_REQ_GPS_BIT;
			param_get(_param_arm_mission_required, &arm_mission_required_param);
			arm_requirements |= (arm_mission_required_param & (ARM_REQ_MISSION_BIT | ARM_REQ_ARM_AUTH_BIT));

			/* flight mode slots */
			param_get(_param_fmode_1, &_flight_mode_slots[0]);
			param_get(_param_fmode_2, &_flight_mode_slots[1]);
			param_get(_param_fmode_3, &_flight_mode_slots[2]);
			param_get(_param_fmode_4, &_flight_mode_slots[3]);
			param_get(_param_fmode_5, &_flight_mode_slots[4]);
			param_get(_param_fmode_6, &_flight_mode_slots[5]);

			/* failsafe response to loss of navigation accuracy */
			param_get(_param_posctl_nav_loss_act, &posctl_nav_loss_act);

			param_get(_param_takeoff_finished_action, &takeoff_complete_act);

			/* check for unsafe Airmode settings: yaw airmode requires the use of an arming switch */
			if (_param_airmode != PARAM_INVALID && _param_rc_map_arm_switch != PARAM_INVALID) {
				param_get(_param_airmode, &airmode);
				param_get(_param_rc_map_arm_switch, &rc_map_arm_switch);

				if (airmode == 2 && rc_map_arm_switch == 0) {
					airmode = 1; // change to roll/pitch airmode
					param_set(_param_airmode, &airmode);
					mavlink_log_critical(&mavlink_log_pub, "Yaw Airmode requires the use of an Arm Switch")
				}
			}

			param_init_forced = false;
		}

		/* Update OA parameter */
		status_flags.avoidance_system_required = _param_com_obs_avoid.get();

		/* handle power button state */
		orb_check(power_button_state_sub, &updated);

		if (updated) {
			power_button_state_s button_state;
			orb_copy(ORB_ID(power_button_state), power_button_state_sub, &button_state);

			if (button_state.event == power_button_state_s::PWR_BUTTON_STATE_REQUEST_SHUTDOWN) {
				px4_shutdown_request(false, false);
			}
		}

		orb_check(sp_man_sub, &updated);

		if (updated) {
			orb_copy(ORB_ID(manual_control_setpoint), sp_man_sub, &sp_man);
		}

		orb_check(offboard_control_mode_sub, &updated);

		if (updated) {
			offboard_control_mode_s old = offboard_control_mode;
			orb_copy(ORB_ID(offboard_control_mode), offboard_control_mode_sub, &offboard_control_mode);

			if (old.ignore_thrust != offboard_control_mode.ignore_thrust ||
			    old.ignore_attitude != offboard_control_mode.ignore_attitude ||
			    old.ignore_bodyrate != offboard_control_mode.ignore_bodyrate ||
			    old.ignore_position != offboard_control_mode.ignore_position ||
			    old.ignore_velocity != offboard_control_mode.ignore_velocity ||
			    old.ignore_acceleration_force != offboard_control_mode.ignore_acceleration_force ||
			    old.ignore_alt_hold != offboard_control_mode.ignore_alt_hold) {
				status_changed = true;
			}
		}

		if (offboard_control_mode.timestamp != 0 &&
		    offboard_control_mode.timestamp + OFFBOARD_TIMEOUT > hrt_absolute_time()) {
			if (status_flags.offboard_control_signal_lost) {
				status_flags.offboard_control_signal_lost = false;
				status_flags.offboard_control_loss_timeout = false;
				status_changed = true;
			}

		} else {
			if (!status_flags.offboard_control_signal_lost) {
				status_flags.offboard_control_signal_lost = true;
				status_changed = true;
			}

			/* check timer if offboard was there but now lost */
			if (!status_flags.offboard_control_loss_timeout && offboard_control_mode.timestamp != 0) {
				if (offboard_loss_timeout < FLT_EPSILON) {
					/* execute loss action immediately */
					status_flags.offboard_control_loss_timeout = true;

				} else {
					/* wait for timeout if set */
					status_flags.offboard_control_loss_timeout = offboard_control_mode.timestamp +
							OFFBOARD_TIMEOUT + offboard_loss_timeout * 1e6f < hrt_absolute_time();
				}

				if (status_flags.offboard_control_loss_timeout) {
					status_changed = true;
				}
			}
		}

		orb_check(system_power_sub, &updated);

		if (updated) {
			system_power_s system_power = {};
			orb_copy(ORB_ID(system_power), system_power_sub, &system_power);

			if (hrt_elapsed_time(&system_power.timestamp) < 200_ms) {
				if (system_power.servo_valid &&
				    !system_power.brick_valid &&
				    !system_power.usb_connected) {
					/* flying only on servo rail, this is unsafe */
					status_flags.condition_power_input_valid = false;

				} else {
					status_flags.condition_power_input_valid = true;
				}

				/* if the USB hardware connection went away, reboot */
				if (status_flags.usb_connected && !system_power.usb_connected) {
					/*
					 * apparently the USB cable went away but we are still powered,
					 * so lets reset to a classic non-usb state.
					 */
					mavlink_log_critical(&mavlink_log_pub, "USB disconnected, rebooting.")
					px4_usleep(400000);
					px4_shutdown_request(true, false);
				}
			}
		}

		/* update safety topic */
		orb_check(safety_sub, &updated);

		if (updated) {
			bool previous_safety_off = safety.safety_off;

			if (orb_copy(ORB_ID(safety), safety_sub, &safety) == PX4_OK) {

				/* disarm if safety is now on and still armed */
				if (armed.armed && (status.hil_state == vehicle_status_s::HIL_STATE_OFF)
				    && safety.safety_switch_available && !safety.safety_off) {

					if (TRANSITION_CHANGED == arming_state_transition(&status, safety, vehicle_status_s::ARMING_STATE_STANDBY,
							&armed, true /* fRunPreArmChecks */, &mavlink_log_pub,
							&status_flags, arm_requirements, hrt_elapsed_time(&commander_boot_timestamp))
					   ) {
						status_changed = true;
					}
				}

				// Notify the user if the status of the safety switch changes
				if (safety.safety_switch_available && previous_safety_off != safety.safety_off) {

					if (safety.safety_off) {
						set_tune(TONE_NOTIFY_POSITIVE_TUNE);

					} else {
						tune_neutral(true);
					}

					status_changed = true;
				}
			}
		}

		/* update vtol vehicle status*/
		orb_check(vtol_vehicle_status_sub, &updated);

		if (updated) {
			/* vtol status changed */
			orb_copy(ORB_ID(vtol_vehicle_status), vtol_vehicle_status_sub, &vtol_status);
			status.vtol_fw_permanent_stab = vtol_status.fw_permanent_stab;

			/* Make sure that this is only adjusted if vehicle really is of type vtol */
			if (is_vtol(&status)) {

				// Check if there has been any change while updating the flags
				if (status.is_rotary_wing != vtol_status.vtol_in_rw_mode) {
					status.is_rotary_wing = vtol_status.vtol_in_rw_mode;
					status_changed = true;
				}

				if (status.in_transition_mode != vtol_status.vtol_in_trans_mode) {
					status.in_transition_mode = vtol_status.vtol_in_trans_mode;
					status_changed = true;
				}

				if (status.in_transition_to_fw != vtol_status.in_transition_to_fw) {
					status.in_transition_to_fw = vtol_status.in_transition_to_fw;
					status_changed = true;
				}

				if (status_flags.vtol_transition_failure != vtol_status.vtol_transition_failsafe) {
					status_flags.vtol_transition_failure = vtol_status.vtol_transition_failsafe;
					status_changed = true;
				}

				if (armed.soft_stop != !status.is_rotary_wing) {
					armed.soft_stop = !status.is_rotary_wing;
					status_changed = true;
				}
			}
		}

		estimator_check(&status_changed);
		airspeed_use_check();

		/* Update land detector */
		orb_check(land_detector_sub, &updated);

		if (updated) {
			orb_copy(ORB_ID(vehicle_land_detected), land_detector_sub, &land_detector);

			// Only take actions if armed
			if (armed.armed) {
				if (was_landed != land_detector.landed) {
					if (land_detector.landed) {
						mavlink_and_console_log_info(&mavlink_log_pub, "Landing detected");

					} else {
						mavlink_and_console_log_info(&mavlink_log_pub, "Takeoff detected");
						have_taken_off_since_arming = true;

						// Set all position and velocity test probation durations to takeoff value
						// This is a larger value to give the vehicle time to complete a failsafe landing
						// if faulty sensors cause loss of navigation shortly after takeoff.
						_gpos_probation_time_us = _param_com_pos_fs_prob.get() * 1_s;
						_lpos_probation_time_us = _param_com_pos_fs_prob.get() * 1_s;
						_lvel_probation_time_us = _param_com_pos_fs_prob.get() * 1_s;
					}
				}

				if (was_falling != land_detector.freefall) {
					if (land_detector.freefall) {
						mavlink_and_console_log_info(&mavlink_log_pub, "Freefall detected");
					}
				}
			}

			was_landed = land_detector.landed;
			was_falling = land_detector.freefall;
		}


		// Auto disarm when landed or kill switch engaged
		if (armed.armed) {

			// Check for auto-disarm on landing
			if (_param_com_disarm_land.get() > 0) {

				if (!have_taken_off_since_arming) {
					// pilot has ten seconds time to take off
					_auto_disarm_landed.set_hysteresis_time_from(false, 10_s);

				} else {
					_auto_disarm_landed.set_hysteresis_time_from(false, _param_com_disarm_land.get() * 1_s);
				}

				_auto_disarm_landed.set_state_and_update(land_detector.landed);

				if (_auto_disarm_landed.get_state()) {
					arm_disarm(false, &mavlink_log_pub, "Auto disarm on land");
				}
			}


			// Auto disarm after 5 seconds if kill switch is engaged
			_auto_disarm_killed.set_state_and_update(armed.manual_lockdown);

			if (_auto_disarm_killed.get_state()) {
				arm_disarm(false, &mavlink_log_pub, "Kill-switch still engaged, disarming");
			}

		} else {
			_auto_disarm_landed.set_state_and_update(false);
			_auto_disarm_killed.set_state_and_update(false);
		}


		if (!warning_action_on) {
			// store the last good main_state when not in an navigation
			// hold state
			main_state_before_rtl = internal_state.main_state;

		} else if (internal_state.main_state != commander_state_s::MAIN_STATE_AUTO_RTL
			   && internal_state.main_state != commander_state_s::MAIN_STATE_AUTO_LOITER
			   && internal_state.main_state != commander_state_s::MAIN_STATE_AUTO_LAND) {
			// reset flag again when we switched out of it
			warning_action_on = false;
		}

		orb_check(cpuload_sub, &updated);

		if (updated) {
			orb_copy(ORB_ID(cpuload), cpuload_sub, &cpuload);
		}

		battery_status_check();

		/* update subsystem info which arrives from outside of commander*/
		do {
			orb_check(subsys_sub, &updated);

			if (updated) {
				subsystem_info_s info{};
				orb_copy(ORB_ID(subsystem_info), subsys_sub, &info);
				set_health_flags(info.subsystem_type, info.present, info.enabled, info.ok, status);
				status_changed = true;
			}
		} while (updated);

		/* If in INIT state, try to proceed to STANDBY state */
		if (!status_flags.condition_calibration_enabled && status.arming_state == vehicle_status_s::ARMING_STATE_INIT) {

			arming_ret = arming_state_transition(&status, safety, vehicle_status_s::ARMING_STATE_STANDBY, &armed,
							     true /* fRunPreArmChecks */, &mavlink_log_pub, &status_flags,
							     arm_requirements, hrt_elapsed_time(&commander_boot_timestamp));

			if (arming_ret == TRANSITION_DENIED) {
				/* do not complain if not allowed into standby */
				arming_ret = TRANSITION_NOT_CHANGED;
			}
		}

		/* start mission result check */
		const auto prev_mission_instance_count = _mission_result_sub.get().instance_count;

		if (_mission_result_sub.update()) {
			const mission_result_s &mission_result = _mission_result_sub.get();

			// if mission_result is valid for the current mission
			const bool mission_result_ok = (mission_result.timestamp > commander_boot_timestamp)
						       && (mission_result.instance_count > 0);

			status_flags.condition_auto_mission_available = mission_result_ok && mission_result.valid;

			if (mission_result_ok) {

				if (status.mission_failure != mission_result.failure) {
					status.mission_failure = mission_result.failure;
					status_changed = true;

					if (status.mission_failure) {
						mavlink_log_critical(&mavlink_log_pub, "Mission cannot be completed");
					}
				}

				/* Only evaluate mission state if home is set */
				if (status_flags.condition_home_position_valid &&
				    (prev_mission_instance_count != mission_result.instance_count)) {

					if (!status_flags.condition_auto_mission_available) {
						/* the mission is invalid */
						tune_mission_fail(true);

					} else if (mission_result.warning) {
						/* the mission has a warning */
						tune_mission_fail(true);

					} else {
						/* the mission is valid */
						tune_mission_ok(true);
					}
				}
			}
		}

		/* start geofence result check */
		orb_check(geofence_result_sub, &updated);

		if (updated) {
			orb_copy(ORB_ID(geofence_result), geofence_result_sub, &geofence_result);
		}

		// Geofence actions
		if (armed.armed && (geofence_result.geofence_action != geofence_result_s::GF_ACTION_NONE)) {

			static bool geofence_loiter_on = false;
			static bool geofence_rtl_on = false;

			// check for geofence violation
			if (geofence_result.geofence_violated) {
				static hrt_abstime last_geofence_violation = 0;
				const hrt_abstime geofence_violation_action_interval = 10_s;

				if (hrt_elapsed_time(&last_geofence_violation) > geofence_violation_action_interval) {

					last_geofence_violation = hrt_absolute_time();

					switch (geofence_result.geofence_action) {
					case (geofence_result_s::GF_ACTION_NONE) : {
							// do nothing
							break;
						}

					case (geofence_result_s::GF_ACTION_WARN) : {
							// do nothing, mavlink critical messages are sent by navigator
							break;
						}

					case (geofence_result_s::GF_ACTION_LOITER) : {
							if (TRANSITION_CHANGED == main_state_transition(status, commander_state_s::MAIN_STATE_AUTO_LOITER, status_flags,
									&internal_state)) {
								geofence_loiter_on = true;
							}

							break;
						}

					case (geofence_result_s::GF_ACTION_RTL) : {
							if (TRANSITION_CHANGED == main_state_transition(status, commander_state_s::MAIN_STATE_AUTO_RTL, status_flags,
									&internal_state)) {
								geofence_rtl_on = true;
							}

							break;
						}

					case (geofence_result_s::GF_ACTION_TERMINATE) : {
							warnx("Flight termination because of geofence");
							mavlink_log_critical(&mavlink_log_pub, "Geofence violation! Flight terminated");
							armed.force_failsafe = true;
							status_changed = true;
							break;
						}
					}
				}
			}

			// reset if no longer in LOITER or if manually switched to LOITER
			geofence_loiter_on = geofence_loiter_on
					     && (internal_state.main_state == commander_state_s::MAIN_STATE_AUTO_LOITER)
					     && (sp_man.loiter_switch == manual_control_setpoint_s::SWITCH_POS_OFF
						 || sp_man.loiter_switch == manual_control_setpoint_s::SWITCH_POS_NONE);

			// reset if no longer in RTL or if manually switched to RTL
			geofence_rtl_on = geofence_rtl_on
					  && (internal_state.main_state == commander_state_s::MAIN_STATE_AUTO_RTL)
					  && (sp_man.return_switch == manual_control_setpoint_s::SWITCH_POS_OFF
					      || sp_man.return_switch == manual_control_setpoint_s::SWITCH_POS_NONE);

			warning_action_on = warning_action_on || (geofence_loiter_on || geofence_rtl_on);
		}

		// revert geofence failsafe transition if sticks are moved and we were previously in a manual mode
		// but only if not in a low battery handling action
		if (rc_override != 0 && (_battery_warning < battery_status_s::BATTERY_WARNING_CRITICAL) && (warning_action_on &&
				(main_state_before_rtl == commander_state_s::MAIN_STATE_MANUAL ||
				 main_state_before_rtl == commander_state_s::MAIN_STATE_ALTCTL ||
				 main_state_before_rtl == commander_state_s::MAIN_STATE_POSCTL ||
				 main_state_before_rtl == commander_state_s::MAIN_STATE_ACRO ||
				 main_state_before_rtl == commander_state_s::MAIN_STATE_RATTITUDE ||
				 main_state_before_rtl == commander_state_s::MAIN_STATE_STAB))) {

			// transition to previous state if sticks are touched
			if ((_last_sp_man.timestamp != sp_man.timestamp) &&
			    ((fabsf(sp_man.x - _last_sp_man.x) > min_stick_change) ||
			     (fabsf(sp_man.y - _last_sp_man.y) > min_stick_change) ||
			     (fabsf(sp_man.z - _last_sp_man.z) > min_stick_change) ||
			     (fabsf(sp_man.r - _last_sp_man.r) > min_stick_change))) {

				// revert to position control in any case
				main_state_transition(status, commander_state_s::MAIN_STATE_POSCTL, status_flags, &internal_state);
				mavlink_log_critical(&mavlink_log_pub, "Autopilot off! Returning control to pilot");
			}
		}

		// abort landing or auto or loiter if sticks are moved significantly
		// but only if not in a low battery handling action
		if (rc_override != 0 && (_battery_warning < battery_status_s::BATTERY_WARNING_CRITICAL) &&
		    (internal_state.main_state == commander_state_s::MAIN_STATE_AUTO_LAND ||
		     internal_state.main_state == commander_state_s::MAIN_STATE_AUTO_MISSION ||
		     internal_state.main_state == commander_state_s::MAIN_STATE_AUTO_LOITER)) {
			// transition to previous state if sticks are touched

			if ((_last_sp_man.timestamp != sp_man.timestamp) &&
			    ((fabsf(sp_man.x - _last_sp_man.x) > min_stick_change) ||
			     (fabsf(sp_man.y - _last_sp_man.y) > min_stick_change) ||
			     (fabsf(sp_man.z - _last_sp_man.z) > min_stick_change) ||
			     (fabsf(sp_man.r - _last_sp_man.r) > min_stick_change))) {

				// revert to position control in any case
				main_state_transition(status, commander_state_s::MAIN_STATE_POSCTL, status_flags, &internal_state);
				mavlink_log_critical(&mavlink_log_pub, "Autopilot off! Returning control to pilot");
			}
		}


		/* Check for mission flight termination */
		if (armed.armed && _mission_result_sub.get().flight_termination &&
		    !status_flags.circuit_breaker_flight_termination_disabled) {

			armed.force_failsafe = true;
			status_changed = true;
			static bool flight_termination_printed = false;

			if (!flight_termination_printed) {
				mavlink_log_critical(&mavlink_log_pub, "Geofence violation! Flight terminated");
				flight_termination_printed = true;
			}

			if (counter % (1000000 / COMMANDER_MONITORING_INTERVAL) == 0) {
				mavlink_log_critical(&mavlink_log_pub, "Flight termination active");
			}
		}

		/* RC input check */
		if (!status_flags.rc_input_blocked && sp_man.timestamp != 0 &&
		    (hrt_elapsed_time(&sp_man.timestamp) < (_param_com_rc_loss_t.get() * 1_s))) {

			/* handle the case where RC signal was regained */
			if (!status_flags.rc_signal_found_once) {
				status_flags.rc_signal_found_once = true;
				set_health_flags(subsystem_info_s::SUBSYSTEM_TYPE_RCRECEIVER, true, true, true
						 && status_flags.rc_calibration_valid, status);
				status_changed = true;

			} else {
				if (status.rc_signal_lost) {
					mavlink_log_info(&mavlink_log_pub, "Manual control regained after %llums",
							 hrt_elapsed_time(&rc_signal_lost_timestamp) / 1000);
					set_health_flags(subsystem_info_s::SUBSYSTEM_TYPE_RCRECEIVER, true, true, true
							 && status_flags.rc_calibration_valid, status);
					status_changed = true;
				}
			}

			status.rc_signal_lost = false;

			const bool in_armed_state = (status.arming_state == vehicle_status_s::ARMING_STATE_ARMED);
			const bool arm_switch_or_button_mapped = sp_man.arm_switch != manual_control_setpoint_s::SWITCH_POS_NONE;
			const bool arm_button_pressed = arm_switch_is_button == 1
							&& sp_man.arm_switch == manual_control_setpoint_s::SWITCH_POS_ON;

			/* DISARM
			 * check if left stick is in lower left position or arm button is pushed or arm switch has transition from arm to disarm
			 * and we are in MANUAL, Rattitude, or AUTO_READY mode or (ASSIST mode and landed)
			 * do it only for rotary wings in manual mode or fixed wing if landed.
			 * Disable stick-disarming if arming switch or button is mapped */
			const bool stick_in_lower_left = sp_man.r < -STICK_ON_OFF_LIMIT && sp_man.z < 0.1f
							 && !arm_switch_or_button_mapped;
			const bool arm_switch_to_disarm_transition =  arm_switch_is_button == 0 &&
					_last_sp_man_arm_switch == manual_control_setpoint_s::SWITCH_POS_ON &&
					sp_man.arm_switch == manual_control_setpoint_s::SWITCH_POS_OFF;

			if (in_armed_state &&
			    status.rc_input_mode != vehicle_status_s::RC_IN_MODE_OFF &&
			    (status.is_rotary_wing || (!status.is_rotary_wing && land_detector.landed)) &&
			    (stick_in_lower_left || arm_button_pressed || arm_switch_to_disarm_transition)) {

				if (internal_state.main_state != commander_state_s::MAIN_STATE_MANUAL &&
				    internal_state.main_state != commander_state_s::MAIN_STATE_ACRO &&
				    internal_state.main_state != commander_state_s::MAIN_STATE_STAB &&
				    internal_state.main_state != commander_state_s::MAIN_STATE_RATTITUDE &&
				    !land_detector.landed) {
					print_reject_arm("Not disarming! Not yet in manual mode or landed");

				} else if ((stick_off_counter == rc_arm_hyst && stick_on_counter < rc_arm_hyst) || arm_switch_to_disarm_transition) {
					arming_ret = arming_state_transition(&status, safety, vehicle_status_s::ARMING_STATE_STANDBY, &armed,
									     true /* fRunPreArmChecks */,
									     &mavlink_log_pub, &status_flags, arm_requirements, hrt_elapsed_time(&commander_boot_timestamp));
				}

				stick_off_counter++;

			} else if (!(arm_switch_is_button == 1 && sp_man.arm_switch == manual_control_setpoint_s::SWITCH_POS_ON)) {
				/* do not reset the counter when holding the arm button longer than needed */
				stick_off_counter = 0;
			}

			/* ARM
			 * check if left stick is in lower right position or arm button is pushed or arm switch has transition from disarm to arm
			 * and we're in MANUAL mode.
			 * Disable stick-arming if arming switch or button is mapped */
			const bool stick_in_lower_right = sp_man.r > STICK_ON_OFF_LIMIT && sp_man.z < 0.1f
							  && !arm_switch_or_button_mapped;
			/* allow a grace period for re-arming: preflight checks don't need to pass during that time,
			 * for example for accidential in-air disarming */
			const bool in_arming_grace_period = last_disarmed_timestamp != 0 && hrt_elapsed_time(&last_disarmed_timestamp) < 5_s;
			const bool arm_switch_to_arm_transition = arm_switch_is_button == 0 &&
					_last_sp_man_arm_switch == manual_control_setpoint_s::SWITCH_POS_OFF &&
					sp_man.arm_switch == manual_control_setpoint_s::SWITCH_POS_ON &&
					(sp_man.z < 0.1f || in_arming_grace_period);

			if (!in_armed_state &&
			    status.rc_input_mode != vehicle_status_s::RC_IN_MODE_OFF &&
			    (stick_in_lower_right || arm_button_pressed || arm_switch_to_arm_transition)) {
				if ((stick_on_counter == rc_arm_hyst && stick_off_counter < rc_arm_hyst) || arm_switch_to_arm_transition) {

					/* we check outside of the transition function here because the requirement
					 * for being in manual mode only applies to manual arming actions.
					 * the system can be armed in auto if armed via the GCS.
					 */

					if ((internal_state.main_state != commander_state_s::MAIN_STATE_MANUAL)
					    && (internal_state.main_state != commander_state_s::MAIN_STATE_ACRO)
					    && (internal_state.main_state != commander_state_s::MAIN_STATE_STAB)
					    && (internal_state.main_state != commander_state_s::MAIN_STATE_ALTCTL)
					    && (internal_state.main_state != commander_state_s::MAIN_STATE_POSCTL)
					    && (internal_state.main_state != commander_state_s::MAIN_STATE_RATTITUDE)
					   ) {
						print_reject_arm("Not arming: Switch to a manual mode first");

					} else if (!status_flags.condition_home_position_valid &&
						   geofence_action == geofence_result_s::GF_ACTION_RTL) {
						print_reject_arm("Not arming: Geofence RTL requires valid home");

					} else if (status.arming_state == vehicle_status_s::ARMING_STATE_STANDBY) {
						arming_ret = arming_state_transition(&status, safety, vehicle_status_s::ARMING_STATE_ARMED, &armed,
										     !in_arming_grace_period /* fRunPreArmChecks */,
										     &mavlink_log_pub, &status_flags, arm_requirements, hrt_elapsed_time(&commander_boot_timestamp));

						if (arming_ret != TRANSITION_CHANGED) {
							px4_usleep(100000);
							print_reject_arm("Not arming: Preflight checks failed");
						}
					}
				}

				stick_on_counter++;

			} else if (!(arm_switch_is_button == 1 && sp_man.arm_switch == manual_control_setpoint_s::SWITCH_POS_ON)) {
				/* do not reset the counter when holding the arm button longer than needed */
				stick_on_counter = 0;
			}

			_last_sp_man_arm_switch = sp_man.arm_switch;

			if (arming_ret == TRANSITION_DENIED) {
				/*
				 * the arming transition can be denied to a number of reasons:
				 *  - pre-flight check failed (sensors not ok or not calibrated)
				 *  - safety not disabled
				 *  - system not in manual mode
				 */
				tune_negative(true);
			}

			/* evaluate the main state machine according to mode switches */
			bool first_rc_eval = (_last_sp_man.timestamp == 0) && (sp_man.timestamp > 0);
			transition_result_t main_res = set_main_state(status, &status_changed);

			/* store last position lock state */
			_last_condition_local_altitude_valid = status_flags.condition_local_altitude_valid;
			_last_condition_global_position_valid = status_flags.condition_global_position_valid;

			/* play tune on mode change only if armed, blink LED always */
			if (main_res == TRANSITION_CHANGED || first_rc_eval) {
				tune_positive(armed.armed);
				status_changed = true;

			} else if (main_res == TRANSITION_DENIED) {
				/* DENIED here indicates bug in the commander */
				mavlink_log_critical(&mavlink_log_pub, "Switching to this mode is currently not possible");
			}

			/* check throttle kill switch */
			if (sp_man.kill_switch == manual_control_setpoint_s::SWITCH_POS_ON) {
				/* set lockdown flag */
				if (!armed.manual_lockdown) {
					mavlink_log_emergency(&mavlink_log_pub, "Manual kill-switch engaged");
					status_changed = true;
					armed.manual_lockdown = true;
				}

			} else if (sp_man.kill_switch == manual_control_setpoint_s::SWITCH_POS_OFF) {
				if (armed.manual_lockdown) {
					mavlink_log_emergency(&mavlink_log_pub, "Manual kill-switch disengaged");
					status_changed = true;
					armed.manual_lockdown = false;
				}
			}

			/* no else case: do not change lockdown flag in unconfigured case */

		} else {
			if (!status_flags.rc_input_blocked && !status.rc_signal_lost) {
				mavlink_log_critical(&mavlink_log_pub, "Manual control lost");
				status.rc_signal_lost = true;
				rc_signal_lost_timestamp = sp_man.timestamp;
				set_health_flags(subsystem_info_s::SUBSYSTEM_TYPE_RCRECEIVER, true, true, false, status);
				status_changed = true;
			}
		}

		// data link checks which update the status
		data_link_check(status_changed);

		// engine failure detection
		// TODO: move out of commander
		orb_check(actuator_controls_sub, &updated);

		if (updated) {
			/* Check engine failure
			 * only for fixed wing for now
			 */
			if (!status_flags.circuit_breaker_engaged_enginefailure_check &&
			    !status.is_rotary_wing && !status.is_vtol && armed.armed) {

				actuator_controls_s actuator_controls = {};
				orb_copy(ORB_ID_VEHICLE_ATTITUDE_CONTROLS, actuator_controls_sub, &actuator_controls);

				const float throttle = actuator_controls.control[actuator_controls_s::INDEX_THROTTLE];
				const float current2throttle = _battery_current / throttle;

				if (((throttle > ef_throttle_thres) && (current2throttle < ef_current2throttle_thres))
				    || status.engine_failure) {

					const float elapsed = hrt_elapsed_time(&timestamp_engine_healthy) / 1e6f;

					/* potential failure, measure time */
					if ((timestamp_engine_healthy > 0) && (elapsed > ef_time_thres)
					    && !status.engine_failure) {

						status.engine_failure = true;
						status_changed = true;

						PX4_ERR("Engine Failure");
						set_health_flags(subsystem_info_s::SUBSYSTEM_TYPE_MOTORCONTROL, true, true, false, status);
					}
				}

			} else {
				/* no failure reset flag */
				timestamp_engine_healthy = hrt_absolute_time();

				if (status.engine_failure) {
					status.engine_failure = false;
					status_changed = true;
				}
			}
		}

		/* Reset main state to loiter or auto-mission after takeoff is completed.
		 * Sometimes, the mission result topic is outdated and the mission is still signaled
		 * as finished even though we only just started with the takeoff. Therefore, we also
		 * check the timestamp of the mission_result topic. */
		if (internal_state.main_state == commander_state_s::MAIN_STATE_AUTO_TAKEOFF
		    && (_mission_result_sub.get().timestamp > internal_state.timestamp)
		    && _mission_result_sub.get().finished) {

			const bool mission_available = (_mission_result_sub.get().timestamp > commander_boot_timestamp)
						       && (_mission_result_sub.get().instance_count > 0) && _mission_result_sub.get().valid;

			if ((takeoff_complete_act == 1) && mission_available) {
				main_state_transition(status, commander_state_s::MAIN_STATE_AUTO_MISSION, status_flags, &internal_state);

			} else {
				main_state_transition(status, commander_state_s::MAIN_STATE_AUTO_LOITER, status_flags, &internal_state);
			}
		}

		/* check if we are disarmed and there is a better mode to wait in */
		if (!armed.armed) {

			/* if there is no radio control but GPS lock the user might want to fly using
			 * just a tablet. Since the RC will force its mode switch setting on connecting
			 * we can as well just wait in a hold mode which enables tablet control.
			 */
			if (status.rc_signal_lost && (internal_state.main_state == commander_state_s::MAIN_STATE_MANUAL)
			    && status_flags.condition_home_position_valid) {

				main_state_transition(status, commander_state_s::MAIN_STATE_AUTO_LOITER, status_flags, &internal_state);
			}
		}

		/* handle commands last, as the system needs to be updated to handle them */
		orb_check(cmd_sub, &updated);

		if (updated) {
			struct vehicle_command_s cmd;

			/* got command */
			orb_copy(ORB_ID(vehicle_command), cmd_sub, &cmd);

			/* handle it */
			if (handle_command(&status, cmd, &armed, &command_ack_pub, &status_changed)) {
				status_changed = true;
			}
		}

		/* Check for failure detector status */
<<<<<<< HEAD
		const bool failure_detector_updated = _failure_detector.update();

		if (failure_detector_updated) {

			const uint8_t failure_status = _failure_detector.getStatus();

			if (failure_status != status.failure_detector_status) {
				status.failure_detector_status = failure_status;
				status_changed = true;
			}
		}

		if (armed.armed &&
		    failure_detector_updated &&
		    !_flight_termination_triggered &&
		    !status_flags.circuit_breaker_flight_termination_disabled) {

			if (_failure_detector.isFailure()) {
=======
		if (armed.armed) {

			if (_failure_detector.update()) {

				const uint8_t failure_status = _failure_detector.get_status();

				if (failure_status != status.failure_detector_status) {
					status.failure_detector_status = failure_status;
					status_changed = true;
				}

				if (failure_status != 0 && !status_flags.circuit_breaker_flight_termination_disabled) {
>>>>>>> ea48cd49

				armed.force_failsafe = true;
				status_changed = true;

				_flight_termination_triggered = true;

				mavlink_log_critical(&mavlink_log_pub, "Critical failure detected: terminate flight");
				set_tune_override(TONE_PARACHUTE_RELEASE_TUNE);
			}
		}

		/* Get current timestamp */
		const hrt_abstime now = hrt_absolute_time();

		// automatically set or update home position
		if (!_home_pub.get().manual_home) {
			const vehicle_local_position_s &local_position = _local_position_sub.get();

			if (armed.armed) {
				if ((!was_armed || (was_landed && !land_detector.landed)) &&
				    (hrt_elapsed_time(&commander_boot_timestamp) > INAIR_RESTART_HOLDOFF_INTERVAL)) {

					/* update home position on arming if at least 500 ms from commander start spent to avoid setting home on in-air restart */
					set_home_position();
				}

			} else {
				if (status_flags.condition_home_position_valid) {
					if (land_detector.landed && local_position.xy_valid && local_position.z_valid) {
						/* distance from home */
						float home_dist_xy = -1.0f;
						float home_dist_z = -1.0f;
						mavlink_wpm_distance_to_point_local(_home_pub.get().x, _home_pub.get().y, _home_pub.get().z,
										    local_position.x, local_position.y, local_position.z,
										    &home_dist_xy, &home_dist_z);

						if ((home_dist_xy > local_position.eph * 2.0f) || (home_dist_z > local_position.epv * 2.0f)) {

							/* update when disarmed, landed and moved away from current home position */
							set_home_position();
						}
					}

				} else {
					/* First time home position update - but only if disarmed */
					set_home_position();

					/* Set home position altitude to EKF origin height if home is not set and the EKF has a global origin.
					 * This allows home altitude to be used in the calculation of height above takeoff location when GPS
					 * use has commenced after takeoff. */
					if (!status_flags.condition_home_position_valid) {
						set_home_position_alt_only();
					}
				}
			}
		}

		// check for arming state change
		if (was_armed != armed.armed) {
			status_changed = true;

			if (!armed.armed) { // increase the flight uuid upon disarming
				++flight_uuid;
				// no need for param notification: the only user is mavlink which reads the param upon request
				param_set_no_notification(_param_flight_uuid, &flight_uuid);
				last_disarmed_timestamp = hrt_absolute_time();
			}
		}

		was_armed = armed.armed;

		/* now set navigation state according to failsafe and main state */
		bool nav_state_changed = set_nav_state(&status,
						       &armed,
						       &internal_state,
						       &mavlink_log_pub,
						       (link_loss_actions_t)_param_nav_dll_act.get(),
						       _mission_result_sub.get().finished,
						       _mission_result_sub.get().stay_in_failsafe,
						       status_flags,
						       land_detector.landed,
						       (link_loss_actions_t)_param_nav_rcl_act.get(),
						       offboard_loss_act,
						       offboard_loss_rc_act,
						       posctl_nav_loss_act);

		if (status.failsafe != failsafe_old) {
			status_changed = true;

			if (status.failsafe) {
				mavlink_log_info(&mavlink_log_pub, "Failsafe mode activated");

			} else {
				mavlink_log_info(&mavlink_log_pub, "Failsafe mode deactivated");
			}

			failsafe_old = status.failsafe;
		}

		/* publish states (armed, control_mode, vehicle_status, commander_state, vehicle_status_flags) at 1 Hz or immediately when changed */
		if (hrt_elapsed_time(&status.timestamp) >= 1_s || status_changed || nav_state_changed) {

			set_control_mode();
			control_mode.timestamp = now;
			orb_publish(ORB_ID(vehicle_control_mode), control_mode_pub, &control_mode);

			status.timestamp = now;
			orb_publish(ORB_ID(vehicle_status), _status_pub, &status);

			armed.timestamp = now;

			/* set prearmed state if safety is off, or safety is not present and 5 seconds passed */
			if (safety.safety_switch_available) {

				/* safety is off, go into prearmed */
				armed.prearmed = safety.safety_off;

			} else {
				/* safety is not present, go into prearmed
				 * (all output drivers should be started / unlocked last in the boot process
				 * when the rest of the system is fully initialized)
				 */
				armed.prearmed = (hrt_elapsed_time(&commander_boot_timestamp) > 5_s);
			}

			orb_publish(ORB_ID(actuator_armed), armed_pub, &armed);

			/* publish internal state for logging purposes */
			if (commander_state_pub != nullptr) {
				orb_publish(ORB_ID(commander_state), commander_state_pub, &internal_state);

			} else {
				commander_state_pub = orb_advertise(ORB_ID(commander_state), &internal_state);
			}

			/* publish vehicle_status_flags */
			status_flags.timestamp = hrt_absolute_time();

			if (vehicle_status_flags_pub != nullptr) {
				orb_publish(ORB_ID(vehicle_status_flags), vehicle_status_flags_pub, &status_flags);

			} else {
				vehicle_status_flags_pub = orb_advertise(ORB_ID(vehicle_status_flags), &status_flags);
			}
		}

		/* play arming and battery warning tunes */
		if (!arm_tune_played && armed.armed && (!safety.safety_switch_available || (safety.safety_switch_available
							&& safety.safety_off))) {
			/* play tune when armed */
			set_tune(TONE_ARMING_WARNING_TUNE);
			arm_tune_played = true;

		} else if (!status_flags.usb_connected &&
			   (status.hil_state != vehicle_status_s::HIL_STATE_ON) &&
			   (_battery_warning == battery_status_s::BATTERY_WARNING_CRITICAL)) {
			/* play tune on battery critical */
			set_tune(TONE_BATTERY_WARNING_FAST_TUNE);

		} else if ((status.hil_state != vehicle_status_s::HIL_STATE_ON) &&
			   (_battery_warning == battery_status_s::BATTERY_WARNING_LOW)) {
			/* play tune on battery warning */
			set_tune(TONE_BATTERY_WARNING_SLOW_TUNE);

		} else if (status.failsafe) {
			tune_failsafe(true);

		} else {
			set_tune(TONE_STOP_TUNE);
		}

		/* reset arm_tune_played when disarmed */
		if (!armed.armed || (safety.safety_switch_available && !safety.safety_off)) {

			//Notify the user that it is safe to approach the vehicle
			if (arm_tune_played) {
				tune_neutral(true);
			}

			arm_tune_played = false;
		}

		/* play sensor failure tunes if we already waited for hotplug sensors to come up and failed */
		status_flags.condition_system_hotplug_timeout = (hrt_elapsed_time(&commander_boot_timestamp) > HOTPLUG_SENS_TIMEOUT);

		if (!sensor_fail_tune_played && (!status_flags.condition_system_sensors_initialized
						 && status_flags.condition_system_hotplug_timeout)) {

			set_tune_override(TONE_GPS_WARNING_TUNE);
			sensor_fail_tune_played = true;
			status_changed = true;
		}

		counter++;

		int blink_state = blink_msg_state();

		if (blink_state > 0) {
			/* blinking LED message, don't touch LEDs */
			if (blink_state == 2) {
				/* blinking LED message completed, restore normal state */
				control_status_leds(&status, &armed, true, _battery_warning, &cpuload);
			}

		} else {
			/* normal state */
			control_status_leds(&status, &armed, status_changed, _battery_warning, &cpuload);
		}

		status_changed = false;

		if (!armed.armed) {
			/* Reset the flag if disarmed. */
			have_taken_off_since_arming = false;
		}

		arm_auth_update(now, params_updated || param_init_forced);

		px4_usleep(COMMANDER_MONITORING_INTERVAL);
	}

	thread_should_exit = true;

	/* wait for threads to complete */
	int ret = pthread_join(commander_low_prio_thread, nullptr);

	if (ret) {
		warn("join failed: %d", ret);
	}

	rgbled_set_color_and_mode(led_control_s::COLOR_WHITE, led_control_s::MODE_OFF);

	/* close fds */
	led_deinit();
	buzzer_deinit();
	orb_unsubscribe(sp_man_sub);
	orb_unsubscribe(offboard_control_mode_sub);
	orb_unsubscribe(safety_sub);
	orb_unsubscribe(cmd_sub);
	orb_unsubscribe(subsys_sub);
	orb_unsubscribe(param_changed_sub);
	orb_unsubscribe(land_detector_sub);

	thread_running = false;
}

void
get_circuit_breaker_params()
{
	status_flags.circuit_breaker_engaged_power_check = circuit_breaker_enabled("CBRK_SUPPLY_CHK", CBRK_SUPPLY_CHK_KEY);
	status_flags.circuit_breaker_engaged_usb_check = circuit_breaker_enabled("CBRK_USB_CHK", CBRK_USB_CHK_KEY);
	status_flags.circuit_breaker_engaged_airspd_check = circuit_breaker_enabled("CBRK_AIRSPD_CHK", CBRK_AIRSPD_CHK_KEY);
	status_flags.circuit_breaker_engaged_enginefailure_check = circuit_breaker_enabled("CBRK_ENGINEFAIL",
			CBRK_ENGINEFAIL_KEY);
	status_flags.circuit_breaker_engaged_gpsfailure_check = circuit_breaker_enabled("CBRK_GPSFAIL", CBRK_GPSFAIL_KEY);
	status_flags.circuit_breaker_flight_termination_disabled = circuit_breaker_enabled("CBRK_FLIGHTTERM",
			CBRK_FLIGHTTERM_KEY);
	status_flags.circuit_breaker_engaged_posfailure_check = circuit_breaker_enabled("CBRK_VELPOSERR", CBRK_VELPOSERR_KEY);
}

void
Commander::check_valid(const hrt_abstime &timestamp, const hrt_abstime &timeout, const bool valid_in, bool *valid_out,
		       bool *changed)
{
	hrt_abstime t = hrt_absolute_time();
	bool valid_new = (t < timestamp + timeout && t > timeout && valid_in);

	if (*valid_out != valid_new) {
		*valid_out = valid_new;
		*changed = true;
	}
}

void
control_status_leds(vehicle_status_s *status_local, const actuator_armed_s *actuator_armed,
		    bool changed, const uint8_t battery_warning, const cpuload_s *cpuload_local)
{
	static hrt_abstime overload_start = 0;

	bool overload = (cpuload_local->load > 0.80f) || (cpuload_local->ram_usage > 0.98f);

	if (overload_start == 0 && overload) {
		overload_start = hrt_absolute_time();

	} else if (!overload) {
		overload_start = 0;
	}

	/* driving rgbled */
	if (changed || last_overload != overload) {
		uint8_t led_mode = led_control_s::MODE_OFF;
		uint8_t led_color = led_control_s::COLOR_WHITE;
		bool set_normal_color = false;

		uint64_t overload_warn_delay = (status_local->arming_state == vehicle_status_s::ARMING_STATE_ARMED) ? 1_ms : 250_ms;

		/* set mode */
		if (overload && (hrt_elapsed_time(&overload_start) > overload_warn_delay)) {
			led_mode = led_control_s::MODE_BLINK_FAST;
			led_color = led_control_s::COLOR_PURPLE;

		} else if (status_local->arming_state == vehicle_status_s::ARMING_STATE_ARMED) {
			led_mode = led_control_s::MODE_ON;
			set_normal_color = true;

		} else if (!status_flags.condition_system_sensors_initialized && status_flags.condition_system_hotplug_timeout) {
			led_mode = led_control_s::MODE_BLINK_FAST;
			led_color = led_control_s::COLOR_RED;

		} else if (status_local->arming_state == vehicle_status_s::ARMING_STATE_STANDBY) {
			led_mode = led_control_s::MODE_BREATHE;
			set_normal_color = true;

		} else if (!status_flags.condition_system_sensors_initialized && !status_flags.condition_system_hotplug_timeout) {
			led_mode = led_control_s::MODE_BREATHE;
			set_normal_color = true;

		} else if (status_local->arming_state == vehicle_status_s::ARMING_STATE_INIT) {
			// if in init status it should not be in the error state
			led_mode = led_control_s::MODE_OFF;

		} else {	// STANDBY_ERROR and other states
			led_mode = led_control_s::MODE_BLINK_NORMAL;
			led_color = led_control_s::COLOR_RED;
		}

		if (set_normal_color) {
			/* set color */
			if (status.failsafe) {
				led_color = led_control_s::COLOR_PURPLE;

			} else if (battery_warning == battery_status_s::BATTERY_WARNING_LOW) {
				led_color = led_control_s::COLOR_AMBER;

			} else if (battery_warning == battery_status_s::BATTERY_WARNING_CRITICAL) {
				led_color = led_control_s::COLOR_RED;

			} else {
				if (status_flags.condition_home_position_valid && status_flags.condition_global_position_valid) {
					led_color = led_control_s::COLOR_GREEN;

				} else {
					led_color = led_control_s::COLOR_BLUE;
				}
			}
		}

		if (led_mode != led_control_s::MODE_OFF) {
			rgbled_set_color_and_mode(led_color, led_mode);
		}
	}

	last_overload = overload;

	/* board supports HW armed indicator */

	BOARD_INDICATE_ARMED_STATE(actuator_armed->armed);

#if !defined(CONFIG_ARCH_LEDS) && defined(BOARD_HAS_CONTROL_STATUS_LEDS)

	/* this runs at around 20Hz, full cycle is 16 ticks = 10/16Hz */
	if (actuator_armed->armed) {
		if (status.failsafe) {
			BOARD_ARMED_LED_OFF();

			if (leds_counter % 5 == 0) {
				BOARD_ARMED_STATE_LED_TOGGLE();
			}

		} else {
			BOARD_ARMED_STATE_LED_OFF();

			/* armed, solid */
			BOARD_ARMED_LED_ON();
		}

	} else if (actuator_armed->ready_to_arm) {
		BOARD_ARMED_LED_OFF();

		/* ready to arm, blink at 1Hz */
		if (leds_counter % 20 == 0) {
			BOARD_ARMED_STATE_LED_TOGGLE();
		}

	} else {
		BOARD_ARMED_LED_OFF();

		/* not ready to arm, blink at 10Hz */
		if (leds_counter % 2 == 0) {
			BOARD_ARMED_STATE_LED_TOGGLE();
		}
	}

#endif

	/* give system warnings on error LED */
	if (overload) {
		if (leds_counter % 2 == 0) {
			BOARD_OVERLOAD_LED_TOGGLE();
		}

	} else {
		BOARD_OVERLOAD_LED_OFF();
	}

	leds_counter++;
}

transition_result_t
Commander::set_main_state(const vehicle_status_s &status_local, bool *changed)
{
	if (safety.override_available && safety.override_enabled) {
		return set_main_state_override_on(status_local, changed);

	} else {
		return set_main_state_rc(status_local, changed);
	}
}

transition_result_t
Commander::set_main_state_override_on(const vehicle_status_s &status_local, bool *changed)
{
	transition_result_t res = main_state_transition(status_local, commander_state_s::MAIN_STATE_MANUAL, status_flags,
				  &internal_state);
	*changed = (res == TRANSITION_CHANGED);

	return res;
}

transition_result_t
Commander::set_main_state_rc(const vehicle_status_s &status_local, bool *changed)
{
	/* set main state according to RC switches */
	transition_result_t res = TRANSITION_DENIED;

	// Note: even if status_flags.offboard_control_set_by_command is set
	// we want to allow rc mode change to take precidence.  This is a safety
	// feature, just in case offboard control goes crazy.

	const bool altitude_got_valid = !_last_condition_local_altitude_valid && status_flags.condition_local_altitude_valid;
	const bool position_got_valid = !_last_condition_global_position_valid && status_flags.condition_global_position_valid;
	const bool first_time_rc = _last_sp_man.timestamp == 0;
	const bool rc_values_updated = _last_sp_man.timestamp != sp_man.timestamp;
	const bool some_switch_changed =
		(_last_sp_man.offboard_switch != sp_man.offboard_switch)
		|| (_last_sp_man.return_switch != sp_man.return_switch)
		|| (_last_sp_man.mode_switch != sp_man.mode_switch)
		|| (_last_sp_man.acro_switch != sp_man.acro_switch)
		|| (_last_sp_man.rattitude_switch != sp_man.rattitude_switch)
		|| (_last_sp_man.posctl_switch != sp_man.posctl_switch)
		|| (_last_sp_man.loiter_switch != sp_man.loiter_switch)
		|| (_last_sp_man.mode_slot != sp_man.mode_slot)
		|| (_last_sp_man.stab_switch != sp_man.stab_switch)
		|| (_last_sp_man.man_switch != sp_man.man_switch);

	// only switch mode based on RC switch if necessary to also allow mode switching via MAVLink
	const bool should_evaluate_rc_mode_switch = first_time_rc
			|| altitude_got_valid
			|| position_got_valid
			|| (rc_values_updated && some_switch_changed);

	if (!should_evaluate_rc_mode_switch) {

		// store the last manual control setpoint set by the pilot in a manual state
		// if the system now later enters an autonomous state the pilot can move
		// the sticks to break out of the autonomous state

		if (!warning_action_on
		    && (internal_state.main_state == commander_state_s::MAIN_STATE_MANUAL ||
			internal_state.main_state == commander_state_s::MAIN_STATE_ALTCTL ||
			internal_state.main_state == commander_state_s::MAIN_STATE_POSCTL ||
			internal_state.main_state == commander_state_s::MAIN_STATE_ACRO ||
			internal_state.main_state == commander_state_s::MAIN_STATE_RATTITUDE ||
			internal_state.main_state == commander_state_s::MAIN_STATE_STAB)) {

			_last_sp_man.timestamp = sp_man.timestamp;
			_last_sp_man.x = sp_man.x;
			_last_sp_man.y = sp_man.y;
			_last_sp_man.z = sp_man.z;
			_last_sp_man.r = sp_man.r;
		}

		/* no timestamp change or no switch change -> nothing changed */
		return TRANSITION_NOT_CHANGED;
	}

	_last_sp_man = sp_man;

	// reset the position and velocity validity calculation to give the best change of being able to select
	// the desired mode
	reset_posvel_validity(changed);

	/* offboard switch overrides main switch */
	if (sp_man.offboard_switch == manual_control_setpoint_s::SWITCH_POS_ON) {
		res = main_state_transition(status_local, commander_state_s::MAIN_STATE_OFFBOARD, status_flags, &internal_state);

		if (res == TRANSITION_DENIED) {
			print_reject_mode("OFFBOARD");
			/* mode rejected, continue to evaluate the main system mode */

		} else {
			/* changed successfully or already in this state */
			return res;
		}
	}

	/* RTL switch overrides main switch */
	if (sp_man.return_switch == manual_control_setpoint_s::SWITCH_POS_ON) {
		res = main_state_transition(status_local, commander_state_s::MAIN_STATE_AUTO_RTL, status_flags, &internal_state);

		if (res == TRANSITION_DENIED) {
			print_reject_mode("AUTO RTL");

			/* fallback to LOITER if home position not set */
			res = main_state_transition(status_local, commander_state_s::MAIN_STATE_AUTO_LOITER, status_flags, &internal_state);
		}

		if (res != TRANSITION_DENIED) {
			/* changed successfully or already in this state */
			return res;
		}

		/* if we get here mode was rejected, continue to evaluate the main system mode */
	}

	/* Loiter switch overrides main switch */
	if (sp_man.loiter_switch == manual_control_setpoint_s::SWITCH_POS_ON) {
		res = main_state_transition(status_local, commander_state_s::MAIN_STATE_AUTO_LOITER, status_flags, &internal_state);

		if (res == TRANSITION_DENIED) {
			print_reject_mode("AUTO HOLD");

		} else {
			return res;
		}
	}

	/* we know something has changed - check if we are in mode slot operation */
	if (sp_man.mode_slot != manual_control_setpoint_s::MODE_SLOT_NONE) {

		if (sp_man.mode_slot >= (int)(sizeof(_flight_mode_slots) / sizeof(_flight_mode_slots[0]))) {
			warnx("m slot overflow");
			return TRANSITION_DENIED;
		}

		int new_mode = _flight_mode_slots[sp_man.mode_slot];

		if (new_mode < 0) {
			/* slot is unused */
			res = TRANSITION_NOT_CHANGED;

		} else {
			res = main_state_transition(status_local, new_mode, status_flags, &internal_state);

			/* ensure that the mode selection does not get stuck here */
			int maxcount = 5;

			/* enable the use of break */
			/* fallback strategies, give the user the closest mode to what he wanted */
			while (res == TRANSITION_DENIED && maxcount > 0) {

				maxcount--;

				if (new_mode == commander_state_s::MAIN_STATE_AUTO_MISSION) {

					/* fall back to loiter */
					new_mode = commander_state_s::MAIN_STATE_AUTO_LOITER;
					print_reject_mode("AUTO MISSION");
					res = main_state_transition(status_local, new_mode, status_flags, &internal_state);

					if (res != TRANSITION_DENIED) {
						break;
					}
				}

				if (new_mode == commander_state_s::MAIN_STATE_AUTO_RTL) {

					/* fall back to position control */
					new_mode = commander_state_s::MAIN_STATE_AUTO_LOITER;
					print_reject_mode("AUTO RTL");
					res = main_state_transition(status_local, new_mode, status_flags, &internal_state);

					if (res != TRANSITION_DENIED) {
						break;
					}
				}

				if (new_mode == commander_state_s::MAIN_STATE_AUTO_LAND) {

					/* fall back to position control */
					new_mode = commander_state_s::MAIN_STATE_AUTO_LOITER;
					print_reject_mode("AUTO LAND");
					res = main_state_transition(status_local, new_mode, status_flags, &internal_state);

					if (res != TRANSITION_DENIED) {
						break;
					}
				}

				if (new_mode == commander_state_s::MAIN_STATE_AUTO_TAKEOFF) {

					/* fall back to position control */
					new_mode = commander_state_s::MAIN_STATE_AUTO_LOITER;
					print_reject_mode("AUTO TAKEOFF");
					res = main_state_transition(status_local, new_mode, status_flags, &internal_state);

					if (res != TRANSITION_DENIED) {
						break;
					}
				}

				if (new_mode == commander_state_s::MAIN_STATE_AUTO_FOLLOW_TARGET) {

					/* fall back to position control */
					new_mode = commander_state_s::MAIN_STATE_AUTO_LOITER;
					print_reject_mode("AUTO FOLLOW");
					res = main_state_transition(status_local, new_mode, status_flags, &internal_state);

					if (res != TRANSITION_DENIED) {
						break;
					}
				}

				if (new_mode == commander_state_s::MAIN_STATE_AUTO_LOITER) {

					/* fall back to position control */
					new_mode = commander_state_s::MAIN_STATE_POSCTL;
					print_reject_mode("AUTO HOLD");
					res = main_state_transition(status_local, new_mode, status_flags, &internal_state);

					if (res != TRANSITION_DENIED) {
						break;
					}
				}

				if (new_mode == commander_state_s::MAIN_STATE_POSCTL) {

					/* fall back to altitude control */
					new_mode = commander_state_s::MAIN_STATE_ALTCTL;
					print_reject_mode("POSITION CONTROL");
					res = main_state_transition(status_local, new_mode, status_flags, &internal_state);

					if (res != TRANSITION_DENIED) {
						break;
					}
				}

				if (new_mode == commander_state_s::MAIN_STATE_ALTCTL) {

					/* fall back to stabilized */
					new_mode = commander_state_s::MAIN_STATE_STAB;
					print_reject_mode("ALTITUDE CONTROL");
					res = main_state_transition(status_local, new_mode, status_flags, &internal_state);

					if (res != TRANSITION_DENIED) {
						break;
					}
				}

				if (new_mode == commander_state_s::MAIN_STATE_STAB) {

					/* fall back to manual */
					new_mode = commander_state_s::MAIN_STATE_MANUAL;
					print_reject_mode("STABILIZED");
					res = main_state_transition(status_local, new_mode, status_flags, &internal_state);

					if (res != TRANSITION_DENIED) {
						break;
					}
				}
			}
		}

		return res;
	}

	/* offboard and RTL switches off or denied, check main mode switch */
	switch (sp_man.mode_switch) {
	case manual_control_setpoint_s::SWITCH_POS_NONE:
		res = TRANSITION_NOT_CHANGED;
		break;

	case manual_control_setpoint_s::SWITCH_POS_OFF:		// MANUAL
		if (sp_man.stab_switch == manual_control_setpoint_s::SWITCH_POS_NONE &&
		    sp_man.man_switch == manual_control_setpoint_s::SWITCH_POS_NONE) {
			/*
			 * Legacy mode:
			 * Acro switch being used as stabilized switch in FW.
			 */
			if (sp_man.acro_switch == manual_control_setpoint_s::SWITCH_POS_ON) {
				/* manual mode is stabilized already for multirotors, so switch to acro
				 * for any non-manual mode
				 */
				if (status.is_rotary_wing && !status.is_vtol) {
					res = main_state_transition(status_local, commander_state_s::MAIN_STATE_ACRO, status_flags, &internal_state);

				} else if (!status.is_rotary_wing) {
					res = main_state_transition(status_local, commander_state_s::MAIN_STATE_STAB, status_flags, &internal_state);

				} else {
					res = main_state_transition(status_local, commander_state_s::MAIN_STATE_MANUAL, status_flags, &internal_state);
				}

			} else if (sp_man.rattitude_switch == manual_control_setpoint_s::SWITCH_POS_ON) {
				/* Similar to acro transitions for multirotors.  FW aircraft don't need a
				 * rattitude mode.*/
				if (status.is_rotary_wing) {
					res = main_state_transition(status_local, commander_state_s::MAIN_STATE_RATTITUDE, status_flags, &internal_state);

				} else {
					res = main_state_transition(status_local, commander_state_s::MAIN_STATE_STAB, status_flags, &internal_state);
				}

			} else {
				res = main_state_transition(status_local, commander_state_s::MAIN_STATE_MANUAL, status_flags, &internal_state);
			}

		} else {
			/* New mode:
			 * - Acro is Acro
			 * - Manual is not default anymore when the manaul switch is assigned
			 */
			if (sp_man.man_switch == manual_control_setpoint_s::SWITCH_POS_ON) {
				res = main_state_transition(status_local, commander_state_s::MAIN_STATE_MANUAL, status_flags, &internal_state);

			} else if (sp_man.acro_switch == manual_control_setpoint_s::SWITCH_POS_ON) {
				res = main_state_transition(status_local, commander_state_s::MAIN_STATE_ACRO, status_flags, &internal_state);

			} else if (sp_man.rattitude_switch == manual_control_setpoint_s::SWITCH_POS_ON) {
				res = main_state_transition(status_local, commander_state_s::MAIN_STATE_RATTITUDE, status_flags, &internal_state);

			} else if (sp_man.stab_switch == manual_control_setpoint_s::SWITCH_POS_ON) {
				res = main_state_transition(status_local, commander_state_s::MAIN_STATE_STAB, status_flags, &internal_state);

			} else if (sp_man.man_switch == manual_control_setpoint_s::SWITCH_POS_NONE) {
				// default to MANUAL when no manual switch is set
				res = main_state_transition(status_local, commander_state_s::MAIN_STATE_MANUAL, status_flags, &internal_state);

			} else {
				// default to STAB when the manual switch is assigned (but off)
				res = main_state_transition(status_local, commander_state_s::MAIN_STATE_STAB, status_flags, &internal_state);
			}
		}

		// TRANSITION_DENIED is not possible here
		break;

	case manual_control_setpoint_s::SWITCH_POS_MIDDLE:		// ASSIST
		if (sp_man.posctl_switch == manual_control_setpoint_s::SWITCH_POS_ON) {
			res = main_state_transition(status_local, commander_state_s::MAIN_STATE_POSCTL, status_flags, &internal_state);

			if (res != TRANSITION_DENIED) {
				break;	// changed successfully or already in this state
			}

			print_reject_mode("POSITION CONTROL");
		}

		// fallback to ALTCTL
		res = main_state_transition(status_local, commander_state_s::MAIN_STATE_ALTCTL, status_flags, &internal_state);

		if (res != TRANSITION_DENIED) {
			break;	// changed successfully or already in this mode
		}

		if (sp_man.posctl_switch != manual_control_setpoint_s::SWITCH_POS_ON) {
			print_reject_mode("ALTITUDE CONTROL");
		}

		// fallback to MANUAL
		res = main_state_transition(status_local, commander_state_s::MAIN_STATE_MANUAL, status_flags, &internal_state);
		// TRANSITION_DENIED is not possible here
		break;

	case manual_control_setpoint_s::SWITCH_POS_ON:			// AUTO
		res = main_state_transition(status_local, commander_state_s::MAIN_STATE_AUTO_MISSION, status_flags, &internal_state);

		if (res != TRANSITION_DENIED) {
			break;	// changed successfully or already in this state
		}

		print_reject_mode("AUTO MISSION");

		// fallback to LOITER if home position not set
		res = main_state_transition(status_local, commander_state_s::MAIN_STATE_AUTO_LOITER, status_flags, &internal_state);

		if (res != TRANSITION_DENIED) {
			break;  // changed successfully or already in this state
		}

		// fallback to POSCTL
		res = main_state_transition(status_local, commander_state_s::MAIN_STATE_POSCTL, status_flags, &internal_state);

		if (res != TRANSITION_DENIED) {
			break;  // changed successfully or already in this state
		}

		// fallback to ALTCTL
		res = main_state_transition(status_local, commander_state_s::MAIN_STATE_ALTCTL, status_flags, &internal_state);

		if (res != TRANSITION_DENIED) {
			break;	// changed successfully or already in this state
		}

		// fallback to MANUAL
		res = main_state_transition(status_local, commander_state_s::MAIN_STATE_MANUAL, status_flags, &internal_state);
		// TRANSITION_DENIED is not possible here
		break;

	default:
		break;
	}

	return res;
}

void
Commander::reset_posvel_validity(bool *changed)
{
	// reset all the check probation times back to the minimum value
	_gpos_probation_time_us = POSVEL_PROBATION_MIN;
	_lpos_probation_time_us = POSVEL_PROBATION_MIN;
	_lvel_probation_time_us = POSVEL_PROBATION_MIN;

	const vehicle_local_position_s &local_position = _local_position_sub.get();
	const vehicle_global_position_s &global_position = _global_position_sub.get();

	// recheck validity
	if (!_skip_pos_accuracy_check) {
		check_posvel_validity(true, global_position.eph, _eph_threshold_adj, global_position.timestamp,
				      &_last_gpos_fail_time_us, &_gpos_probation_time_us, &status_flags.condition_global_position_valid, changed);
	}

	check_posvel_validity(local_position.xy_valid, local_position.eph, _eph_threshold_adj, local_position.timestamp,
			      &_last_lpos_fail_time_us, &_lpos_probation_time_us, &status_flags.condition_local_position_valid, changed);
	check_posvel_validity(local_position.v_xy_valid, local_position.evh, _param_com_vel_fs_evh.get(),
			      local_position.timestamp,
			      &_last_lvel_fail_time_us, &_lvel_probation_time_us, &status_flags.condition_local_velocity_valid, changed);
}

bool
Commander::check_posvel_validity(const bool data_valid, const float data_accuracy, const float required_accuracy,
				 const hrt_abstime &data_timestamp_us, hrt_abstime *last_fail_time_us, hrt_abstime *probation_time_us, bool *valid_state,
				 bool *validity_changed)
{
	const bool was_valid = *valid_state;
	bool valid = was_valid;

	// constrain probation times
	if (land_detector.landed) {
		*probation_time_us = POSVEL_PROBATION_MIN;
	}

	const bool data_stale = ((hrt_elapsed_time(&data_timestamp_us) > _param_com_pos_fs_delay.get() * 1_s)
				 || (data_timestamp_us == 0));
	const float req_accuracy = (was_valid ? required_accuracy * 2.5f : required_accuracy);

	const bool level_check_pass = data_valid && !data_stale && (data_accuracy < req_accuracy);

	// Check accuracy with hysteresis in both test level and time
	if (level_check_pass) {
		if (was_valid) {
			// still valid, continue to decrease probation time
			const int64_t probation_time_new = *probation_time_us - hrt_elapsed_time(last_fail_time_us);
			*probation_time_us = math::constrain(probation_time_new, POSVEL_PROBATION_MIN, POSVEL_PROBATION_MAX);

		} else {
			// check if probation period has elapsed
			if (hrt_elapsed_time(last_fail_time_us) > *probation_time_us) {
				valid = true;
			}
		}

	} else {
		// level check failed
		if (was_valid) {
			// FAILURE! no longer valid
			valid = false;

		} else {
			// failed again, increase probation time
			const int64_t probation_time_new = *probation_time_us + hrt_elapsed_time(last_fail_time_us) *
							   _param_com_pos_fs_gain.get();
			*probation_time_us = math::constrain(probation_time_new, POSVEL_PROBATION_MIN, POSVEL_PROBATION_MAX);
		}

		*last_fail_time_us = hrt_absolute_time();
	}

	if (was_valid != valid) {
		*validity_changed = true;
		*valid_state = valid;
	}

	return valid;
}

void
set_control_mode()
{
	/* set vehicle_control_mode according to set_navigation_state */
	control_mode.flag_armed = armed.armed;
	control_mode.flag_external_manual_override_ok = (!status.is_rotary_wing && !status.is_vtol);
	control_mode.flag_control_offboard_enabled = false;

	switch (status.nav_state) {
	case vehicle_status_s::NAVIGATION_STATE_MANUAL:
		control_mode.flag_control_manual_enabled = true;
		control_mode.flag_control_auto_enabled = false;
		control_mode.flag_control_rates_enabled = stabilization_required();
		control_mode.flag_control_attitude_enabled = stabilization_required();
		control_mode.flag_control_rattitude_enabled = false;
		control_mode.flag_control_altitude_enabled = false;
		control_mode.flag_control_climb_rate_enabled = false;
		control_mode.flag_control_position_enabled = false;
		control_mode.flag_control_velocity_enabled = false;
		control_mode.flag_control_acceleration_enabled = false;
		control_mode.flag_control_termination_enabled = false;
		break;

	case vehicle_status_s::NAVIGATION_STATE_STAB:
		control_mode.flag_control_manual_enabled = true;
		control_mode.flag_control_auto_enabled = false;
		control_mode.flag_control_rates_enabled = true;
		control_mode.flag_control_attitude_enabled = true;
		control_mode.flag_control_rattitude_enabled = false;
		control_mode.flag_control_altitude_enabled = false;
		control_mode.flag_control_climb_rate_enabled = false;
		control_mode.flag_control_position_enabled = false;
		control_mode.flag_control_velocity_enabled = false;
		control_mode.flag_control_acceleration_enabled = false;
		control_mode.flag_control_termination_enabled = false;
		break;

	case vehicle_status_s::NAVIGATION_STATE_RATTITUDE:
		control_mode.flag_control_manual_enabled = true;
		control_mode.flag_control_auto_enabled = false;
		control_mode.flag_control_rates_enabled = true;
		control_mode.flag_control_attitude_enabled = true;
		control_mode.flag_control_rattitude_enabled = true;
		control_mode.flag_control_altitude_enabled = false;
		control_mode.flag_control_climb_rate_enabled = false;
		control_mode.flag_control_position_enabled = false;
		control_mode.flag_control_velocity_enabled = false;
		control_mode.flag_control_acceleration_enabled = false;
		control_mode.flag_control_termination_enabled = false;
		break;

	case vehicle_status_s::NAVIGATION_STATE_ALTCTL:
		control_mode.flag_control_manual_enabled = true;
		control_mode.flag_control_auto_enabled = false;
		control_mode.flag_control_rates_enabled = true;
		control_mode.flag_control_attitude_enabled = true;
		control_mode.flag_control_rattitude_enabled = false;
		control_mode.flag_control_altitude_enabled = true;
		control_mode.flag_control_climb_rate_enabled = true;
		control_mode.flag_control_position_enabled = false;
		control_mode.flag_control_velocity_enabled = false;
		control_mode.flag_control_acceleration_enabled = false;
		control_mode.flag_control_termination_enabled = false;
		break;

	case vehicle_status_s::NAVIGATION_STATE_POSCTL:
		control_mode.flag_control_manual_enabled = true;
		control_mode.flag_control_auto_enabled = false;
		control_mode.flag_control_rates_enabled = true;
		control_mode.flag_control_attitude_enabled = true;
		control_mode.flag_control_rattitude_enabled = false;
		control_mode.flag_control_altitude_enabled = true;
		control_mode.flag_control_climb_rate_enabled = true;
		control_mode.flag_control_position_enabled = !status.in_transition_mode;
		control_mode.flag_control_velocity_enabled = !status.in_transition_mode;
		control_mode.flag_control_acceleration_enabled = false;
		control_mode.flag_control_termination_enabled = false;
		break;

	case vehicle_status_s::NAVIGATION_STATE_AUTO_RTL:
	case vehicle_status_s::NAVIGATION_STATE_AUTO_RCRECOVER:
		/* override is not ok for the RTL and recovery mode */
		control_mode.flag_external_manual_override_ok = false;

	/* fallthrough */
	case vehicle_status_s::NAVIGATION_STATE_AUTO_FOLLOW_TARGET:
	case vehicle_status_s::NAVIGATION_STATE_AUTO_RTGS:
	case vehicle_status_s::NAVIGATION_STATE_AUTO_LAND:
	case vehicle_status_s::NAVIGATION_STATE_AUTO_LANDENGFAIL:
	case vehicle_status_s::NAVIGATION_STATE_AUTO_PRECLAND:
	case vehicle_status_s::NAVIGATION_STATE_AUTO_MISSION:
	case vehicle_status_s::NAVIGATION_STATE_AUTO_LOITER:
	case vehicle_status_s::NAVIGATION_STATE_AUTO_TAKEOFF:
		control_mode.flag_control_manual_enabled = false;
		control_mode.flag_control_auto_enabled = true;
		control_mode.flag_control_rates_enabled = true;
		control_mode.flag_control_attitude_enabled = true;
		control_mode.flag_control_rattitude_enabled = false;
		control_mode.flag_control_altitude_enabled = true;
		control_mode.flag_control_climb_rate_enabled = true;
		control_mode.flag_control_position_enabled = !status.in_transition_mode;
		control_mode.flag_control_velocity_enabled = !status.in_transition_mode;
		control_mode.flag_control_acceleration_enabled = false;
		control_mode.flag_control_termination_enabled = false;
		break;

	case vehicle_status_s::NAVIGATION_STATE_AUTO_LANDGPSFAIL:
		control_mode.flag_control_manual_enabled = false;
		control_mode.flag_control_auto_enabled = false;
		control_mode.flag_control_rates_enabled = true;
		control_mode.flag_control_attitude_enabled = true;
		control_mode.flag_control_rattitude_enabled = false;
		control_mode.flag_control_altitude_enabled = false;
		control_mode.flag_control_climb_rate_enabled = true;
		control_mode.flag_control_position_enabled = false;
		control_mode.flag_control_velocity_enabled = false;
		control_mode.flag_control_acceleration_enabled = false;
		control_mode.flag_control_termination_enabled = false;
		break;

	case vehicle_status_s::NAVIGATION_STATE_ACRO:
		control_mode.flag_control_manual_enabled = true;
		control_mode.flag_control_auto_enabled = false;
		control_mode.flag_control_rates_enabled = true;
		control_mode.flag_control_attitude_enabled = false;
		control_mode.flag_control_rattitude_enabled = false;
		control_mode.flag_control_altitude_enabled = false;
		control_mode.flag_control_climb_rate_enabled = false;
		control_mode.flag_control_position_enabled = false;
		control_mode.flag_control_velocity_enabled = false;
		control_mode.flag_control_acceleration_enabled = false;
		control_mode.flag_control_termination_enabled = false;
		break;

	case vehicle_status_s::NAVIGATION_STATE_DESCEND:
		/* TODO: check if this makes sense */
		control_mode.flag_control_manual_enabled = false;
		control_mode.flag_control_auto_enabled = true;
		control_mode.flag_control_rates_enabled = true;
		control_mode.flag_control_attitude_enabled = true;
		control_mode.flag_control_rattitude_enabled = false;
		control_mode.flag_control_position_enabled = false;
		control_mode.flag_control_velocity_enabled = false;
		control_mode.flag_control_acceleration_enabled = false;
		control_mode.flag_control_altitude_enabled = false;
		control_mode.flag_control_climb_rate_enabled = true;
		control_mode.flag_control_termination_enabled = false;
		break;

	case vehicle_status_s::NAVIGATION_STATE_TERMINATION:
		/* disable all controllers on termination */
		control_mode.flag_control_manual_enabled = false;
		control_mode.flag_control_auto_enabled = false;
		control_mode.flag_control_rates_enabled = false;
		control_mode.flag_control_attitude_enabled = false;
		control_mode.flag_control_rattitude_enabled = false;
		control_mode.flag_control_position_enabled = false;
		control_mode.flag_control_velocity_enabled = false;
		control_mode.flag_control_acceleration_enabled = false;
		control_mode.flag_control_altitude_enabled = false;
		control_mode.flag_control_climb_rate_enabled = false;
		control_mode.flag_control_termination_enabled = true;
		break;

	case vehicle_status_s::NAVIGATION_STATE_OFFBOARD:
		control_mode.flag_control_manual_enabled = false;
		control_mode.flag_control_auto_enabled = false;
		control_mode.flag_control_offboard_enabled = true;

		/*
		 * The control flags depend on what is ignored according to the offboard control mode topic
		 * Inner loop flags (e.g. attitude) also depend on outer loop ignore flags (e.g. position)
		 */
		control_mode.flag_control_rates_enabled = !offboard_control_mode.ignore_bodyrate ||
				!offboard_control_mode.ignore_attitude ||
				!offboard_control_mode.ignore_position ||
				!offboard_control_mode.ignore_velocity ||
				!offboard_control_mode.ignore_acceleration_force;

		control_mode.flag_control_attitude_enabled = !offboard_control_mode.ignore_attitude ||
				!offboard_control_mode.ignore_position ||
				!offboard_control_mode.ignore_velocity ||
				!offboard_control_mode.ignore_acceleration_force;

		control_mode.flag_control_rattitude_enabled = false;

		control_mode.flag_control_acceleration_enabled = !offboard_control_mode.ignore_acceleration_force &&
				!status.in_transition_mode;

		control_mode.flag_control_velocity_enabled = (!offboard_control_mode.ignore_velocity ||
				!offboard_control_mode.ignore_position) && !status.in_transition_mode &&
				!control_mode.flag_control_acceleration_enabled;

		control_mode.flag_control_climb_rate_enabled = (!offboard_control_mode.ignore_velocity ||
				!offboard_control_mode.ignore_position) && !control_mode.flag_control_acceleration_enabled;

		control_mode.flag_control_position_enabled = !offboard_control_mode.ignore_position && !status.in_transition_mode &&
				!control_mode.flag_control_acceleration_enabled;

		control_mode.flag_control_altitude_enabled = (!offboard_control_mode.ignore_velocity ||
				!offboard_control_mode.ignore_position) && !control_mode.flag_control_acceleration_enabled;

		break;

	case vehicle_status_s::NAVIGATION_STATE_ORBIT:
		control_mode.flag_control_manual_enabled = false;
		control_mode.flag_control_auto_enabled = false;
		control_mode.flag_control_rates_enabled = true;
		control_mode.flag_control_attitude_enabled = true;
		control_mode.flag_control_rattitude_enabled = false;
		control_mode.flag_control_altitude_enabled = true;
		control_mode.flag_control_climb_rate_enabled = true;
		control_mode.flag_control_position_enabled = !status.in_transition_mode;
		control_mode.flag_control_velocity_enabled = !status.in_transition_mode;
		control_mode.flag_control_acceleration_enabled = false;
		control_mode.flag_control_termination_enabled = false;
		break;

	default:
		break;
	}
}

bool
stabilization_required()
{
	return (status.is_rotary_wing ||		// is a rotary wing, or
		status.vtol_fw_permanent_stab || 	// is a VTOL in fixed wing mode and stabilisation is on, or
		(vtol_status.vtol_in_trans_mode && 	// is currently a VTOL transitioning AND
		 !status.is_rotary_wing));	// is a fixed wing, ie: transitioning back to rotary wing mode
}

void
print_reject_mode(const char *msg)
{
	hrt_abstime t = hrt_absolute_time();

	if (t - last_print_mode_reject_time > PRINT_MODE_REJECT_INTERVAL) {
		last_print_mode_reject_time = t;
		mavlink_log_critical(&mavlink_log_pub, "REJECT %s", msg);

		/* only buzz if armed, because else we're driving people nuts indoors
		they really need to look at the leds as well. */
		tune_negative(armed.armed);
	}
}

void
print_reject_arm(const char *msg)
{
	hrt_abstime t = hrt_absolute_time();

	if (t - last_print_mode_reject_time > PRINT_MODE_REJECT_INTERVAL) {
		last_print_mode_reject_time = t;
		mavlink_log_critical(&mavlink_log_pub, "%s", msg);
		tune_negative(true);
	}
}

void answer_command(const vehicle_command_s &cmd, unsigned result, orb_advert_t &command_ack_pub)
{
	switch (result) {
	case vehicle_command_s::VEHICLE_CMD_RESULT_ACCEPTED:
		tune_positive(true);
		break;

	case vehicle_command_s::VEHICLE_CMD_RESULT_DENIED:
		tune_negative(true);
		break;

	case vehicle_command_s::VEHICLE_CMD_RESULT_FAILED:
		tune_negative(true);
		break;

	case vehicle_command_s::VEHICLE_CMD_RESULT_TEMPORARILY_REJECTED:
		tune_negative(true);
		break;

	case vehicle_command_s::VEHICLE_CMD_RESULT_UNSUPPORTED:
		tune_negative(true);
		break;

	default:
		break;
	}

	/* publish ACK */
	vehicle_command_ack_s command_ack = {};
	command_ack.timestamp = hrt_absolute_time();
	command_ack.command = cmd.command;
	command_ack.result = (uint8_t)result;
	command_ack.target_system = cmd.source_system;
	command_ack.target_component = cmd.source_component;

	if (command_ack_pub != nullptr) {
		orb_publish(ORB_ID(vehicle_command_ack), command_ack_pub, &command_ack);

	} else {
		command_ack_pub = orb_advertise_queue(ORB_ID(vehicle_command_ack), &command_ack,
						      vehicle_command_ack_s::ORB_QUEUE_LENGTH);
	}
}

void *commander_low_prio_loop(void *arg)
{
	/* Set thread name */
	px4_prctl(PR_SET_NAME, "commander_low_prio", px4_getpid());

	/* Subscribe to command topic */
	int cmd_sub = orb_subscribe(ORB_ID(vehicle_command));

	/* command ack */
	orb_advert_t command_ack_pub = nullptr;

	/* wakeup source(s) */
	px4_pollfd_struct_t fds[1];

	fds[0].fd = cmd_sub;
	fds[0].events = POLLIN;

	while (!thread_should_exit) {
		/* wait for up to 1000ms for data */
		int pret = px4_poll(&fds[0], (sizeof(fds) / sizeof(fds[0])), 1000);

		if (pret < 0) {
			/* this is undesirable but not much we can do - might want to flag unhappy status */
			warn("commander: poll error %d, %d", pret, errno);
			continue;

		} else if (pret != 0) {
			struct vehicle_command_s cmd;

			/* if we reach here, we have a valid command */
			orb_copy(ORB_ID(vehicle_command), cmd_sub, &cmd);

			/* ignore commands the high-prio loop or the navigator handles */
			if (cmd.command == vehicle_command_s::VEHICLE_CMD_DO_SET_MODE ||
			    cmd.command == vehicle_command_s::VEHICLE_CMD_COMPONENT_ARM_DISARM ||
			    cmd.command == vehicle_command_s::VEHICLE_CMD_NAV_TAKEOFF ||
			    cmd.command == vehicle_command_s::VEHICLE_CMD_DO_SET_SERVO ||
			    cmd.command == vehicle_command_s::VEHICLE_CMD_DO_CHANGE_SPEED) {

				continue;
			}

			/* only handle low-priority commands here */
			switch (cmd.command) {

			case vehicle_command_s::VEHICLE_CMD_PREFLIGHT_REBOOT_SHUTDOWN:
				if (is_safe(safety, armed)) {

					if (((int)(cmd.param1)) == 1) {
						answer_command(cmd, vehicle_command_s::VEHICLE_CMD_RESULT_ACCEPTED, command_ack_pub);
						px4_usleep(100000);
						/* reboot */
						px4_shutdown_request(true, false);

					} else if (((int)(cmd.param1)) == 2) {
						answer_command(cmd, vehicle_command_s::VEHICLE_CMD_RESULT_ACCEPTED, command_ack_pub);
						px4_usleep(100000);
						/* shutdown */
						px4_shutdown_request(false, false);

					} else if (((int)(cmd.param1)) == 3) {
						answer_command(cmd, vehicle_command_s::VEHICLE_CMD_RESULT_ACCEPTED, command_ack_pub);
						px4_usleep(100000);
						/* reboot to bootloader */
						px4_shutdown_request(true, true);

					} else {
						answer_command(cmd, vehicle_command_s::VEHICLE_CMD_RESULT_DENIED, command_ack_pub);
					}

				} else {
					answer_command(cmd, vehicle_command_s::VEHICLE_CMD_RESULT_DENIED, command_ack_pub);
				}

				break;

			case vehicle_command_s::VEHICLE_CMD_PREFLIGHT_CALIBRATION: {

					int calib_ret = PX4_ERROR;

					/* try to go to INIT/PREFLIGHT arming state */
					if (TRANSITION_DENIED == arming_state_transition(&status, safety, vehicle_status_s::ARMING_STATE_INIT, &armed,
							false /* fRunPreArmChecks */, &mavlink_log_pub, &status_flags,
							arm_requirements, hrt_elapsed_time(&commander_boot_timestamp))) {

						answer_command(cmd, vehicle_command_s::VEHICLE_CMD_RESULT_DENIED, command_ack_pub);
						break;

					} else {
						status_flags.condition_calibration_enabled = true;
					}

					if ((int)(cmd.param1) == 1) {
						/* gyro calibration */
						answer_command(cmd, vehicle_command_s::VEHICLE_CMD_RESULT_ACCEPTED, command_ack_pub);
						calib_ret = do_gyro_calibration(&mavlink_log_pub);

					} else if ((int)(cmd.param1) == vehicle_command_s::PREFLIGHT_CALIBRATION_TEMPERATURE_CALIBRATION ||
						   (int)(cmd.param5) == vehicle_command_s::PREFLIGHT_CALIBRATION_TEMPERATURE_CALIBRATION ||
						   (int)(cmd.param7) == vehicle_command_s::PREFLIGHT_CALIBRATION_TEMPERATURE_CALIBRATION) {
						/* temperature calibration: handled in events module */
						break;

					} else if ((int)(cmd.param2) == 1) {
						/* magnetometer calibration */
						answer_command(cmd, vehicle_command_s::VEHICLE_CMD_RESULT_ACCEPTED, command_ack_pub);
						calib_ret = do_mag_calibration(&mavlink_log_pub);

					} else if ((int)(cmd.param3) == 1) {
						/* zero-altitude pressure calibration */
						answer_command(cmd, vehicle_command_s::VEHICLE_CMD_RESULT_DENIED, command_ack_pub);

					} else if ((int)(cmd.param4) == 1) {
						/* RC calibration */
						answer_command(cmd, vehicle_command_s::VEHICLE_CMD_RESULT_ACCEPTED, command_ack_pub);
						/* disable RC control input completely */
						status_flags.rc_input_blocked = true;
						calib_ret = OK;
						mavlink_log_info(&mavlink_log_pub, "Calibration: Disabling RC input");

					} else if ((int)(cmd.param4) == 2) {
						/* RC trim calibration */
						answer_command(cmd, vehicle_command_s::VEHICLE_CMD_RESULT_ACCEPTED, command_ack_pub);
						calib_ret = do_trim_calibration(&mavlink_log_pub);

					} else if ((int)(cmd.param5) == 1) {
						/* accelerometer calibration */
						answer_command(cmd, vehicle_command_s::VEHICLE_CMD_RESULT_ACCEPTED, command_ack_pub);
						calib_ret = do_accel_calibration(&mavlink_log_pub);

					} else if ((int)(cmd.param5) == 2) {
						// board offset calibration
						answer_command(cmd, vehicle_command_s::VEHICLE_CMD_RESULT_ACCEPTED, command_ack_pub);
						calib_ret = do_level_calibration(&mavlink_log_pub);

					} else if ((int)(cmd.param6) == 1 || (int)(cmd.param6) == 2) {
						// TODO: param6 == 1 is deprecated, but we still accept it for a while (feb 2017)
						/* airspeed calibration */
						answer_command(cmd, vehicle_command_s::VEHICLE_CMD_RESULT_ACCEPTED, command_ack_pub);
						calib_ret = do_airspeed_calibration(&mavlink_log_pub);

					} else if ((int)(cmd.param7) == 1) {
						/* do esc calibration */
						answer_command(cmd, vehicle_command_s::VEHICLE_CMD_RESULT_ACCEPTED, command_ack_pub);
						calib_ret = do_esc_calibration(&mavlink_log_pub, &armed);

					} else if ((int)(cmd.param4) == 0) {
						/* RC calibration ended - have we been in one worth confirming? */
						if (status_flags.rc_input_blocked) {
							/* enable RC control input */
							status_flags.rc_input_blocked = false;
							mavlink_log_info(&mavlink_log_pub, "Calibration: Restoring RC input");
						}

						answer_command(cmd, vehicle_command_s::VEHICLE_CMD_RESULT_ACCEPTED, command_ack_pub);
						/* this always succeeds */
						calib_ret = OK;

					} else {
						answer_command(cmd, vehicle_command_s::VEHICLE_CMD_RESULT_UNSUPPORTED, command_ack_pub);
					}

					status_flags.condition_calibration_enabled = false;

					if (calib_ret == OK) {
						tune_positive(true);

						Commander::preflight_check(false);

						arming_state_transition(&status, safety, vehicle_status_s::ARMING_STATE_STANDBY, &armed,
									false /* fRunPreArmChecks */,
									&mavlink_log_pub, &status_flags, arm_requirements, hrt_elapsed_time(&commander_boot_timestamp));

					} else {
						tune_negative(true);
					}

					break;
				}

			case vehicle_command_s::VEHICLE_CMD_PREFLIGHT_STORAGE: {

					if (((int)(cmd.param1)) == 0) {
						int ret = param_load_default();

						if (ret == OK) {
							mavlink_log_info(&mavlink_log_pub, "Settings loaded");
							answer_command(cmd, vehicle_command_s::VEHICLE_CMD_RESULT_ACCEPTED, command_ack_pub);

						} else {
							mavlink_log_critical(&mavlink_log_pub, "Error loading settings");

							/* convenience as many parts of NuttX use negative errno */
							if (ret < 0) {
								ret = -ret;
							}

							if (ret < 1000) {
								mavlink_log_critical(&mavlink_log_pub, "Error: %s", strerror(ret));
							}

							answer_command(cmd, vehicle_command_s::VEHICLE_CMD_RESULT_FAILED, command_ack_pub);
						}

					} else if (((int)(cmd.param1)) == 1) {

#ifdef __PX4_QURT
						// TODO FIXME: on snapdragon the save happens too early when the params
						// are not set yet. We therefore need to wait some time first.
						px4_usleep(1000000);
#endif

						int ret = param_save_default();

						if (ret == OK) {
							/* do not spam MAVLink, but provide the answer / green led mechanism */
							answer_command(cmd, vehicle_command_s::VEHICLE_CMD_RESULT_ACCEPTED, command_ack_pub);

						} else {
							mavlink_log_critical(&mavlink_log_pub, "Error saving settings");

							/* convenience as many parts of NuttX use negative errno */
							if (ret < 0) {
								ret = -ret;
							}

							if (ret < 1000) {
								mavlink_log_critical(&mavlink_log_pub, "Error: %s", strerror(ret));
							}

							answer_command(cmd, vehicle_command_s::VEHICLE_CMD_RESULT_FAILED, command_ack_pub);
						}

					} else if (((int)(cmd.param1)) == 2) {

						/* reset parameters and save empty file */
						param_reset_all();

						/* do not spam MAVLink, but provide the answer / green led mechanism */
						mavlink_log_critical(&mavlink_log_pub, "Onboard parameters reset");
						answer_command(cmd, vehicle_command_s::VEHICLE_CMD_RESULT_ACCEPTED, command_ack_pub);
					}

					break;
				}

			case vehicle_command_s::VEHICLE_CMD_START_RX_PAIR:
				/* just ack, implementation handled in the IO driver */
				answer_command(cmd, vehicle_command_s::VEHICLE_CMD_RESULT_ACCEPTED, command_ack_pub);
				break;

			default:
				/* don't answer on unsupported commands, it will be done in main loop */
				break;
			}
		}
	}

	px4_close(cmd_sub);

	return nullptr;
}

int Commander::custom_command(int argc, char *argv[])
{
	return print_usage("unknown command");
}

int Commander::print_usage(const char *reason)
{
	if (reason) {
		PX4_WARN("%s\n", reason);
	}

	return 0;
}

int Commander::task_spawn(int argc, char *argv[])
{
	_task_id = px4_task_spawn_cmd("commander",
				      SCHED_DEFAULT,
				      SCHED_PRIORITY_DEFAULT + 40,
				      3250,
				      (px4_main_t)&run_trampoline,
				      (char *const *)argv);

	if (_task_id < 0) {
		_task_id = -1;
		return -errno;
	}

	return 0;
}

Commander *Commander::instantiate(int argc, char *argv[])
{
	Commander *instance = new Commander();

	if (instance) {
		if (argc >= 2 && !strcmp(argv[1], "--hil")) {
			instance->enable_hil();
		}
	}

	return instance;
}

void Commander::enable_hil()
{
	status.hil_state = vehicle_status_s::HIL_STATE_ON;
}

void Commander::mission_init()
{
	/* init mission state, do it here to allow navigator to use stored mission even if mavlink failed to start */
	mission_s mission = {};

	if (dm_read(DM_KEY_MISSION_STATE, 0, &mission, sizeof(mission_s)) == sizeof(mission_s)) {
		if (mission.dataman_id == DM_KEY_WAYPOINTS_OFFBOARD_0 || mission.dataman_id == DM_KEY_WAYPOINTS_OFFBOARD_1) {
			if (mission.count > 0) {
				PX4_INFO("Mission #%d loaded, %u WPs, curr: %d", mission.dataman_id, mission.count, mission.current_seq);
			}

		} else {
			PX4_ERR("reading mission state failed");

			/* initialize mission state in dataman */
			mission.timestamp = hrt_absolute_time();
			mission.dataman_id = DM_KEY_WAYPOINTS_OFFBOARD_0;
			dm_write(DM_KEY_MISSION_STATE, 0, DM_PERSIST_POWER_ON_RESET, &mission, sizeof(mission_s));
		}

		orb_advert_t mission_pub = orb_advertise(ORB_ID(mission), &mission);
		orb_unadvertise(mission_pub);
	}
}

bool Commander::preflight_check(bool report)
{
	const bool checkGNSS = (arm_requirements & ARM_REQ_GPS_BIT);

	bool success = Preflight::preflightCheck(&mavlink_log_pub, status, status_flags, checkGNSS, report, false,
			hrt_elapsed_time(&commander_boot_timestamp));

	if (success) {
		status_flags.condition_system_sensors_initialized = true;
	}

	return success;
}

void Commander::data_link_check(bool &status_changed)
{
	bool updated = false;

	orb_check(_telemetry_status_sub, &updated);

	if (updated) {

		telemetry_status_s telemetry;

		if (orb_copy(ORB_ID(telemetry_status), _telemetry_status_sub, &telemetry) == PX4_OK) {

			// handle different radio types
			switch (telemetry.type) {
			case telemetry_status_s::LINK_TYPE_USB:
				// set (but don't unset) telemetry via USB as active once a MAVLink connection is up
				status_flags.usb_connected = true;
				break;

			case telemetry_status_s::LINK_TYPE_IRIDIUM:

				// lazily subscribe
				if (_iridiumsbd_status_sub == -1 && orb_exists(ORB_ID(iridiumsbd_status), 0) == PX4_OK) {
					_iridiumsbd_status_sub = orb_subscribe(ORB_ID(iridiumsbd_status));
				}

				if (_iridiumsbd_status_sub >= 0) {
					bool iridiumsbd_updated = false;
					orb_check(_iridiumsbd_status_sub, &iridiumsbd_updated);

					if (iridiumsbd_updated) {
						iridiumsbd_status_s iridium_status;

						if (orb_copy(ORB_ID(iridiumsbd_status), _iridiumsbd_status_sub, &iridium_status) == PX4_OK) {
							_high_latency_datalink_heartbeat = iridium_status.last_heartbeat;

							if (status.high_latency_data_link_lost) {
								if (hrt_elapsed_time(&_high_latency_datalink_lost) > (_param_com_hldl_reg_t.get() * 1_s)) {
									status.high_latency_data_link_lost = false;
									status_changed = true;
								}
							}

						}
					}
				}

				break;
			}


			// handle different remote types
			switch (telemetry.remote_type) {
			case telemetry_status_s::MAV_TYPE_GCS:

				// Recover from data link lost
				if (status.data_link_lost) {
					if (telemetry.heartbeat_time > _datalink_last_heartbeat_gcs) {
						status.data_link_lost = false;
						status_changed = true;

						if (_datalink_last_heartbeat_gcs != 0) {
							mavlink_log_info(&mavlink_log_pub, "Data link regained");
						}
					}
				}

				// Only keep the very last heartbeat timestamp, so we don't get confused
				// by multiple mavlink instances publishing different timestamps.
				if (telemetry.heartbeat_time > _datalink_last_heartbeat_gcs) {
					_datalink_last_heartbeat_gcs = telemetry.heartbeat_time;
				}

				break;

			case telemetry_status_s::MAV_TYPE_ONBOARD_CONTROLLER:

				if (_onboard_controller_lost) {
					if (telemetry.heartbeat_time > _datalink_last_heartbeat_onboard_controller) {
						mavlink_log_info(&mavlink_log_pub, "Onboard controller regained");
						_onboard_controller_lost = false;
						status_changed = true;
					}

				}

				_datalink_last_heartbeat_onboard_controller = telemetry.heartbeat_time;

				if (telemetry.remote_component_id == telemetry_status_s::COMPONENT_ID_OBSTACLE_AVOIDANCE) {
					if (telemetry.heartbeat_time != _datalink_last_heartbeat_avoidance_system) {
						_avoidance_system_status_change = _datalink_last_status_avoidance_system != telemetry.remote_system_status;
					}

					_datalink_last_heartbeat_avoidance_system = telemetry.heartbeat_time;
					_datalink_last_status_avoidance_system = telemetry.remote_system_status;

					if (_avoidance_system_lost) {
						mavlink_log_info(&mavlink_log_pub, "Avoidance system regained");
						status_changed = true;
						_avoidance_system_lost = false;
						status_flags.avoidance_system_valid = true;
					}
				}

				break;
			}
		}
	}


	// GCS data link loss failsafe
	if (!status.data_link_lost) {
		if (_datalink_last_heartbeat_gcs != 0
		    && hrt_elapsed_time(&_datalink_last_heartbeat_gcs) > (_param_com_dl_loss_t.get() * 1_s)) {

			status.data_link_lost = true;
			status.data_link_lost_counter++;

			mavlink_log_critical(&mavlink_log_pub, "Data link lost");

			status_changed = true;
		}
	}

	// ONBOARD CONTROLLER data link loss failsafe (hard coded 5 seconds)
	if ((_datalink_last_heartbeat_onboard_controller > 0)
	    && (hrt_elapsed_time(&_datalink_last_heartbeat_onboard_controller) > 5_s)
	    && !_onboard_controller_lost) {

		mavlink_log_critical(&mavlink_log_pub, "Onboard controller lost");
		_onboard_controller_lost = true;
		status_changed = true;
	}

	// AVOIDANCE SYSTEM state check (only if it is enabled)
	if (status_flags.avoidance_system_required && !_onboard_controller_lost) {

		//if avoidance never started
		if (_datalink_last_heartbeat_avoidance_system == 0
		    && hrt_elapsed_time(&_datalink_last_heartbeat_avoidance_system) > _param_com_oa_boot_t.get() * 1_s) {
			if (!_print_avoidance_msg_once) {
				mavlink_log_critical(&mavlink_log_pub, "Avoidance system not available");
				_print_avoidance_msg_once = true;

			}
		}

		//if heartbeats stop
		if (!_avoidance_system_lost && (_datalink_last_heartbeat_avoidance_system > 0)
		    && (hrt_elapsed_time(&_datalink_last_heartbeat_avoidance_system) > 5_s)) {
			_avoidance_system_lost = true;
			mavlink_log_critical(&mavlink_log_pub, "Avoidance system lost");
			status_flags.avoidance_system_valid = false;
			_print_avoidance_msg_once = false;
		}

		//if status changed
		if (_avoidance_system_status_change) {
			if (_datalink_last_status_avoidance_system == telemetry_status_s::MAV_STATE_BOOT) {
				mavlink_log_info(&mavlink_log_pub, "Avoidance system starting");
			}

			if (_datalink_last_status_avoidance_system == telemetry_status_s::MAV_STATE_ACTIVE) {
				mavlink_log_info(&mavlink_log_pub, "Avoidance system connected");
				status_flags.avoidance_system_valid = true;
			}

			if (_datalink_last_status_avoidance_system == telemetry_status_s::MAV_STATE_CRITICAL) {
				mavlink_log_info(&mavlink_log_pub, "Avoidance system timed out");
			}

			if (_datalink_last_status_avoidance_system == telemetry_status_s::MAV_STATE_FLIGHT_TERMINATION) {
				mavlink_log_critical(&mavlink_log_pub, "Avoidance system rejected");
				status_flags.avoidance_system_valid = false;
				status_changed = true;
			}

			_avoidance_system_status_change = false;
		}
	}


	// high latency data link loss failsafe
	if (_high_latency_datalink_heartbeat > 0
	    && hrt_elapsed_time(&_high_latency_datalink_heartbeat) > (_param_com_hldl_loss_t.get() * 1_s)) {
		_high_latency_datalink_lost = hrt_absolute_time();

		if (!status.high_latency_data_link_lost) {
			status.high_latency_data_link_lost = true;
			mavlink_log_critical(&mavlink_log_pub, "High latency data link lost");
			status_changed = true;
		}
	}
}

void Commander::battery_status_check()
{
	bool updated = false;

	/* update battery status */
	orb_check(_battery_sub, &updated);

	if (updated) {

		battery_status_s battery = {};

		if (orb_copy(ORB_ID(battery_status), _battery_sub, &battery) == PX4_OK) {

			if ((hrt_elapsed_time(&battery.timestamp) < 5_s)
			    && battery.connected
			    && (_battery_warning == battery_status_s::BATTERY_WARNING_NONE)) {

				status_flags.condition_battery_healthy = true;

			} else {
				status_flags.condition_battery_healthy = false;
			}

			// execute battery failsafe if the state has gotten worse
			if (armed.armed) {
				if (battery.warning > _battery_warning) {
					battery_failsafe(&mavlink_log_pub, status, status_flags, &internal_state, battery.warning,
							 (low_battery_action_t)_param_com_low_bat_act.get());
				}
			}

			// Handle shutdown request from emergency battery action
			if (!armed.armed && (battery.warning != _battery_warning)) {

				if (battery.warning == battery_status_s::BATTERY_WARNING_EMERGENCY) {
					mavlink_log_critical(&mavlink_log_pub, "Dangerously low battery! Shutting system down");
					px4_usleep(200000);

					int ret_val = px4_shutdown_request(false, false);

					if (ret_val) {
						mavlink_log_critical(&mavlink_log_pub, "System does not support shutdown");

					} else {
						while (1) { px4_usleep(1); }
					}
				}
			}

			// save last value
			_battery_warning = battery.warning;
			_battery_current = battery.current_filtered_a;
		}
	}
}

void Commander::airspeed_use_check()
{
	if (_airspeed_fail_action.get() < 1 || _airspeed_fail_action.get() > 4) {
		// disabled
		return;
	}

	_airspeed_sub.update();
	const airspeed_s &airspeed = _airspeed_sub.get();

	_sensor_bias_sub.update();
	const sensor_bias_s &sensors = _sensor_bias_sub.get();

	// assume airspeed sensor is good before starting FW flight
	bool valid_flight_condition = (status.arming_state == vehicle_status_s::ARMING_STATE_ARMED) &&
				      !status.is_rotary_wing && !land_detector.landed;
	bool fault_declared = false;
	bool fault_cleared = false;
	bool bad_number_fail = !PX4_ISFINITE(airspeed.indicated_airspeed_m_s) || !PX4_ISFINITE(airspeed.true_airspeed_m_s);

	if (!valid_flight_condition) {

		_tas_check_fail = false;
		_time_last_tas_pass = hrt_absolute_time();
		_time_last_tas_fail = 0;

		_tas_use_inhibit = false;
		_time_tas_good_declared = hrt_absolute_time();
		_time_tas_bad_declared = 0;

		status.aspd_check_failing = false;
		status.aspd_fault_declared = false;
		status.aspd_use_inhibit = false;
		status.aspd_fail_rtl = false;
		status.arspd_check_level = 0.0f;

		_time_last_airspeed = hrt_absolute_time();
		_time_last_aspd_innov_check = hrt_absolute_time();
		_load_factor_ratio = 0.5f;

	} else {

		// Check normalised innovation levels with requirement for continuous data and use of hysteresis
		// to prevent false triggering.
		float dt_s = float(1e-6 * (double)hrt_elapsed_time(&_time_last_aspd_innov_check));

		if (dt_s < 1.0f) {
			if (_estimator_status_sub.get().tas_test_ratio <= _tas_innov_threshold.get()) {
				// record pass and reset integrator used to trigger
				_time_last_tas_pass = hrt_absolute_time();
				_apsd_innov_integ_state = 0.0f;

			} else {
				// integrate exceedance
				_apsd_innov_integ_state += dt_s * (_estimator_status_sub.get().tas_test_ratio - _tas_innov_threshold.get());
			}

			status.arspd_check_level = _apsd_innov_integ_state;

			if ((_estimator_status_sub.get().vel_test_ratio < 1.0f) && (_estimator_status_sub.get().mag_test_ratio < 1.0f)) {
				// nav velocity data is likely good so airspeed innovations are able to be used
				if ((_tas_innov_integ_threshold.get() > 0.0f) && (_apsd_innov_integ_state > _tas_innov_integ_threshold.get())) {
					_time_last_tas_fail = hrt_absolute_time();
				}
			}

			if (!_tas_check_fail) {
				_tas_check_fail = (hrt_elapsed_time(&_time_last_tas_pass) > TAS_INNOV_FAIL_DELAY);

			} else {
				_tas_check_fail = (hrt_elapsed_time(&_time_last_tas_fail) < TAS_INNOV_FAIL_DELAY);
			}
		}

		_time_last_aspd_innov_check = hrt_absolute_time();


		// The vehicle is flying so use the status of the airspeed innovation check '_tas_check_fail' in
		// addition to a sanity check using airspeed and load factor and a missing sensor data check.

		// Check if sensor data is missing - assume a minimum 5Hz data rate.
		const bool data_missing = (hrt_elapsed_time(&_time_last_airspeed) > 200_ms);

		// Declare data stopped if not received for longer than 1 second
		const bool data_stopped = (hrt_elapsed_time(&_time_last_airspeed) > 1_s);

		_time_last_airspeed = hrt_absolute_time();

		// Check if the airpeed reading is lower than physically possible given the load factor
		bool load_factor_ratio_fail = true;

		if (!bad_number_fail) {
			float max_lift_ratio = fmaxf(airspeed.indicated_airspeed_m_s, 0.7f) / fmaxf(_airspeed_stall.get(), 1.0f);
			max_lift_ratio *= max_lift_ratio;

			_load_factor_ratio = 0.95f * _load_factor_ratio + 0.05f * (fabsf(sensors.accel_z) / CONSTANTS_ONE_G) / max_lift_ratio;
			_load_factor_ratio = math::constrain(_load_factor_ratio, 0.25f, 2.0f);
			load_factor_ratio_fail = (_load_factor_ratio > 1.1f);
			status.load_factor_ratio = _load_factor_ratio;

			// sanity check independent of stall speed and load factor calculation
			if (airspeed.indicated_airspeed_m_s <= 0.0f) {
				bad_number_fail = true;
			}
		}

		//  Decide if the control loops should be using the airspeed data based on the length of time the
		// airspeed data has been declared bad
		if (_tas_check_fail || load_factor_ratio_fail || data_missing || bad_number_fail) {
			// either load factor or EKF innovation or missing data test failure can declare the airspeed bad
			_time_tas_bad_declared = hrt_absolute_time();
			status.aspd_check_failing = true;

		} else if (!_tas_check_fail && !load_factor_ratio_fail && !data_missing && !bad_number_fail) {
			// All checks must pass to declare airspeed good
			_time_tas_good_declared = hrt_absolute_time();
			status.aspd_check_failing = false;
		}

		if (!_tas_use_inhibit) {
			// A simultaneous load factor and innovaton check fail makes it more likely that a large
			// airspeed measurement fault has developed, so a fault should be declared immediately
			const bool both_checks_failed = (_tas_check_fail && load_factor_ratio_fail);

			// Because the innovation, load factor and data missing checks are subject to short duration false positives
			// a timeout period is applied.
			const bool single_check_fail_timeout = (hrt_elapsed_time(&_time_tas_good_declared) > (_tas_use_stop_delay.get() * 1_s));

			if (data_stopped || both_checks_failed || single_check_fail_timeout || bad_number_fail) {

				_tas_use_inhibit = true;
				fault_declared = true;

				if (data_stopped || data_missing) {
					strcpy(_airspeed_fault_type, "MISSING");

				} else  {
					strcpy(_airspeed_fault_type, "FAULTY ");
				}
			}

		} else if (hrt_elapsed_time(&_time_tas_bad_declared) > (_tas_use_start_delay.get() * 1_s)) {
			_tas_use_inhibit = false;
			fault_cleared = true;
		}
	}

	// Do actions based on value of COM_ASPD_FS_ACT parameter
	status.aspd_fault_declared = false;
	status.aspd_use_inhibit = false;
	status.aspd_fail_rtl = false;

	switch (_airspeed_fail_action.get()) {
	case 4: { // log a message, warn the user, switch to non-airspeed TECS mode, switch to Return mode if not in a pilot controlled mode.
			if (fault_declared) {
				status.aspd_fault_declared = true;
				status.aspd_use_inhibit = true;

				if ((internal_state.main_state == commander_state_s::MAIN_STATE_MANUAL)
				    || (internal_state.main_state == commander_state_s::MAIN_STATE_ACRO)
				    || (internal_state.main_state == commander_state_s::MAIN_STATE_STAB)
				    || (internal_state.main_state == commander_state_s::MAIN_STATE_ALTCTL)
				    || (internal_state.main_state == commander_state_s::MAIN_STATE_POSCTL)
				    || (internal_state.main_state == commander_state_s::MAIN_STATE_RATTITUDE)) {

					// don't RTL if pilot is in control
					mavlink_log_critical(&mavlink_log_pub, "ASPD DATA %s - stopping use", _airspeed_fault_type);

				} else if (hrt_elapsed_time(&_time_tas_good_declared) < (_airspeed_rtl_delay.get() * 1_s)) {
					// Wait for timeout and issue message
					mavlink_log_critical(&mavlink_log_pub, "ASPD DATA %s - stopping use, RTL in %i sec", _airspeed_fault_type,
							     _airspeed_rtl_delay.get());

				} else if (TRANSITION_DENIED != main_state_transition(status, commander_state_s::MAIN_STATE_AUTO_RTL, status_flags,
						&internal_state)) {

					// Issue critical message even if already in RTL
					status.aspd_fail_rtl = true;

					if (_airspeed_rtl_delay.get() == 0) {
						mavlink_log_critical(&mavlink_log_pub, "ASPD DATA %s - stopping use and returning", _airspeed_fault_type);

					} else {
						mavlink_log_critical(&mavlink_log_pub, "ASPD DATA STILL %s - returning", _airspeed_fault_type);
					}

				} else {
					status.aspd_fail_rtl = true;

					if (_airspeed_rtl_delay.get() == 0) {
						mavlink_log_critical(&mavlink_log_pub, "ASPD DATA %s - stopping use, return failed", _airspeed_fault_type);

					} else {
						mavlink_log_critical(&mavlink_log_pub, "ASPD DATA STILL %s - return failed", _airspeed_fault_type);
					}
				}

			} else if (fault_cleared) {
				mavlink_log_critical(&mavlink_log_pub, "ASPD DATA GOOD - restarting use");
			}

			// Inhibit airspeed use immediately if a bad number
			if (bad_number_fail && !status.aspd_use_inhibit) {
				status.aspd_use_inhibit = true;
			}

			return;
		}

	case 3: { // log a message, warn the user, switch to non-airspeed TECS mode
			if (fault_declared) {
				mavlink_log_critical(&mavlink_log_pub, "ASPD DATA %s  - stopping use", _airspeed_fault_type);
				status.aspd_fault_declared = true;
				status.aspd_use_inhibit = true;

			} else if (fault_cleared) {
				mavlink_log_critical(&mavlink_log_pub, "ASPD DATA GOOD - restarting use");
			}

			// Inhibit airspeed use immediately if a bad number
			if (bad_number_fail && !status.aspd_use_inhibit) {
				status.aspd_use_inhibit = true;
			}

			return;
		}

	case 2: { // log a message, warn the user
			if (fault_declared) {
				mavlink_log_critical(&mavlink_log_pub, "ASPD DATA %s", _airspeed_fault_type);
				status.aspd_fault_declared = true;

			} else if (fault_cleared) {
				mavlink_log_critical(&mavlink_log_pub, "ASPD DATA GOOD");
			}

			// Inhibit airspeed use immediately if a bad number
			if (bad_number_fail && !status.aspd_use_inhibit) {
				status.aspd_use_inhibit = true;
			}

			return;
		}

	case 1: { // log a message
			if (fault_declared) {
				mavlink_log_info(&mavlink_log_pub, "ASPD DATA %s", _airspeed_fault_type);
				status.aspd_fault_declared = true;

			} else if (fault_cleared) {
				mavlink_log_info(&mavlink_log_pub, "ASPD DATA GOOD");
			}

			// Inhibit airspeed use immediately if a bad number
			if (bad_number_fail && !status.aspd_use_inhibit) {
				status.aspd_use_inhibit = true;
			}

			return;
		}

	default:
		// Do nothing
		return;
	}
}

void Commander::estimator_check(bool *status_changed)
{
	// Check if quality checking of position accuracy and consistency is to be performed
	const bool run_quality_checks = !status_flags.circuit_breaker_engaged_posfailure_check;

	_local_position_sub.update();
	_global_position_sub.update();

	const vehicle_local_position_s &lpos = _local_position_sub.get();
	const vehicle_global_position_s &gpos = _global_position_sub.get();

	const bool mag_fault_prev = (_estimator_status_sub.get().control_mode_flags & (1 << estimator_status_s::CS_MAG_FAULT));

	if (_estimator_status_sub.update()) {
		const estimator_status_s &estimator_status = _estimator_status_sub.get();

		// Check for a magnetomer fault and notify the user
		const bool mag_fault = (estimator_status.control_mode_flags & (1 << estimator_status_s::CS_MAG_FAULT));

		if (!mag_fault_prev && mag_fault) {
			mavlink_log_critical(&mavlink_log_pub, "Stopping compass use! Check calibration on landing");
		}

		// Set the allowable position uncertainty based on combination of flight and estimator state
		// When we are in a operator demanded position control mode and are solely reliant on optical flow, do not check position error because it will gradually increase throughout flight and the operator will compensate for the drift
		const bool reliant_on_opt_flow = ((estimator_status.control_mode_flags & (1 << estimator_status_s::CS_OPT_FLOW))
						  && !(estimator_status.control_mode_flags & (1 << estimator_status_s::CS_GPS))
						  && !(estimator_status.control_mode_flags & (1 << estimator_status_s::CS_EV_POS)));

		const bool operator_controlled_position = (internal_state.main_state == commander_state_s::MAIN_STATE_POSCTL);

		_skip_pos_accuracy_check = reliant_on_opt_flow && operator_controlled_position;

		if (_skip_pos_accuracy_check) {
			_eph_threshold_adj = INFINITY;

		} else {
			_eph_threshold_adj = _param_com_pos_fs_eph.get();
		}

		/* Check estimator status for signs of bad yaw induced post takeoff navigation failure
		 * for a short time interval after takeoff. Fixed wing vehicles can recover using GPS heading,
		 * but rotary wing vehicles cannot so the position and velocity validity needs to be latched
		 * to false after failure to prevent flyaway crashes */
		if (run_quality_checks && status.is_rotary_wing) {

			if (status.arming_state == vehicle_status_s::ARMING_STATE_STANDBY) {
				// reset flags and timer
				_time_at_takeoff = hrt_absolute_time();
				_nav_test_failed = false;
				_nav_test_passed = false;

			} else if (land_detector.landed) {
				// record time of takeoff
				_time_at_takeoff = hrt_absolute_time();

			} else {
				// if nav status is unconfirmed, confirm yaw angle as passed after 30 seconds or achieving 5 m/s of speed
				const bool sufficient_time = (hrt_elapsed_time(&_time_at_takeoff) > 30_s);
				const bool sufficient_speed = (lpos.vx * lpos.vx + lpos.vy * lpos.vy > 25.0f);

				bool innovation_pass = estimator_status.vel_test_ratio < 1.0f && estimator_status.pos_test_ratio < 1.0f;

				if (!_nav_test_failed) {
					if (!_nav_test_passed) {
						// pass if sufficient time or speed
						if (sufficient_time || sufficient_speed) {
							_nav_test_passed = true;
						}

						// record the last time the innovation check passed
						if (innovation_pass) {
							_time_last_innov_pass = hrt_absolute_time();
						}

						// if the innovation test has failed continuously, declare the nav as failed
						if (hrt_elapsed_time(&_time_last_innov_pass) > 1_s) {
							_nav_test_failed = true;
							mavlink_log_emergency(&mavlink_log_pub, "Critical navigation failure! Check sensor calibration");
						}
					}
				}
			}
		}
	}

	/* run global position accuracy checks */
	// Check if quality checking of position accuracy and consistency is to be performed
	if (run_quality_checks) {
		if (_nav_test_failed) {
			status_flags.condition_global_position_valid = false;
			status_flags.condition_local_position_valid = false;
			status_flags.condition_local_velocity_valid = false;

		} else {
			if (!_skip_pos_accuracy_check) {
				// use global position message to determine validity
				check_posvel_validity(true, gpos.eph, _eph_threshold_adj, gpos.timestamp, &_last_gpos_fail_time_us,
						      &_gpos_probation_time_us, &status_flags.condition_global_position_valid, status_changed);
			}

			// use local position message to determine validity
			check_posvel_validity(lpos.xy_valid, lpos.eph, _eph_threshold_adj, lpos.timestamp, &_last_lpos_fail_time_us,
					      &_lpos_probation_time_us, &status_flags.condition_local_position_valid, status_changed);
			check_posvel_validity(lpos.v_xy_valid, lpos.evh, _param_com_vel_fs_evh.get(), lpos.timestamp, &_last_lvel_fail_time_us,
					      &_lvel_probation_time_us, &status_flags.condition_local_velocity_valid, status_changed);
		}
	}

	if ((_last_condition_global_position_valid != status_flags.condition_global_position_valid)
	    && status_flags.condition_global_position_valid) {
		// If global position state changed and is now valid, set respective health flags to true. For now also assume GPS is OK if global pos is OK, but not vice versa.
		set_health_flags_healthy(subsystem_info_s::SUBSYSTEM_TYPE_AHRS, true, status);
		set_health_flags_present_healthy(subsystem_info_s::SUBSYSTEM_TYPE_GPS, true, true, status);
	}

	check_valid(lpos.timestamp, _param_com_pos_fs_delay.get() * 1_s, lpos.z_valid,
		    &(status_flags.condition_local_altitude_valid), status_changed);
}<|MERGE_RESOLUTION|>--- conflicted
+++ resolved
@@ -2239,47 +2239,31 @@
 		}
 
 		/* Check for failure detector status */
-<<<<<<< HEAD
-		const bool failure_detector_updated = _failure_detector.update();
-
-		if (failure_detector_updated) {
-
-			const uint8_t failure_status = _failure_detector.getStatus();
-
-			if (failure_status != status.failure_detector_status) {
-				status.failure_detector_status = failure_status;
-				status_changed = true;
-			}
-		}
-
-		if (armed.armed &&
-		    failure_detector_updated &&
-		    !_flight_termination_triggered &&
-		    !status_flags.circuit_breaker_flight_termination_disabled) {
-
-			if (_failure_detector.isFailure()) {
-=======
 		if (armed.armed) {
 
 			if (_failure_detector.update()) {
 
-				const uint8_t failure_status = _failure_detector.get_status();
+				const uint8_t failure_status = _failure_detector.getStatus();
 
 				if (failure_status != status.failure_detector_status) {
 					status.failure_detector_status = failure_status;
 					status_changed = true;
 				}
 
-				if (failure_status != 0 && !status_flags.circuit_breaker_flight_termination_disabled) {
->>>>>>> ea48cd49
-
-				armed.force_failsafe = true;
-				status_changed = true;
-
-				_flight_termination_triggered = true;
-
-				mavlink_log_critical(&mavlink_log_pub, "Critical failure detected: terminate flight");
-				set_tune_override(TONE_PARACHUTE_RELEASE_TUNE);
+				if (!_flight_termination_triggered &&
+				    !status_flags.circuit_breaker_flight_termination_disabled) {
+
+					if (_failure_detector.isFailure()) {
+
+						armed.force_failsafe = true;
+						status_changed = true;
+
+						_flight_termination_triggered = true;
+
+						mavlink_log_critical(&mavlink_log_pub, "Critical failure detected: terminate flight");
+						set_tune_override(TONE_PARACHUTE_RELEASE_TUNE);
+					}
+				}
 			}
 		}
 
