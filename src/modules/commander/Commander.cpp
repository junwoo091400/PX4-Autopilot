--- conflicted
+++ resolved
@@ -1636,17 +1636,10 @@
 
 			if (_auto_disarm_killed.get_state()) {
 				if (armed.manual_lockdown) {
-<<<<<<< HEAD
-					arm_disarm(false, true, &mavlink_log_pub, "Kill-switch still engaged, disarming");
-
-				} else {
-					arm_disarm(false, true, &mavlink_log_pub, "System in lockdown, disarming");
-=======
 					arm_disarm(false, true, &mavlink_log_pub, "Kill-switch still engaged");
 
 				} else {
 					arm_disarm(false, true, &mavlink_log_pub, "System in lockdown");
->>>>>>> d791c8ba
 				}
 
 			}
@@ -2047,13 +2040,6 @@
 			if (_manual_control_setpoint.kill_switch == manual_control_setpoint_s::SWITCH_POS_ON) {
 				/* set lockdown flag */
 				if (!armed.manual_lockdown) {
-<<<<<<< HEAD
-					if (_land_detector.landed) {
-						mavlink_and_console_log_info(&mavlink_log_pub, "Manual kill-switch engaged");
-
-					} else {
-						mavlink_log_critical(&mavlink_log_pub, "Manual kill-switch engaged");
-=======
 					const char kill_switch_string[] = "Kill-switch engaged";
 
 					if (_land_detector.landed) {
@@ -2061,7 +2047,6 @@
 
 					} else {
 						mavlink_log_critical(&mavlink_log_pub, kill_switch_string);
->>>>>>> d791c8ba
 					}
 
 					_status_changed = true;
@@ -2070,11 +2055,7 @@
 
 			} else if (_manual_control_setpoint.kill_switch == manual_control_setpoint_s::SWITCH_POS_OFF) {
 				if (armed.manual_lockdown) {
-<<<<<<< HEAD
-					mavlink_and_console_log_info(&mavlink_log_pub, "Manual kill-switch disengaged");
-=======
 					mavlink_log_info(&mavlink_log_pub, "Kill-switch disengaged");
->>>>>>> d791c8ba
 					_status_changed = true;
 					armed.manual_lockdown = false;
 				}
@@ -2213,13 +2194,9 @@
 						mavlink_log_critical(&mavlink_log_pub, "ESCs did not respond to arm request");
 					}
 
-<<<<<<< HEAD
-				} else if (hrt_elapsed_time(&_time_at_takeoff) < (1_s * _param_com_lkdown_tko.get())) {
-=======
 				}
 
 				if (hrt_elapsed_time(&_time_at_takeoff) < (1_s * _param_com_lkdown_tko.get())) {
->>>>>>> d791c8ba
 					// This handles the case where something fails during the early takeoff phase
 					if (!_lockdown_triggered) {
 
