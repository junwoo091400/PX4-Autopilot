/****************************************************************************
 *
 *   Copyright (c) 2013-2019 PX4 Development Team. All rights reserved.
 *
 * Redistribution and use in source and binary forms, with or without
 * modification, are permitted provided that the following conditions
 * are met:
 *
 * 1. Redistributions of source code must retain the above copyright
 *    notice, this list of conditions and the following disclaimer.
 * 2. Redistributions in binary form must reproduce the above copyright
 *    notice, this list of conditions and the following disclaimer in
 *    the documentation and/or other materials provided with the
 *    distribution.
 * 3. Neither the name PX4 nor the names of its contributors may be
 *    used to endorse or promote products derived from this software
 *    without specific prior written permission.
 *
 * THIS SOFTWARE IS PROVIDED BY THE COPYRIGHT HOLDERS AND CONTRIBUTORS
 * "AS IS" AND ANY EXPRESS OR IMPLIED WARRANTIES, INCLUDING, BUT NOT
 * LIMITED TO, THE IMPLIED WARRANTIES OF MERCHANTABILITY AND FITNESS
 * FOR A PARTICULAR PURPOSE ARE DISCLAIMED. IN NO EVENT SHALL THE
 * COPYRIGHT OWNER OR CONTRIBUTORS BE LIABLE FOR ANY DIRECT, INDIRECT,
 * INCIDENTAL, SPECIAL, EXEMPLARY, OR CONSEQUENTIAL DAMAGES (INCLUDING,
 * BUT NOT LIMITED TO, PROCUREMENT OF SUBSTITUTE GOODS OR SERVICES; LOSS
 * OF USE, DATA, OR PROFITS; OR BUSINESS INTERRUPTION) HOWEVER CAUSED
 * AND ON ANY THEORY OF LIABILITY, WHETHER IN CONTRACT, STRICT
 * LIABILITY, OR TORT (INCLUDING NEGLIGENCE OR OTHERWISE) ARISING IN
 * ANY WAY OUT OF THE USE OF THIS SOFTWARE, EVEN IF ADVISED OF THE
 * POSSIBILITY OF SUCH DAMAGE.
 *
 ****************************************************************************/

/**
 * @file commander.cpp
 *
 * Main state machine / business logic
 *
 * @TODO This application is currently in a rewrite process. Main changes:
 *			- Calibration routines are moved into the event system
 *			- Commander is rewritten as class
 *			- State machines will be model driven
 */

#include "Commander.hpp"

/* commander module headers */
#include "Arming/PreFlightCheck/PreFlightCheck.hpp"
#include "Arming/ArmAuthorization/ArmAuthorization.h"
#include "Arming/HealthFlags/HealthFlags.h"
#include "commander_helper.h"
#include "esc_calibration.h"
#include "px4_custom_mode.h"
#include "state_machine_helper.h"

/* PX4 headers */
#include <dataman/dataman.h>
#include <drivers/drv_hrt.h>
#include <drivers/drv_tone_alarm.h>
#include <lib/ecl/geo/geo.h>
#include <mathlib/mathlib.h>
#include <navigator/navigation.h>
#include <px4_platform_common/px4_config.h>
#include <px4_platform_common/defines.h>
#include <px4_platform_common/external_reset_lockout.h>
#include <px4_platform_common/posix.h>
#include <px4_platform_common/shutdown.h>
#include <px4_platform_common/tasks.h>
#include <px4_platform_common/time.h>
#include <circuit_breaker/circuit_breaker.h>
#include <systemlib/mavlink_log.h>

#include <math.h>
#include <float.h>
#include <cstring>

#include <uORB/topics/mavlink_log.h>

typedef enum VEHICLE_MODE_FLAG {
	VEHICLE_MODE_FLAG_CUSTOM_MODE_ENABLED = 1, /* 0b00000001 Reserved for future use. | */
	VEHICLE_MODE_FLAG_TEST_ENABLED = 2, /* 0b00000010 system has a test mode enabled. This flag is intended for temporary system tests and should not be used for stable implementations. | */
	VEHICLE_MODE_FLAG_AUTO_ENABLED = 4, /* 0b00000100 autonomous mode enabled, system finds its own goal positions. Guided flag can be set or not, depends on the actual implementation. | */
	VEHICLE_MODE_FLAG_GUIDED_ENABLED = 8, /* 0b00001000 guided mode enabled, system flies MISSIONs / mission items. | */
	VEHICLE_MODE_FLAG_STABILIZE_ENABLED = 16, /* 0b00010000 system stabilizes electronically its attitude (and optionally position). It needs however further control inputs to move around. | */
	VEHICLE_MODE_FLAG_HIL_ENABLED = 32, /* 0b00100000 hardware in the loop simulation. All motors / actuators are blocked, but internal software is full operational. | */
	VEHICLE_MODE_FLAG_MANUAL_INPUT_ENABLED = 64, /* 0b01000000 remote control input is enabled. | */
	VEHICLE_MODE_FLAG_SAFETY_ARMED = 128, /* 0b10000000 MAV safety set to armed. Motors are enabled / running / can start. Ready to fly. | */
	VEHICLE_MODE_FLAG_ENUM_END = 129, /*  | */
} VEHICLE_MODE_FLAG;

#if defined(BOARD_HAS_POWER_CONTROL)
static orb_advert_t power_button_state_pub = nullptr;
static int power_button_state_notification_cb(board_power_button_state_notification_e request)
{
	// Note: this can be called from IRQ handlers, so we publish a message that will be handled
	// on the main thread of commander.
	power_button_state_s button_state{};
	button_state.timestamp = hrt_absolute_time();
	const int ret = PWR_BUTTON_RESPONSE_SHUT_DOWN_PENDING;

	switch (request) {
	case PWR_BUTTON_IDEL:
		button_state.event = power_button_state_s::PWR_BUTTON_STATE_IDEL;
		break;

	case PWR_BUTTON_DOWN:
		button_state.event = power_button_state_s::PWR_BUTTON_STATE_DOWN;
		break;

	case PWR_BUTTON_UP:
		button_state.event = power_button_state_s::PWR_BUTTON_STATE_UP;
		break;

	case PWR_BUTTON_REQUEST_SHUT_DOWN:
		button_state.event = power_button_state_s::PWR_BUTTON_STATE_REQUEST_SHUTDOWN;
		break;

	default:
		PX4_ERR("unhandled power button state: %i", (int)request);
		return ret;
	}

	if (power_button_state_pub != nullptr) {
		orb_publish(ORB_ID(power_button_state), power_button_state_pub, &button_state);

	} else {
		PX4_ERR("power_button_state_pub not properly initialized");
	}

	return ret;
}
#endif // BOARD_HAS_POWER_CONTROL

#ifndef CONSTRAINED_FLASH
static bool send_vehicle_command(uint16_t cmd, float param1 = NAN, float param2 = NAN, float param3 = NAN,
				 float param4 = NAN, float param5 = NAN, float param6 = NAN, float param7 = NAN)
{
	vehicle_command_s vcmd{};

	vcmd.param1 = param1;
	vcmd.param2 = param2;
	vcmd.param3 = param3;
	vcmd.param4 = param4;
	vcmd.param5 = (double)param5;
	vcmd.param6 = (double)param6;
	vcmd.param7 = param7;

	vcmd.command = cmd;

	uORB::SubscriptionData<vehicle_status_s> vehicle_status_sub{ORB_ID(vehicle_status)};
	vcmd.source_system = vehicle_status_sub.get().system_id;
	vcmd.target_system = vehicle_status_sub.get().system_id;
	vcmd.source_component = vehicle_status_sub.get().component_id;
	vcmd.target_component = vehicle_status_sub.get().component_id;

	vcmd.timestamp = hrt_absolute_time();

	uORB::Publication<vehicle_command_s> vcmd_pub{ORB_ID(vehicle_command)};

	return vcmd_pub.publish(vcmd);
}
#endif

int Commander::custom_command(int argc, char *argv[])
{
	if (!is_running()) {
		print_usage("not running");
		return 1;
	}

#ifndef CONSTRAINED_FLASH

	if (!strcmp(argv[0], "calibrate")) {
		if (argc > 1) {
			if (!strcmp(argv[1], "gyro")) {
				// gyro calibration: param1 = 1
				send_vehicle_command(vehicle_command_s::VEHICLE_CMD_PREFLIGHT_CALIBRATION, 1.f, 0.f, 0.f, 0.f, 0.f, 0.f, 0.f);

			} else if (!strcmp(argv[1], "mag")) {
				if (argc > 2 && (strcmp(argv[2], "quick") == 0)) {
					// magnetometer quick calibration: VEHICLE_CMD_FIXED_MAG_CAL_YAW
					send_vehicle_command(vehicle_command_s::VEHICLE_CMD_FIXED_MAG_CAL_YAW);

				} else {
					// magnetometer calibration: param2 = 1
					send_vehicle_command(vehicle_command_s::VEHICLE_CMD_PREFLIGHT_CALIBRATION, 0.f, 1.f, 0.f, 0.f, 0.f, 0.f, 0.f);
				}

			} else if (!strcmp(argv[1], "accel")) {
				if (argc > 2 && (strcmp(argv[2], "quick") == 0)) {
					// accelerometer quick calibration: param5 = 3
					send_vehicle_command(vehicle_command_s::VEHICLE_CMD_PREFLIGHT_CALIBRATION, 0.f, 0.f, 0.f, 0.f, 4.f, 0.f, 0.f);

				} else {
					// accelerometer calibration: param5 = 1
					send_vehicle_command(vehicle_command_s::VEHICLE_CMD_PREFLIGHT_CALIBRATION, 0.f, 0.f, 0.f, 0.f, 1.f, 0.f, 0.f);
				}

			} else if (!strcmp(argv[1], "level")) {
				// board level calibration: param5 = 2
				send_vehicle_command(vehicle_command_s::VEHICLE_CMD_PREFLIGHT_CALIBRATION, 0.f, 0.f, 0.f, 0.f, 2.f, 0.f, 0.f);

			} else if (!strcmp(argv[1], "airspeed")) {
				// airspeed calibration: param6 = 2
				send_vehicle_command(vehicle_command_s::VEHICLE_CMD_PREFLIGHT_CALIBRATION, 0.f, 0.f, 0.f, 0.f, 0.f, 2.f, 0.f);

			} else if (!strcmp(argv[1], "esc")) {
				// ESC calibration: param7 = 1
				send_vehicle_command(vehicle_command_s::VEHICLE_CMD_PREFLIGHT_CALIBRATION, 0.f, 0.f, 0.f, 0.f, 0.f, 0.f, 1.f);

			} else {
				PX4_ERR("argument %s unsupported.", argv[1]);
				return 1;
			}

			return 0;

		} else {
			PX4_ERR("missing argument");
		}
	}

<<<<<<< HEAD
	if (!strcmp(argv[1], "check")) {
		bool preflight_check_res = PreFlightCheck::preflightCheck(nullptr, status, status_flags, true, true, 30_s);
=======
	if (!strcmp(argv[0], "check")) {
		uORB::Subscription vehicle_status_sub{ORB_ID(vehicle_status)};
		vehicle_status_s vehicle_status{};
		vehicle_status_sub.copy(&vehicle_status);

		uORB::Subscription vehicle_status_flags_sub{ORB_ID(vehicle_status_flags)};
		vehicle_status_flags_s vehicle_status_flags{};
		vehicle_status_flags_sub.copy(&vehicle_status_flags);

		bool preflight_check_res = PreFlightCheck::preflightCheck(nullptr, vehicle_status, vehicle_status_flags, true, true,
					   true, 30_s);
>>>>>>> 48f125f1
		PX4_INFO("Preflight check: %s", preflight_check_res ? "OK" : "FAILED");

		bool prearm_check_res = PreFlightCheck::preArmCheck(nullptr, vehicle_status_flags, safety_s{},
					PreFlightCheck::arm_requirements_t{}, vehicle_status);
		PX4_INFO("Prearm check: %s", prearm_check_res ? "OK" : "FAILED");

		print_health_flags(vehicle_status);

		return 0;
	}

	if (!strcmp(argv[0], "arm")) {
		float param2 = 0.f;

		// 21196: force arming/disarming (e.g. allow arming to override preflight checks and disarming in flight)
		if (argc > 1 && !strcmp(argv[1], "-f")) {
			param2 = 21196.f;
		}

		send_vehicle_command(vehicle_command_s::VEHICLE_CMD_COMPONENT_ARM_DISARM, 1.f, param2);

		return 0;
	}

	if (!strcmp(argv[0], "disarm")) {
		send_vehicle_command(vehicle_command_s::VEHICLE_CMD_COMPONENT_ARM_DISARM, 0.f, 0.f);

		return 0;
	}

	if (!strcmp(argv[0], "takeoff")) {
		// switch to takeoff mode and arm
		send_vehicle_command(vehicle_command_s::VEHICLE_CMD_NAV_TAKEOFF);
		send_vehicle_command(vehicle_command_s::VEHICLE_CMD_COMPONENT_ARM_DISARM, 1.f, 0.f);

		return 0;
	}

	if (!strcmp(argv[0], "land")) {
		send_vehicle_command(vehicle_command_s::VEHICLE_CMD_NAV_LAND);

		return 0;
	}

	if (!strcmp(argv[0], "transition")) {
		uORB::Subscription vehicle_status_sub{ORB_ID(vehicle_status)};
		vehicle_status_s vehicle_status{};
		vehicle_status_sub.copy(&vehicle_status);
		send_vehicle_command(vehicle_command_s::VEHICLE_CMD_DO_VTOL_TRANSITION,
				     (float)(vehicle_status.vehicle_type == vehicle_status_s::VEHICLE_TYPE_ROTARY_WING ?
					     vtol_vehicle_status_s::VEHICLE_VTOL_STATE_FW :
					     vtol_vehicle_status_s::VEHICLE_VTOL_STATE_MC));

		return 0;
	}

	if (!strcmp(argv[0], "mode")) {
		if (argc > 1) {

			if (!strcmp(argv[1], "manual")) {
				send_vehicle_command(vehicle_command_s::VEHICLE_CMD_DO_SET_MODE, 1, PX4_CUSTOM_MAIN_MODE_MANUAL);

			} else if (!strcmp(argv[1], "altctl")) {
				send_vehicle_command(vehicle_command_s::VEHICLE_CMD_DO_SET_MODE, 1, PX4_CUSTOM_MAIN_MODE_ALTCTL);

			} else if (!strcmp(argv[1], "posctl")) {
				send_vehicle_command(vehicle_command_s::VEHICLE_CMD_DO_SET_MODE, 1, PX4_CUSTOM_MAIN_MODE_POSCTL);

			} else if (!strcmp(argv[1], "auto:mission")) {
				send_vehicle_command(vehicle_command_s::VEHICLE_CMD_DO_SET_MODE, 1, PX4_CUSTOM_MAIN_MODE_AUTO,
						     PX4_CUSTOM_SUB_MODE_AUTO_MISSION);

			} else if (!strcmp(argv[1], "auto:loiter")) {
				send_vehicle_command(vehicle_command_s::VEHICLE_CMD_DO_SET_MODE, 1, PX4_CUSTOM_MAIN_MODE_AUTO,
						     PX4_CUSTOM_SUB_MODE_AUTO_LOITER);

			} else if (!strcmp(argv[1], "auto:rtl")) {
				send_vehicle_command(vehicle_command_s::VEHICLE_CMD_DO_SET_MODE, 1, PX4_CUSTOM_MAIN_MODE_AUTO,
						     PX4_CUSTOM_SUB_MODE_AUTO_RTL);

			} else if (!strcmp(argv[1], "acro")) {
				send_vehicle_command(vehicle_command_s::VEHICLE_CMD_DO_SET_MODE, 1, PX4_CUSTOM_MAIN_MODE_ACRO);

			} else if (!strcmp(argv[1], "offboard")) {
				send_vehicle_command(vehicle_command_s::VEHICLE_CMD_DO_SET_MODE, 1, PX4_CUSTOM_MAIN_MODE_OFFBOARD);

			} else if (!strcmp(argv[1], "stabilized")) {
				send_vehicle_command(vehicle_command_s::VEHICLE_CMD_DO_SET_MODE, 1, PX4_CUSTOM_MAIN_MODE_STABILIZED);

			} else if (!strcmp(argv[1], "rattitude")) {
				send_vehicle_command(vehicle_command_s::VEHICLE_CMD_DO_SET_MODE, 1, PX4_CUSTOM_MAIN_MODE_RATTITUDE);

			} else if (!strcmp(argv[1], "auto:takeoff")) {
				send_vehicle_command(vehicle_command_s::VEHICLE_CMD_DO_SET_MODE, 1, PX4_CUSTOM_MAIN_MODE_AUTO,
						     PX4_CUSTOM_SUB_MODE_AUTO_TAKEOFF);

			} else if (!strcmp(argv[1], "auto:land")) {
				send_vehicle_command(vehicle_command_s::VEHICLE_CMD_DO_SET_MODE, 1, PX4_CUSTOM_MAIN_MODE_AUTO,
						     PX4_CUSTOM_SUB_MODE_AUTO_LAND);

			} else if (!strcmp(argv[1], "auto:precland")) {
				send_vehicle_command(vehicle_command_s::VEHICLE_CMD_DO_SET_MODE, 1, PX4_CUSTOM_MAIN_MODE_AUTO,
						     PX4_CUSTOM_SUB_MODE_AUTO_PRECLAND);

			} else {
				PX4_ERR("argument %s unsupported.", argv[1]);
			}

			return 0;

		} else {
			PX4_ERR("missing argument");
		}
	}

	if (!strcmp(argv[0], "lockdown")) {

		if (argc < 2) {
			Commander::print_usage("not enough arguments, missing [on, off]");
			return 1;
		}

		bool ret = send_vehicle_command(vehicle_command_s::VEHICLE_CMD_DO_FLIGHTTERMINATION,
						strcmp(argv[1], "off") ? 2.0f : 0.0f /* lockdown */, 0.0f);

		return (ret ? 0 : 1);
	}

#endif

	return print_usage("unknown command");
}

int Commander::print_status()
{
	PX4_INFO("arming: %s", arming_state_names[_status.arming_state]);
	return 0;
}

extern "C" __EXPORT int commander_main(int argc, char *argv[])
{
	return Commander::main(argc, argv);
}

bool Commander::shutdown_if_allowed()
{
	return TRANSITION_DENIED != arming_state_transition(&_status, _safety, vehicle_status_s::ARMING_STATE_SHUTDOWN,
			&_armed, false /* fRunPreArmChecks */, &_mavlink_log_pub, &_status_flags, _arm_requirements,
			hrt_elapsed_time(&_boot_timestamp), arm_disarm_reason_t::SHUTDOWN);
}

transition_result_t
Commander::arm_disarm(bool arm, bool run_preflight_checks, arm_disarm_reason_t calling_reason)
{
	transition_result_t arming_res = TRANSITION_NOT_CHANGED;

	// Transition the armed state. By passing _mavlink_log_pub to arming_state_transition it will
	// output appropriate error messages if the state cannot transition.
	arming_res = arming_state_transition(&_status,
					     _safety,
					     arm ? vehicle_status_s::ARMING_STATE_ARMED : vehicle_status_s::ARMING_STATE_STANDBY,
					     &_armed,
					     run_preflight_checks,
					     &_mavlink_log_pub,
					     &_status_flags,
					     _arm_requirements,
					     hrt_elapsed_time(&_boot_timestamp), calling_reason);

	if (arming_res == TRANSITION_CHANGED) {
		const char *reason = "";

		switch (calling_reason) {
		case arm_disarm_reason_t::TRANSITION_TO_STANDBY: reason = ""; break;

		case arm_disarm_reason_t::RC_STICK: reason = "RC"; break;

		case arm_disarm_reason_t::RC_SWITCH: reason = "RC (switch)"; break;

		case arm_disarm_reason_t::COMMAND_INTERNAL: reason = "internal command"; break;

		case arm_disarm_reason_t::COMMAND_EXTERNAL: reason = "external command"; break;

		case arm_disarm_reason_t::MISSION_START: reason = "mission start"; break;

		case arm_disarm_reason_t::SAFETY_BUTTON: reason = "safety button"; break;

		case arm_disarm_reason_t::AUTO_DISARM_LAND: reason = "landing"; break;

		case arm_disarm_reason_t::AUTO_DISARM_PREFLIGHT: reason = "auto preflight disarming"; break;

		case arm_disarm_reason_t::KILL_SWITCH: reason = "kill-switch"; break;

		case arm_disarm_reason_t::LOCKDOWN: reason = "lockdown"; break;

		case arm_disarm_reason_t::FAILURE_DETECTOR: reason = "failure detector"; break;

		case arm_disarm_reason_t::SHUTDOWN: reason = "shutdown request"; break;

		case arm_disarm_reason_t::UNIT_TEST: reason = "unit tests"; break;
		}

		mavlink_log_info(&_mavlink_log_pub, "%s by %s", arm ? "Armed" : "Disarmed", reason);

	} else if (arming_res == TRANSITION_DENIED) {
		tune_negative(true);
	}

	return arming_res;
}

Commander::Commander() :
	ModuleParams(nullptr),
	_failure_detector(this)
{
	_auto_disarm_landed.set_hysteresis_time_from(false, _param_com_disarm_preflight.get() * 1_s);

	_land_detector.landed = true;

	// XXX for now just set sensors as initialized
	_status_flags.condition_system_sensors_initialized = true;

	// We want to accept RC inputs as default
	_status.rc_input_mode = vehicle_status_s::RC_IN_MODE_DEFAULT;
	_status.nav_state = vehicle_status_s::NAVIGATION_STATE_MANUAL;
	_status.nav_state_timestamp = hrt_absolute_time();
	_status.arming_state = vehicle_status_s::ARMING_STATE_INIT;

	/* mark all signals lost as long as they haven't been found */
	_status.rc_signal_lost = true;
	_status.data_link_lost = true;

	_status_flags.offboard_control_signal_lost = true;

	_status_flags.condition_power_input_valid = true;
	_status_flags.rc_calibration_valid = true;

	// default for vtol is rotary wing
	_vtol_status.vtol_in_rw_mode = true;
<<<<<<< HEAD
	status_flags.onboard_logging_system_valid = false;

=======

	/* init mission state, do it here to allow navigator to use stored mission even if mavlink failed to start */
	mission_init();
>>>>>>> 48f125f1
}

bool
Commander::handle_command(const vehicle_command_s &cmd)
{
	/* only handle commands that are meant to be handled by this system and component */
	if (cmd.target_system != _status.system_id || ((cmd.target_component != _status.component_id)
			&& (cmd.target_component != 0))) { // component_id 0: valid for all components
		return false;
	}

	/* result of the command */
	unsigned cmd_result = vehicle_command_s::VEHICLE_CMD_RESULT_UNSUPPORTED;

	/* request to set different system mode */
	switch (cmd.command) {
	case vehicle_command_s::VEHICLE_CMD_DO_REPOSITION: {

			// Just switch the flight mode here, the navigator takes care of
			// doing something sensible with the coordinates. Its designed
			// to not require navigator and command to receive / process
			// the data at the exact same time.

			// Check if a mode switch had been requested
			if ((((uint32_t)cmd.param2) & 1) > 0) {
				transition_result_t main_ret = main_state_transition(_status, commander_state_s::MAIN_STATE_AUTO_LOITER,
							       _status_flags, &_internal_state);

				if ((main_ret != TRANSITION_DENIED)) {
					cmd_result = vehicle_command_s::VEHICLE_CMD_RESULT_ACCEPTED;

				} else {
					cmd_result = vehicle_command_s::VEHICLE_CMD_RESULT_TEMPORARILY_REJECTED;
					mavlink_log_critical(&_mavlink_log_pub, "Reposition command rejected");
				}

			} else {
				cmd_result = vehicle_command_s::VEHICLE_CMD_RESULT_ACCEPTED;
			}
		}
		break;

	case vehicle_command_s::VEHICLE_CMD_DO_SET_MODE: {
			uint8_t base_mode = (uint8_t)cmd.param1;
			uint8_t custom_main_mode = (uint8_t)cmd.param2;
			uint8_t custom_sub_mode = (uint8_t)cmd.param3;

			transition_result_t arming_ret = TRANSITION_NOT_CHANGED;

			transition_result_t main_ret = TRANSITION_NOT_CHANGED;

			// We ignore base_mode & VEHICLE_MODE_FLAG_SAFETY_ARMED because
			// the command VEHICLE_CMD_COMPONENT_ARM_DISARM should be used
			// instead according to the latest mavlink spec.

			if (base_mode & VEHICLE_MODE_FLAG_CUSTOM_MODE_ENABLED) {
				/* use autopilot-specific mode */
				if (custom_main_mode == PX4_CUSTOM_MAIN_MODE_MANUAL) {
					/* MANUAL */
					main_ret = main_state_transition(_status, commander_state_s::MAIN_STATE_MANUAL, _status_flags, &_internal_state);

				} else if (custom_main_mode == PX4_CUSTOM_MAIN_MODE_ALTCTL) {
					/* ALTCTL */
					main_ret = main_state_transition(_status, commander_state_s::MAIN_STATE_ALTCTL, _status_flags, &_internal_state);

				} else if (custom_main_mode == PX4_CUSTOM_MAIN_MODE_POSCTL) {
					/* POSCTL */
					reset_posvel_validity();
					main_ret = main_state_transition(_status, commander_state_s::MAIN_STATE_POSCTL, _status_flags, &_internal_state);

				} else if (custom_main_mode == PX4_CUSTOM_MAIN_MODE_AUTO) {
					/* AUTO */
					if (custom_sub_mode > 0) {
						reset_posvel_validity();

						switch (custom_sub_mode) {
						case PX4_CUSTOM_SUB_MODE_AUTO_LOITER:
							main_ret = main_state_transition(_status, commander_state_s::MAIN_STATE_AUTO_LOITER, _status_flags, &_internal_state);
							break;

						case PX4_CUSTOM_SUB_MODE_AUTO_MISSION:
							if (_status_flags.condition_auto_mission_available) {
								main_ret = main_state_transition(_status, commander_state_s::MAIN_STATE_AUTO_MISSION, _status_flags, &_internal_state);

							} else {
								main_ret = TRANSITION_DENIED;
							}

							break;

						case PX4_CUSTOM_SUB_MODE_AUTO_RTL:
							main_ret = main_state_transition(_status, commander_state_s::MAIN_STATE_AUTO_RTL, _status_flags, &_internal_state);
							break;

						case PX4_CUSTOM_SUB_MODE_AUTO_TAKEOFF:
							main_ret = main_state_transition(_status, commander_state_s::MAIN_STATE_AUTO_TAKEOFF, _status_flags, &_internal_state);
							break;

						case PX4_CUSTOM_SUB_MODE_AUTO_LAND:
							main_ret = main_state_transition(_status, commander_state_s::MAIN_STATE_AUTO_LAND, _status_flags, &_internal_state);
							break;

						case PX4_CUSTOM_SUB_MODE_AUTO_FOLLOW_TARGET:
							main_ret = main_state_transition(_status, commander_state_s::MAIN_STATE_AUTO_FOLLOW_TARGET, _status_flags,
											 &_internal_state);
							break;

						case PX4_CUSTOM_SUB_MODE_AUTO_PRECLAND:
							main_ret = main_state_transition(_status, commander_state_s::MAIN_STATE_AUTO_PRECLAND, _status_flags, &_internal_state);
							break;

						default:
							main_ret = TRANSITION_DENIED;
							mavlink_log_critical(&_mavlink_log_pub, "Unsupported auto mode");
							break;
						}

					} else {
						main_ret = main_state_transition(_status, commander_state_s::MAIN_STATE_AUTO_MISSION, _status_flags, &_internal_state);
					}

				} else if (custom_main_mode == PX4_CUSTOM_MAIN_MODE_ACRO) {
					/* ACRO */
					main_ret = main_state_transition(_status, commander_state_s::MAIN_STATE_ACRO, _status_flags, &_internal_state);

				} else if (custom_main_mode == PX4_CUSTOM_MAIN_MODE_RATTITUDE) {
					/* RATTITUDE */
					main_ret = main_state_transition(_status, commander_state_s::MAIN_STATE_RATTITUDE, _status_flags, &_internal_state);

				} else if (custom_main_mode == PX4_CUSTOM_MAIN_MODE_STABILIZED) {
					/* STABILIZED */
					main_ret = main_state_transition(_status, commander_state_s::MAIN_STATE_STAB, _status_flags, &_internal_state);

				} else if (custom_main_mode == PX4_CUSTOM_MAIN_MODE_OFFBOARD) {
					reset_posvel_validity();

					/* OFFBOARD */
					main_ret = main_state_transition(_status, commander_state_s::MAIN_STATE_OFFBOARD, _status_flags, &_internal_state);
				}

			} else {
				/* use base mode */
				if (base_mode & VEHICLE_MODE_FLAG_AUTO_ENABLED) {
					/* AUTO */
					main_ret = main_state_transition(_status, commander_state_s::MAIN_STATE_AUTO_MISSION, _status_flags, &_internal_state);

				} else if (base_mode & VEHICLE_MODE_FLAG_MANUAL_INPUT_ENABLED) {
					if (base_mode & VEHICLE_MODE_FLAG_GUIDED_ENABLED) {
						/* POSCTL */
						main_ret = main_state_transition(_status, commander_state_s::MAIN_STATE_POSCTL, _status_flags, &_internal_state);

					} else if (base_mode & VEHICLE_MODE_FLAG_STABILIZE_ENABLED) {
						/* STABILIZED */
						main_ret = main_state_transition(_status, commander_state_s::MAIN_STATE_STAB, _status_flags, &_internal_state);

					} else {
						/* MANUAL */
						main_ret = main_state_transition(_status, commander_state_s::MAIN_STATE_MANUAL, _status_flags, &_internal_state);
					}
				}
			}

			if ((arming_ret != TRANSITION_DENIED) && (main_ret != TRANSITION_DENIED)) {
				cmd_result = vehicle_command_s::VEHICLE_CMD_RESULT_ACCEPTED;

			} else {
				cmd_result = vehicle_command_s::VEHICLE_CMD_RESULT_TEMPORARILY_REJECTED;

				if (arming_ret == TRANSITION_DENIED) {
					mavlink_log_critical(&_mavlink_log_pub, "Arming command rejected");
				}
			}
		}
		break;

	case vehicle_command_s::VEHICLE_CMD_COMPONENT_ARM_DISARM: {

			// Adhere to MAVLink specs, but base on knowledge that these fundamentally encode ints
			// for logic state parameters
			if (static_cast<int>(cmd.param1 + 0.5f) != 0 && static_cast<int>(cmd.param1 + 0.5f) != 1) {
				mavlink_log_critical(&_mavlink_log_pub, "Unsupported ARM_DISARM param: %.3f", (double)cmd.param1);

			} else {

				bool cmd_arms = (static_cast<int>(cmd.param1 + 0.5f) == 1);

				// Arm/disarm is enforced when param2 is set to a magic number.
				const bool enforce = (static_cast<int>(roundf(cmd.param2)) == 21196);

				if (!enforce) {
					if (!(_land_detector.landed || _land_detector.maybe_landed) && !is_ground_rover(&_status)) {
						if (cmd_arms) {
							if (_armed.armed) {
								mavlink_log_warning(&_mavlink_log_pub, "Arming denied! Already armed");

							} else {
								mavlink_log_critical(&_mavlink_log_pub, "Arming denied! Not landed");
							}

						} else {
							mavlink_log_critical(&_mavlink_log_pub, "Disarming denied! Not landed");
						}

						cmd_result = vehicle_command_s::VEHICLE_CMD_RESULT_DENIED;
						break;
					}

					const bool cmd_from_io = (static_cast<int>(roundf(cmd.param3)) == 1234);

					// Flick to in-air restore first if this comes from an onboard system and from IO
					if (cmd.source_system == _status.system_id && cmd.source_component == _status.component_id
					    && cmd_from_io && cmd_arms) {
						_status.arming_state = vehicle_status_s::ARMING_STATE_IN_AIR_RESTORE;

					} else {
						// Refuse to arm if preflight checks have failed
						if (_status.hil_state != vehicle_status_s::HIL_STATE_ON
						    && !_status_flags.condition_system_sensors_initialized) {
							mavlink_log_critical(&_mavlink_log_pub, "Arming denied! Preflight checks have failed");
							cmd_result = vehicle_command_s::VEHICLE_CMD_RESULT_DENIED;
							break;
						}

						const bool throttle_above_low = (_manual_control_setpoint.z > 0.1f);
						const bool throttle_above_center = (_manual_control_setpoint.z > 0.6f);

						if (cmd_arms && throttle_above_center &&
						    (_status.nav_state == vehicle_status_s::NAVIGATION_STATE_POSCTL ||
						     _status.nav_state == vehicle_status_s::NAVIGATION_STATE_ALTCTL)) {
							mavlink_log_critical(&_mavlink_log_pub, "Arming denied! Throttle not centered");
							cmd_result = vehicle_command_s::VEHICLE_CMD_RESULT_DENIED;
							break;
						}

						if (cmd_arms && throttle_above_low &&
						    (_status.nav_state == vehicle_status_s::NAVIGATION_STATE_MANUAL ||
						     _status.nav_state == vehicle_status_s::NAVIGATION_STATE_ACRO ||
						     _status.nav_state == vehicle_status_s::NAVIGATION_STATE_STAB ||
						     _status.nav_state == vehicle_status_s::NAVIGATION_STATE_RATTITUDE)) {
							mavlink_log_critical(&_mavlink_log_pub, "Arming denied! Throttle not zero");
							cmd_result = vehicle_command_s::VEHICLE_CMD_RESULT_DENIED;
							break;
						}
					}
				}

				transition_result_t arming_res = arm_disarm(cmd_arms, !enforce,
								 (cmd.from_external ? arm_disarm_reason_t::COMMAND_EXTERNAL : arm_disarm_reason_t::COMMAND_INTERNAL));

				if (arming_res == TRANSITION_DENIED) {
					cmd_result = vehicle_command_s::VEHICLE_CMD_RESULT_TEMPORARILY_REJECTED;

				} else {
					cmd_result = vehicle_command_s::VEHICLE_CMD_RESULT_ACCEPTED;

					/* update home position on arming if at least 500 ms from commander start spent to avoid setting home on in-air restart */
					if (cmd_arms && (arming_res == TRANSITION_CHANGED) &&
					    (hrt_absolute_time() > (_boot_timestamp + INAIR_RESTART_HOLDOFF_INTERVAL)) && !_home_pub.get().manual_home) {

						set_home_position();
					}
				}
			}
		}
		break;

	case vehicle_command_s::VEHICLE_CMD_DO_FLIGHTTERMINATION: {
			if (cmd.param1 > 1.5f) {
				if (!_lockdown_triggered) {
					_armed.lockdown = true;
					_lockdown_triggered = true;
					PX4_WARN("forcing lockdown (motors off)");
				}

			} else if (cmd.param1 > 0.5f) {
				//XXX update state machine?
				if (!_flight_termination_triggered) {
					_armed.force_failsafe = true;
					_flight_termination_triggered = true;
					PX4_WARN("forcing failsafe (termination)");
				}

				if ((int)cmd.param2 <= 0) {
					/* reset all commanded failure modes */
					PX4_WARN("reset all non-flighttermination failsafe commands");
				}

			} else {
				_armed.force_failsafe = false;
				_armed.lockdown = false;

				_lockdown_triggered = false;
				_flight_termination_triggered = false;

				PX4_WARN("disabling failsafe and lockdown");
			}

			cmd_result = vehicle_command_s::VEHICLE_CMD_RESULT_ACCEPTED;
		}
		break;

	case vehicle_command_s::VEHICLE_CMD_DO_SET_HOME: {
			bool use_current = cmd.param1 > 0.5f;

			if (use_current) {
				/* use current position */
				if (set_home_position()) {
					cmd_result = vehicle_command_s::VEHICLE_CMD_RESULT_ACCEPTED;

				} else {
					cmd_result = vehicle_command_s::VEHICLE_CMD_RESULT_TEMPORARILY_REJECTED;
				}

			} else {
				const double lat = cmd.param5;
				const double lon = cmd.param6;
				const float alt = cmd.param7;

				if (PX4_ISFINITE(lat) && PX4_ISFINITE(lon) && PX4_ISFINITE(alt)) {
					const vehicle_local_position_s &local_pos = _local_position_sub.get();

					if (local_pos.xy_global && local_pos.z_global) {
						/* use specified position */
						home_position_s home{};
						home.timestamp = hrt_absolute_time();

						fillGlobalHomePos(home, lat, lon, alt);

						home.manual_home = true;

						// update local projection reference including altitude
						struct map_projection_reference_s ref_pos;
						map_projection_init(&ref_pos, local_pos.ref_lat, local_pos.ref_lon);
						float home_x;
						float home_y;
						map_projection_project(&ref_pos, lat, lon, &home_x, &home_y);
						const float home_z = -(alt - local_pos.ref_alt);
						fillLocalHomePos(home, home_x, home_y, home_z, 0.f);

						/* mark home position as set */
						_status_flags.condition_home_position_valid = _home_pub.update(home);

						cmd_result = vehicle_command_s::VEHICLE_CMD_RESULT_ACCEPTED;

					} else {
						cmd_result = vehicle_command_s::VEHICLE_CMD_RESULT_TEMPORARILY_REJECTED;
					}

				} else {
					cmd_result = vehicle_command_s::VEHICLE_CMD_RESULT_DENIED;
				}
			}
		}
		break;

	case vehicle_command_s::VEHICLE_CMD_NAV_GUIDED_ENABLE: {
			transition_result_t res = TRANSITION_DENIED;

			if (_internal_state.main_state != commander_state_s::MAIN_STATE_OFFBOARD) {
				_main_state_pre_offboard = _internal_state.main_state;
			}

			if (cmd.param1 > 0.5f) {
				res = main_state_transition(_status, commander_state_s::MAIN_STATE_OFFBOARD, _status_flags, &_internal_state);

				if (res == TRANSITION_DENIED) {
					print_reject_mode("OFFBOARD");
					_status_flags.offboard_control_set_by_command = false;

				} else {
					/* Set flag that offboard was set via command, main state is not overridden by rc */
					_status_flags.offboard_control_set_by_command = true;
				}

			} else {
				/* If the mavlink command is used to enable or disable offboard control:
				 * switch back to previous mode when disabling */
				res = main_state_transition(_status, _main_state_pre_offboard, _status_flags, &_internal_state);
				_status_flags.offboard_control_set_by_command = false;
			}

			if (res == TRANSITION_DENIED) {
				cmd_result = vehicle_command_s::VEHICLE_CMD_RESULT_TEMPORARILY_REJECTED;

			} else {
				cmd_result = vehicle_command_s::VEHICLE_CMD_RESULT_ACCEPTED;
			}
		}
		break;

	case vehicle_command_s::VEHICLE_CMD_NAV_RETURN_TO_LAUNCH: {
			/* switch to RTL which ends the mission */
			if (TRANSITION_CHANGED == main_state_transition(_status, commander_state_s::MAIN_STATE_AUTO_RTL, _status_flags,
					&_internal_state)) {
				mavlink_log_info(&_mavlink_log_pub, "Returning to launch");
				cmd_result = vehicle_command_s::VEHICLE_CMD_RESULT_ACCEPTED;

			} else {
				mavlink_log_critical(&_mavlink_log_pub, "Return to launch denied");
				cmd_result = vehicle_command_s::VEHICLE_CMD_RESULT_TEMPORARILY_REJECTED;
			}
		}
		break;

	case vehicle_command_s::VEHICLE_CMD_NAV_TAKEOFF: {
			/* ok, home set, use it to take off */
			if (TRANSITION_CHANGED == main_state_transition(_status, commander_state_s::MAIN_STATE_AUTO_TAKEOFF, _status_flags,
					&_internal_state)) {
				cmd_result = vehicle_command_s::VEHICLE_CMD_RESULT_ACCEPTED;

			} else if (_internal_state.main_state == commander_state_s::MAIN_STATE_AUTO_TAKEOFF) {
				cmd_result = vehicle_command_s::VEHICLE_CMD_RESULT_ACCEPTED;

			} else {
				mavlink_log_critical(&_mavlink_log_pub, "Takeoff denied! Please disarm and retry");
				cmd_result = vehicle_command_s::VEHICLE_CMD_RESULT_TEMPORARILY_REJECTED;
			}
		}
		break;

	case vehicle_command_s::VEHICLE_CMD_NAV_LAND: {
			if (TRANSITION_DENIED != main_state_transition(_status, commander_state_s::MAIN_STATE_AUTO_LAND, _status_flags,
					&_internal_state)) {
				mavlink_log_info(&_mavlink_log_pub, "Landing at current position");
				cmd_result = vehicle_command_s::VEHICLE_CMD_RESULT_ACCEPTED;

			} else {
				mavlink_log_critical(&_mavlink_log_pub, "Landing denied! Please land manually");
				cmd_result = vehicle_command_s::VEHICLE_CMD_RESULT_TEMPORARILY_REJECTED;
			}
		}
		break;

	case vehicle_command_s::VEHICLE_CMD_NAV_PRECLAND: {
			if (TRANSITION_DENIED != main_state_transition(_status, commander_state_s::MAIN_STATE_AUTO_PRECLAND, _status_flags,
					&_internal_state)) {
				mavlink_log_info(&_mavlink_log_pub, "Precision landing");
				cmd_result = vehicle_command_s::VEHICLE_CMD_RESULT_ACCEPTED;

			} else {
				mavlink_log_critical(&_mavlink_log_pub, "Precision landing denied! Please land manually");
				cmd_result = vehicle_command_s::VEHICLE_CMD_RESULT_TEMPORARILY_REJECTED;
			}
		}
		break;

	case vehicle_command_s::VEHICLE_CMD_MISSION_START: {

			cmd_result = vehicle_command_s::VEHICLE_CMD_RESULT_DENIED;

			// check if current mission and first item are valid
			if (_status_flags.condition_auto_mission_available) {

				// requested first mission item valid
				if (PX4_ISFINITE(cmd.param1) && (cmd.param1 >= -1) && (cmd.param1 < _mission_result_sub.get().seq_total)) {

					// switch to AUTO_MISSION and ARM
					if ((TRANSITION_DENIED != main_state_transition(_status, commander_state_s::MAIN_STATE_AUTO_MISSION, _status_flags,
							&_internal_state))
					    && (TRANSITION_DENIED != arm_disarm(true, true, arm_disarm_reason_t::MISSION_START))) {

						cmd_result = vehicle_command_s::VEHICLE_CMD_RESULT_ACCEPTED;

					} else {
						cmd_result = vehicle_command_s::VEHICLE_CMD_RESULT_TEMPORARILY_REJECTED;
						mavlink_log_critical(&_mavlink_log_pub, "Mission start denied");
					}
				}

			} else {
				mavlink_log_critical(&_mavlink_log_pub, "Mission start denied! No valid mission");
			}
		}
		break;

	case vehicle_command_s::VEHICLE_CMD_CONTROL_HIGH_LATENCY: {
			// if no high latency telemetry exists send a failed acknowledge
			if (_high_latency_datalink_heartbeat > _boot_timestamp) {
				cmd_result = vehicle_command_s::VEHICLE_CMD_RESULT_FAILED;
				mavlink_log_critical(&_mavlink_log_pub, "Control high latency failed! Telemetry unavailable");
			}
		}
		break;

	case vehicle_command_s::VEHICLE_CMD_DO_ORBIT:

<<<<<<< HEAD
		transition_result_t main_ret;

		if (status.in_transition_mode) {
			main_ret = TRANSITION_DENIED;

		} else if (status.vehicle_type == vehicle_status_s::VEHICLE_TYPE_FIXED_WING) {
			// in fixed-wing flight mode the behavior of orbit is the same as loiter
			main_ret = main_state_transition(*status_local, commander_state_s::MAIN_STATE_AUTO_LOITER,
							 status_flags, &_internal_state);

		} else {
			// Switch to orbit state and let the orbit task handle the command further
			main_ret = main_state_transition(*status_local, commander_state_s::MAIN_STATE_ORBIT, status_flags,
							 &_internal_state);
		}

		if ((main_ret != TRANSITION_DENIED)) {
=======
		// Switch to orbit state and let the orbit task handle the command further
		if (TRANSITION_DENIED != main_state_transition(_status, commander_state_s::MAIN_STATE_ORBIT, _status_flags,
				&_internal_state)) {
>>>>>>> 48f125f1
			cmd_result = vehicle_command_s::VEHICLE_CMD_RESULT_ACCEPTED;

		} else {
			cmd_result = vehicle_command_s::VEHICLE_CMD_RESULT_TEMPORARILY_REJECTED;
			mavlink_log_critical(&mavlink_log_pub, "Orbit command rejected");
		}

		break;

	case vehicle_command_s::VEHICLE_CMD_DO_MOTOR_TEST:
		cmd_result = handle_command_motor_test(cmd);
		break;

	case vehicle_command_s::VEHICLE_CMD_PREFLIGHT_REBOOT_SHUTDOWN: {

			const int param1 = cmd.param1;

			if (param1 == 0) {
				// 0: Do nothing for autopilot
				answer_command(cmd, vehicle_command_s::VEHICLE_CMD_RESULT_ACCEPTED);

#if defined(CONFIG_BOARDCTL_RESET)

			} else if ((param1 == 1) && shutdown_if_allowed() && (px4_reboot_request(false, 400_ms) == 0)) {
				// 1: Reboot autopilot
				answer_command(cmd, vehicle_command_s::VEHICLE_CMD_RESULT_ACCEPTED);

				while (1) { px4_usleep(1); }

#endif // CONFIG_BOARDCTL_RESET

#if defined(CONFIG_BOARDCTL_POWEROFF)

			} else if ((param1 == 2) && shutdown_if_allowed() && (px4_shutdown_request(400_ms) == 0)) {
				// 2: Shutdown autopilot
				answer_command(cmd, vehicle_command_s::VEHICLE_CMD_RESULT_ACCEPTED);

				while (1) { px4_usleep(1); }

#endif // CONFIG_BOARDCTL_POWEROFF

#if defined(CONFIG_BOARDCTL_RESET)

			} else if ((param1 == 3) && shutdown_if_allowed() && (px4_reboot_request(true, 400_ms) == 0)) {
				// 3: Reboot autopilot and keep it in the bootloader until upgraded.
				answer_command(cmd, vehicle_command_s::VEHICLE_CMD_RESULT_ACCEPTED);

				while (1) { px4_usleep(1); }

#endif // CONFIG_BOARDCTL_RESET

			} else {
				answer_command(cmd, vehicle_command_s::VEHICLE_CMD_RESULT_DENIED);
			}
		}

		break;

<<<<<<< HEAD
=======
	case vehicle_command_s::VEHICLE_CMD_PREFLIGHT_CALIBRATION: {

			if ((_status.arming_state == vehicle_status_s::ARMING_STATE_ARMED)
			    || _status.arming_state == vehicle_status_s::ARMING_STATE_SHUTDOWN || _worker_thread.isBusy()) {

				// reject if armed or shutting down
				answer_command(cmd, vehicle_command_s::VEHICLE_CMD_RESULT_TEMPORARILY_REJECTED);

			} else {

				/* try to go to INIT/PREFLIGHT arming state */
				if (TRANSITION_DENIED == arming_state_transition(&_status, safety_s{}, vehicle_status_s::ARMING_STATE_INIT, &_armed,
						false /* fRunPreArmChecks */, &_mavlink_log_pub, &_status_flags,
						PreFlightCheck::arm_requirements_t{}, // arming requirements not relevant for switching to ARMING_STATE_INIT
						30_s, // time since boot not relevant for switching to ARMING_STATE_INIT
						(cmd.from_external ? arm_disarm_reason_t::COMMAND_EXTERNAL : arm_disarm_reason_t::COMMAND_INTERNAL))
				   ) {

					answer_command(cmd, vehicle_command_s::VEHICLE_CMD_RESULT_DENIED);
					break;

				}

				if ((int)(cmd.param1) == 1) {
					/* gyro calibration */
					answer_command(cmd, vehicle_command_s::VEHICLE_CMD_RESULT_ACCEPTED);
					_status_flags.condition_calibration_enabled = true;
					_worker_thread.startTask(WorkerThread::Request::GyroCalibration);

				} else if ((int)(cmd.param1) == vehicle_command_s::PREFLIGHT_CALIBRATION_TEMPERATURE_CALIBRATION ||
					   (int)(cmd.param5) == vehicle_command_s::PREFLIGHT_CALIBRATION_TEMPERATURE_CALIBRATION ||
					   (int)(cmd.param7) == vehicle_command_s::PREFLIGHT_CALIBRATION_TEMPERATURE_CALIBRATION) {
					/* temperature calibration: handled in events module */
					break;

				} else if ((int)(cmd.param2) == 1) {
					/* magnetometer calibration */
					answer_command(cmd, vehicle_command_s::VEHICLE_CMD_RESULT_ACCEPTED);
					_status_flags.condition_calibration_enabled = true;
					_worker_thread.startTask(WorkerThread::Request::MagCalibration);

				} else if ((int)(cmd.param3) == 1) {
					/* zero-altitude pressure calibration */
					answer_command(cmd, vehicle_command_s::VEHICLE_CMD_RESULT_DENIED);

				} else if ((int)(cmd.param4) == 1) {
					/* RC calibration */
					answer_command(cmd, vehicle_command_s::VEHICLE_CMD_RESULT_ACCEPTED);
					/* disable RC control input completely */
					_status_flags.rc_input_blocked = true;
					mavlink_log_info(&_mavlink_log_pub, "Calibration: Disabling RC input");

				} else if ((int)(cmd.param4) == 2) {
					/* RC trim calibration */
					answer_command(cmd, vehicle_command_s::VEHICLE_CMD_RESULT_ACCEPTED);
					_status_flags.condition_calibration_enabled = true;
					_worker_thread.startTask(WorkerThread::Request::RCTrimCalibration);

				} else if ((int)(cmd.param5) == 1) {
					/* accelerometer calibration */
					answer_command(cmd, vehicle_command_s::VEHICLE_CMD_RESULT_ACCEPTED);
					_status_flags.condition_calibration_enabled = true;
					_worker_thread.startTask(WorkerThread::Request::AccelCalibration);

				} else if ((int)(cmd.param5) == 2) {
					// board offset calibration
					answer_command(cmd, vehicle_command_s::VEHICLE_CMD_RESULT_ACCEPTED);
					_status_flags.condition_calibration_enabled = true;
					_worker_thread.startTask(WorkerThread::Request::LevelCalibration);

				} else if ((int)(cmd.param5) == 4) {
					// accelerometer quick calibration
					answer_command(cmd, vehicle_command_s::VEHICLE_CMD_RESULT_ACCEPTED);
					_status_flags.condition_calibration_enabled = true;
					_worker_thread.startTask(WorkerThread::Request::AccelCalibrationQuick);

				} else if ((int)(cmd.param6) == 1 || (int)(cmd.param6) == 2) {
					// TODO: param6 == 1 is deprecated, but we still accept it for a while (feb 2017)
					/* airspeed calibration */
					answer_command(cmd, vehicle_command_s::VEHICLE_CMD_RESULT_ACCEPTED);
					_status_flags.condition_calibration_enabled = true;
					_worker_thread.startTask(WorkerThread::Request::AirspeedCalibration);

				} else if ((int)(cmd.param7) == 1) {
					/* do esc calibration */
					if (check_battery_disconnected(&_mavlink_log_pub)) {
						answer_command(cmd, vehicle_command_s::VEHICLE_CMD_RESULT_ACCEPTED);
						_status_flags.condition_calibration_enabled = true;
						_armed.in_esc_calibration_mode = true;
						_worker_thread.startTask(WorkerThread::Request::ESCCalibration);

					} else {
						answer_command(cmd, vehicle_command_s::VEHICLE_CMD_RESULT_DENIED);
					}

				} else if ((int)(cmd.param4) == 0) {
					/* RC calibration ended - have we been in one worth confirming? */
					if (_status_flags.rc_input_blocked) {
						/* enable RC control input */
						_status_flags.rc_input_blocked = false;
						mavlink_log_info(&_mavlink_log_pub, "Calibration: Restoring RC input");
					}

					answer_command(cmd, vehicle_command_s::VEHICLE_CMD_RESULT_ACCEPTED);

				} else {
					answer_command(cmd, vehicle_command_s::VEHICLE_CMD_RESULT_UNSUPPORTED);
				}
			}

			break;
		}

	case vehicle_command_s::VEHICLE_CMD_FIXED_MAG_CAL_YAW: {
			// Magnetometer quick calibration using world magnetic model and known heading
			if ((_status.arming_state == vehicle_status_s::ARMING_STATE_ARMED)
			    || (_status.arming_state == vehicle_status_s::ARMING_STATE_SHUTDOWN)
			    || _worker_thread.isBusy()) {

				// reject if armed or shutting down
				answer_command(cmd, vehicle_command_s::VEHICLE_CMD_RESULT_TEMPORARILY_REJECTED);

			} else {
				answer_command(cmd, vehicle_command_s::VEHICLE_CMD_RESULT_ACCEPTED);
				// parameter 1: Yaw in degrees
				// parameter 3: Latitude
				// parameter 4: Longitude

				// assume vehicle pointing north (0 degrees) if heading isn't specified
				const float heading_radians = PX4_ISFINITE(cmd.param1) ? math::radians(roundf(cmd.param1)) : 0.f;

				float latitude = NAN;
				float longitude = NAN;

				if (PX4_ISFINITE(cmd.param3) && PX4_ISFINITE(cmd.param4)) {
					// invalid if both lat & lon are 0 (current mavlink spec)
					if ((fabsf(cmd.param3) > 0) && (fabsf(cmd.param4) > 0)) {
						latitude = cmd.param3;
						longitude = cmd.param4;
					}
				}

				_status_flags.condition_calibration_enabled = true;
				_worker_thread.setMagQuickData(heading_radians, latitude, longitude);
				_worker_thread.startTask(WorkerThread::Request::MagCalibrationQuick);
			}

			break;
		}

	case vehicle_command_s::VEHICLE_CMD_PREFLIGHT_STORAGE: {

			if ((_status.arming_state == vehicle_status_s::ARMING_STATE_ARMED)
			    || _status.arming_state == vehicle_status_s::ARMING_STATE_SHUTDOWN
			    || _worker_thread.isBusy()) {

				// reject if armed or shutting down
				answer_command(cmd, vehicle_command_s::VEHICLE_CMD_RESULT_TEMPORARILY_REJECTED);

			} else {

				if (((int)(cmd.param1)) == 0) {
					answer_command(cmd, vehicle_command_s::VEHICLE_CMD_RESULT_ACCEPTED);
					_worker_thread.startTask(WorkerThread::Request::ParamLoadDefault);

				} else if (((int)(cmd.param1)) == 1) {
					answer_command(cmd, vehicle_command_s::VEHICLE_CMD_RESULT_ACCEPTED);
					_worker_thread.startTask(WorkerThread::Request::ParamSaveDefault);

				} else if (((int)(cmd.param1)) == 2) {
					answer_command(cmd, vehicle_command_s::VEHICLE_CMD_RESULT_ACCEPTED);
					_worker_thread.startTask(WorkerThread::Request::ParamResetAll);
				}
			}

			break;
		}

>>>>>>> 48f125f1
	case vehicle_command_s::VEHICLE_CMD_START_RX_PAIR:
	case vehicle_command_s::VEHICLE_CMD_CUSTOM_0:
	case vehicle_command_s::VEHICLE_CMD_CUSTOM_1:
	case vehicle_command_s::VEHICLE_CMD_CUSTOM_2:
	case vehicle_command_s::VEHICLE_CMD_DO_MOUNT_CONTROL:
	case vehicle_command_s::VEHICLE_CMD_DO_MOUNT_CONFIGURE:
	case vehicle_command_s::VEHICLE_CMD_DO_MOUNT_CONTROL_QUAT:
	case vehicle_command_s::VEHICLE_CMD_PREFLIGHT_SET_SENSOR_OFFSETS:
	case vehicle_command_s::VEHICLE_CMD_PREFLIGHT_UAVCAN:
	case vehicle_command_s::VEHICLE_CMD_PAYLOAD_PREPARE_DEPLOY:
	case vehicle_command_s::VEHICLE_CMD_PAYLOAD_CONTROL_DEPLOY:
	case vehicle_command_s::VEHICLE_CMD_DO_VTOL_TRANSITION:
	case vehicle_command_s::VEHICLE_CMD_DO_TRIGGER_CONTROL:
	case vehicle_command_s::VEHICLE_CMD_DO_DIGICAM_CONTROL:
	case vehicle_command_s::VEHICLE_CMD_DO_SET_CAM_TRIGG_DIST:
	case vehicle_command_s::VEHICLE_CMD_OBLIQUE_SURVEY:
	case vehicle_command_s::VEHICLE_CMD_DO_SET_CAM_TRIGG_INTERVAL:
	case vehicle_command_s::VEHICLE_CMD_SET_CAMERA_MODE:
	case vehicle_command_s::VEHICLE_CMD_SET_CAMERA_ZOOM:
	case vehicle_command_s::VEHICLE_CMD_SET_CAMERA_FOCUS:
	case vehicle_command_s::VEHICLE_CMD_DO_CHANGE_SPEED:
	case vehicle_command_s::VEHICLE_CMD_DO_LAND_START:
	case vehicle_command_s::VEHICLE_CMD_DO_GO_AROUND:
	case vehicle_command_s::VEHICLE_CMD_LOGGING_START:
	case vehicle_command_s::VEHICLE_CMD_LOGGING_STOP:
	case vehicle_command_s::VEHICLE_CMD_NAV_DELAY:
	case vehicle_command_s::VEHICLE_CMD_DO_SET_ROI:
	case vehicle_command_s::VEHICLE_CMD_NAV_ROI:
	case vehicle_command_s::VEHICLE_CMD_DO_SET_ROI_LOCATION:
	case vehicle_command_s::VEHICLE_CMD_DO_SET_ROI_WPNEXT_OFFSET:
	case vehicle_command_s::VEHICLE_CMD_DO_SET_ROI_NONE:
	case vehicle_command_s::VEHICLE_CMD_INJECT_FAILURE:
		/* ignore commands that are handled by other parts of the system */
		break;

	default:
		/* Warn about unsupported commands, this makes sense because only commands
		 * to this component ID (or all) are passed by mavlink. */
		answer_command(cmd, vehicle_command_s::VEHICLE_CMD_RESULT_UNSUPPORTED);
		break;
	}

	if (cmd_result != vehicle_command_s::VEHICLE_CMD_RESULT_UNSUPPORTED) {
		/* already warned about unsupported commands in "default" case */
		answer_command(cmd, cmd_result);
	}

	return true;
}

unsigned
Commander::handle_command_motor_test(const vehicle_command_s &cmd)
{
	if (_armed.armed || (_safety.safety_switch_available && !_safety.safety_off)) {
		return vehicle_command_s::VEHICLE_CMD_RESULT_DENIED;
	}

	if (_param_com_mot_test_en.get() != 1) {
		return vehicle_command_s::VEHICLE_CMD_RESULT_DENIED;
	}

	test_motor_s test_motor{};
	test_motor.timestamp = hrt_absolute_time();
	test_motor.motor_number = (int)(cmd.param1 + 0.5f) - 1;
	int throttle_type = (int)(cmd.param2 + 0.5f);

	if (throttle_type != 0) { // 0: MOTOR_TEST_THROTTLE_PERCENT
		return vehicle_command_s::VEHICLE_CMD_RESULT_UNSUPPORTED;
	}

	int motor_count = (int)(cmd.param5 + 0.5);

	if (motor_count > 1) {
		return vehicle_command_s::VEHICLE_CMD_RESULT_UNSUPPORTED;
	}

	test_motor.action = test_motor_s::ACTION_RUN;
	test_motor.value = math::constrain(cmd.param3 / 100.f, 0.f, 1.f);

	if (test_motor.value < FLT_EPSILON) {
		// the message spec is not clear on whether 0 means stop, but it should be closer to what a user expects
		test_motor.value = -1.f;
	}

	test_motor.timeout_ms = (int)(cmd.param4 * 1000.f + 0.5f);

	// enforce a timeout and a maximum limit
	if (test_motor.timeout_ms == 0 || test_motor.timeout_ms > 3000) {
		test_motor.timeout_ms = 3000;
	}

	test_motor.driver_instance = 0; // the mavlink command does not allow to specify the instance, so set to 0 for now
	_test_motor_pub.publish(test_motor);

	return vehicle_command_s::VEHICLE_CMD_RESULT_ACCEPTED;
}

/**
* @brief This function initializes the home position an altitude of the vehicle. This happens first time we get a good GPS fix and each
*		 time the vehicle is armed with a good GPS fix.
**/
bool
Commander::set_home_position()
{
	// Need global and local position fix to be able to set home
	// but already set the home position in local coordinates if available
	// in case the global position is only valid after takeoff
<<<<<<< HEAD
	if (status_flags.condition_local_position_valid) {
=======
	if (_status_flags.condition_local_position_valid) {
>>>>>>> 48f125f1

		// Set home position in local coordinates
		const vehicle_local_position_s &lpos = _local_position_sub.get();
		_heading_reset_counter = lpos.heading_reset_counter;

		home_position_s home{};
		home.timestamp = hrt_absolute_time();
		home.manual_home = false;
		fillLocalHomePos(home, lpos);

<<<<<<< HEAD
		if (status_flags.condition_global_position_valid) {
=======
		if (_status_flags.condition_global_position_valid) {
>>>>>>> 48f125f1

			const vehicle_global_position_s &gpos = _global_position_sub.get();

			// Ensure that the GPS accuracy is good enough for intializing home
			if (isGPosGoodForInitializingHomePos(gpos)) {
				fillGlobalHomePos(home, gpos);
				setHomePosValid();
			}
		}

		_home_pub.update(home);
	}

<<<<<<< HEAD
	return status_flags.condition_home_position_valid;
=======
	return _status_flags.condition_home_position_valid;
>>>>>>> 48f125f1
}

bool
Commander::set_in_air_home_position()
{
<<<<<<< HEAD
	if (status_flags.condition_local_position_valid
	    && status_flags.condition_global_position_valid) {
=======
	if (_status_flags.condition_local_position_valid
	    && _status_flags.condition_global_position_valid) {
>>>>>>> 48f125f1

		const vehicle_global_position_s &gpos = _global_position_sub.get();
		home_position_s home{};

		// Ensure that the GPS accuracy is good enough for intializing home
		if (isGPosGoodForInitializingHomePos(gpos)) {
			home = _home_pub.get();
			home.timestamp = hrt_absolute_time();
			const vehicle_local_position_s &lpos = _local_position_sub.get();

			if (_home_pub.get().valid_lpos) {
				// Back-compute lon, lat and alt of home position given the home
				// and current positions in local frame
				map_projection_reference_s ref_pos;
				double home_lat;
				double home_lon;
				map_projection_init(&ref_pos, gpos.lat, gpos.lon);
				map_projection_reproject(&ref_pos, home.x - lpos.x, home.y - lpos.y, &home_lat, &home_lon);
				const float home_alt = gpos.alt + home.z;
				fillGlobalHomePos(home, home_lat, home_lon, home_alt);

			} else {
				// Home position in local frame is unknowm, set
				// home as current position
				fillLocalHomePos(home, lpos);
				fillGlobalHomePos(home, gpos);
			}

			setHomePosValid();
			_home_pub.update(home);
		}
	}
<<<<<<< HEAD

	return status_flags.condition_home_position_valid;
}

bool
Commander::isGPosGoodForInitializingHomePos(const vehicle_global_position_s &gpos) const
{
	return (gpos.eph <= _param_com_home_h_t.get())
	       && (gpos.epv <= _param_com_home_v_t.get());
}

void
Commander::fillLocalHomePos(home_position_s &home, const vehicle_local_position_s &lpos) const
{
	fillLocalHomePos(home, lpos.x, lpos.y, lpos.z, lpos.heading);
}

void
Commander::fillLocalHomePos(home_position_s &home, float x, float y, float z, float heading) const
{
	home.x = x;
	home.y = y;
	home.z = z;
	home.valid_lpos = true;

	home.yaw = heading;
}

void Commander::fillGlobalHomePos(home_position_s &home, const vehicle_global_position_s &gpos) const
{
	fillGlobalHomePos(home, gpos.lat, gpos.lon, gpos.alt);
}

void Commander::fillGlobalHomePos(home_position_s &home, double lat, double lon, float alt) const
{
	home.lat = lat;
	home.lon = lon;
	home.valid_hpos = true;

	home.alt = alt;
	home.valid_alt = true;
}

void Commander::setHomePosValid()
{
	// play tune first time we initialize HOME
	if (!status_flags.condition_home_position_valid) {
=======

	return _status_flags.condition_home_position_valid;
}

bool
Commander::isGPosGoodForInitializingHomePos(const vehicle_global_position_s &gpos) const
{
	return (gpos.eph <= _param_com_home_h_t.get())
	       && (gpos.epv <= _param_com_home_v_t.get());
}

void
Commander::fillLocalHomePos(home_position_s &home, const vehicle_local_position_s &lpos) const
{
	fillLocalHomePos(home, lpos.x, lpos.y, lpos.z, lpos.heading);
}

void
Commander::fillLocalHomePos(home_position_s &home, float x, float y, float z, float heading) const
{
	home.x = x;
	home.y = y;
	home.z = z;
	home.valid_lpos = true;

	home.yaw = heading;
}

void Commander::fillGlobalHomePos(home_position_s &home, const vehicle_global_position_s &gpos) const
{
	fillGlobalHomePos(home, gpos.lat, gpos.lon, gpos.alt);
}

void Commander::fillGlobalHomePos(home_position_s &home, double lat, double lon, float alt) const
{
	home.lat = lat;
	home.lon = lon;
	home.valid_hpos = true;
	home.alt = alt;
	home.valid_alt = true;
}

void Commander::setHomePosValid()
{
	// play tune first time we initialize HOME
	if (!_status_flags.condition_home_position_valid) {
>>>>>>> 48f125f1
		tune_home_set(true);
	}

	// mark home position as set
<<<<<<< HEAD
	status_flags.condition_home_position_valid = true;
=======
	_status_flags.condition_home_position_valid = true;
>>>>>>> 48f125f1
}

bool
Commander::set_home_position_alt_only()
{
	const vehicle_local_position_s &lpos = _local_position_sub.get();

	if (!_home_pub.get().valid_alt && lpos.z_global) {
		// handle special case where we are setting only altitude using local position reference
		home_position_s home{};
		home.alt = lpos.ref_alt;
		home.valid_alt = true;

		home.timestamp = hrt_absolute_time();

		return _home_pub.update(home);
	}

	return false;
}

void
Commander::updateHomePositionYaw(float yaw)
{
	home_position_s home = _home_pub.get();

	home.yaw = yaw;
	home.timestamp = hrt_absolute_time();

	_home_pub.update(home);
}

void
Commander::run()
{
	bool sensor_fail_tune_played = false;

	const param_t param_airmode = param_find("MC_AIRMODE");
	const param_t param_rc_map_arm_switch = param_find("RC_MAP_ARM_SW");

	/* initialize */
	led_init();
	buzzer_init();

#if defined(BOARD_HAS_POWER_CONTROL)
	{
		// we need to do an initial publication to make sure uORB allocates the buffer, which cannot happen
		// in IRQ context.
		power_button_state_s button_state{};
		button_state.timestamp = hrt_absolute_time();
		button_state.event = 0xff;
		power_button_state_pub = orb_advertise(ORB_ID(power_button_state), &button_state);

		_power_button_state_sub.copy(&button_state);
	}

	if (board_register_power_state_notification_cb(power_button_state_notification_cb) != 0) {
		PX4_ERR("Failed to register power notification callback");
	}

#endif // BOARD_HAS_POWER_CONTROL

	get_circuit_breaker_params();

	bool param_init_forced = true;

	control_status_leds(true, _battery_warning);

	/* update vehicle status to find out vehicle type (required for preflight checks) */
	_status.system_type = _param_mav_type.get();

	if (is_rotary_wing(&_status) || is_vtol(&_status)) {
		_status.vehicle_type = vehicle_status_s::VEHICLE_TYPE_ROTARY_WING;

	} else if (is_fixed_wing(&_status)) {
		_status.vehicle_type = vehicle_status_s::VEHICLE_TYPE_FIXED_WING;

	} else if (is_ground_rover(&_status)) {
		_status.vehicle_type = vehicle_status_s::VEHICLE_TYPE_ROVER;

	} else {
		_status.vehicle_type = vehicle_status_s::VEHICLE_TYPE_UNKNOWN;
	}

	_status.is_vtol = is_vtol(&_status);
	_status.is_vtol_tailsitter = is_vtol_tailsitter(&_status);

	_boot_timestamp = hrt_absolute_time();

	// initially set to failed
	_last_lpos_fail_time_us = _boot_timestamp;
	_last_gpos_fail_time_us = _boot_timestamp;
	_last_lvel_fail_time_us = _boot_timestamp;

	// user adjustable duration required to assert arm/disarm via throttle/rudder stick
	uint32_t rc_arm_hyst = _param_rc_arm_hyst.get() * COMMANDER_MONITORING_LOOPSPERMSEC;

	int32_t airmode = 0;
	int32_t rc_map_arm_switch = 0;

	_status.system_id = _param_mav_sys_id.get();
	arm_auth_init(&_mavlink_log_pub, &_status.system_id);

	// run preflight immediately to find all relevant parameters, but don't report
<<<<<<< HEAD
	PreFlightCheck::preflightCheck(&mavlink_log_pub, status, status_flags, false, true,
=======
	PreFlightCheck::preflightCheck(&_mavlink_log_pub, _status, _status_flags, _arm_requirements.global_position, false,
				       true,
>>>>>>> 48f125f1
				       hrt_elapsed_time(&_boot_timestamp));

	while (!should_exit()) {

		transition_result_t arming_ret = TRANSITION_NOT_CHANGED;

		/* update parameters */
		bool params_updated = _parameter_update_sub.updated();

		if (params_updated || param_init_forced) {
			// clear update
			parameter_update_s update;
			_parameter_update_sub.copy(&update);

			// update parameters from storage
			updateParams();

			// NAV_DLL_ACT value 4 Data Link Auto Recovery (CASA Outback Challenge rules) deleted 2020-03-10
			if (_param_nav_dll_act.get() == 4) {
				mavlink_log_critical(&_mavlink_log_pub, "CASA Outback Challenge rules (NAV_DLL_ACT = 4) retired");
				_param_nav_dll_act.set(2); // value 2 Return mode
				_param_nav_dll_act.commit_no_notification();
			}

			// NAV_RCL_ACT value 4 RC Auto Recovery (CASA Outback Challenge rules) deleted 2020-03-10
			if (_param_nav_rcl_act.get() == 4) {
				mavlink_log_critical(&_mavlink_log_pub, "CASA Outback Challenge rules (NAV_RCL_ACT = 4) retired");
				_param_nav_rcl_act.set(2); // value 2 Return mode
				_param_nav_rcl_act.commit_no_notification();
			}

			/* update parameters */
			if (!_armed.armed) {
				_status.system_type = _param_mav_type.get();

				const bool is_rotary = is_rotary_wing(&_status) || (is_vtol(&_status) && _vtol_status.vtol_in_rw_mode);
				const bool is_fixed = is_fixed_wing(&_status) || (is_vtol(&_status) && !_vtol_status.vtol_in_rw_mode);
				const bool is_ground = is_ground_rover(&_status);

				/* disable manual override for all systems that rely on electronic stabilization */
				if (is_rotary) {
					_status.vehicle_type = vehicle_status_s::VEHICLE_TYPE_ROTARY_WING;

				} else if (is_fixed) {
					_status.vehicle_type = vehicle_status_s::VEHICLE_TYPE_FIXED_WING;

				} else if (is_ground) {
					_status.vehicle_type = vehicle_status_s::VEHICLE_TYPE_ROVER;
				}

				/* set vehicle_status.is_vtol flag */
				_status.is_vtol = is_vtol(&_status);
				_status.is_vtol_tailsitter = is_vtol_tailsitter(&_status);

				/* check and update system / component ID */
				_status.system_id = _param_mav_sys_id.get();
				_status.component_id = _param_mav_comp_id.get();

				get_circuit_breaker_params();

				_status_changed = true;
			}

<<<<<<< HEAD
			status_flags.avoidance_system_required = _param_com_obs_avoid.get();
			status_flags.onboard_logging_system_required = _param_com_arm_wo_ob_logger.get();

			status.rc_input_mode = _param_rc_in_off.get();
=======
			_status_flags.avoidance_system_required = _param_com_obs_avoid.get();

			_status.rc_input_mode = _param_rc_in_off.get();
>>>>>>> 48f125f1

			rc_arm_hyst = _param_rc_arm_hyst.get() * COMMANDER_MONITORING_LOOPSPERMSEC;

			_arm_requirements.arm_authorization = _param_arm_auth_required.get();
			_arm_requirements.esc_check = _param_escs_checks_required.get();
			_arm_requirements.global_position = !_param_arm_without_gps.get();
			_arm_requirements.mission = _param_arm_mission_required.get();

			/* flight mode slots */
			_flight_mode_slots[0] = _param_fltmode_1.get();
			_flight_mode_slots[1] = _param_fltmode_2.get();
			_flight_mode_slots[2] = _param_fltmode_3.get();
			_flight_mode_slots[3] = _param_fltmode_4.get();
			_flight_mode_slots[4] = _param_fltmode_5.get();
			_flight_mode_slots[5] = _param_fltmode_6.get();

			_auto_disarm_killed.set_hysteresis_time_from(false, _param_com_kill_disarm.get() * 1_s);

			/* check for unsafe Airmode settings: yaw airmode requires the use of an arming switch */
			if (param_airmode != PARAM_INVALID && param_rc_map_arm_switch != PARAM_INVALID) {
				param_get(param_airmode, &airmode);
				param_get(param_rc_map_arm_switch, &rc_map_arm_switch);

				if (airmode == 2 && rc_map_arm_switch == 0) {
					airmode = 1; // change to roll/pitch airmode
					param_set(param_airmode, &airmode);
					mavlink_log_critical(&_mavlink_log_pub, "Yaw Airmode requires the use of an Arm Switch")
				}
			}

			_offboard_available.set_hysteresis_time_from(true, _param_com_of_loss_t.get());

			param_init_forced = false;
		}

		/* Update OA parameter */
<<<<<<< HEAD
		status_flags.avoidance_system_required = _param_com_obs_avoid.get();
		status_flags.onboard_logging_system_required = _param_com_arm_wo_ob_logger.get();
=======
		_status_flags.avoidance_system_required = _param_com_obs_avoid.get();
>>>>>>> 48f125f1

#if defined(BOARD_HAS_POWER_CONTROL)

		/* handle power button state */
		if (_power_button_state_sub.updated()) {
			power_button_state_s button_state;

			if (_power_button_state_sub.copy(&button_state)) {
				if (button_state.event == power_button_state_s::PWR_BUTTON_STATE_REQUEST_SHUTDOWN) {
#if defined(CONFIG_BOARDCTL_POWEROFF)

					if (shutdown_if_allowed() && (px4_shutdown_request() == 0)) {
						while (1) { px4_usleep(1); }
					}

#endif // CONFIG_BOARDCTL_POWEROFF
				}
			}
		}

#endif // BOARD_HAS_POWER_CONTROL

		offboard_control_update();

		if (_system_power_sub.updated()) {
			system_power_s system_power{};
			_system_power_sub.copy(&system_power);

			if (hrt_elapsed_time(&system_power.timestamp) < 1_s) {
				if (system_power.servo_valid &&
				    !system_power.brick_valid &&
				    !system_power.usb_connected) {
					/* flying only on servo rail, this is unsafe */
					_status_flags.condition_power_input_valid = false;

				} else {
					_status_flags.condition_power_input_valid = true;
				}

#if defined(CONFIG_BOARDCTL_RESET)

				if (!_status_flags.circuit_breaker_engaged_usb_check && _status_flags.usb_connected) {
					/* if the USB hardware connection went away, reboot */
					if (_system_power_usb_connected && !system_power.usb_connected) {
						/*
						 * Apparently the USB cable went away but we are still powered,
						 * so we bring the system back to a nominal state for flight.
						 * This is important to unload the USB stack of the OS which is
						 * a relatively complex piece of software that is non-essential
						 * for flight and continuing to run it would add a software risk
						 * without a need. The clean approach to unload it is to reboot.
						 */
						if (shutdown_if_allowed() && (px4_reboot_request(false, 400_ms) == 0)) {
							mavlink_log_critical(&_mavlink_log_pub, "USB disconnected, rebooting for flight safety");

							while (1) { px4_usleep(1); }
						}
					}
				}

#endif // CONFIG_BOARDCTL_RESET

				_system_power_usb_connected = system_power.usb_connected;
			}
		}

		/* Update land detector */
		if (_land_detector_sub.updated()) {
			const bool was_landed = _land_detector.landed;
			_land_detector_sub.copy(&_land_detector);

			// Only take actions if armed
<<<<<<< HEAD
			if (armed.armed) {
				if (!was_landed && _land_detector.landed) {
					mavlink_log_info(&mavlink_log_pub, "Landing detected");

				} else if (was_landed && !_land_detector.landed) {
					mavlink_log_info(&mavlink_log_pub, "Takeoff detected");
					_time_at_takeoff = hrt_absolute_time();
=======
			if (_armed.armed) {
				if (!was_landed && _land_detector.landed) {
					mavlink_log_info(&_mavlink_log_pub, "Landing detected");
					_status.takeoff_time = 0;

				} else if (was_landed && !_land_detector.landed) {
					mavlink_log_info(&_mavlink_log_pub, "Takeoff detected");
					_status.takeoff_time = hrt_absolute_time();
>>>>>>> 48f125f1
					_have_taken_off_since_arming = true;

					// Set all position and velocity test probation durations to takeoff value
					// This is a larger value to give the vehicle time to complete a failsafe landing
					// if faulty sensors cause loss of navigation shortly after takeoff.
					_gpos_probation_time_us = _param_com_pos_fs_prob.get() * 1_s;
					_lpos_probation_time_us = _param_com_pos_fs_prob.get() * 1_s;
					_lvel_probation_time_us = _param_com_pos_fs_prob.get() * 1_s;
				}

				// automatically set or update home position
				if (!_home_pub.get().manual_home) {
					// set the home position when taking off, but only if we were previously disarmed
					// and at least 500 ms from commander start spent to avoid setting home on in-air restart
					if (_should_set_home_on_takeoff && !_land_detector.landed &&
					    (hrt_elapsed_time(&_boot_timestamp) > INAIR_RESTART_HOLDOFF_INTERVAL)) {
						if (was_landed) {
							_should_set_home_on_takeoff = !set_home_position();

						} else if (_param_com_home_in_air.get()) {
							_should_set_home_on_takeoff = !set_in_air_home_position();
						}
					}
				}
			}
		}

		/* update safety topic */
		const bool safety_updated = _safety_sub.updated();

		if (safety_updated) {
			const bool previous_safety_off = _safety.safety_off;

			if (_safety_sub.copy(&_safety)) {
				// disarm if safety is now on and still armed
				if (_armed.armed && _safety.safety_switch_available && !_safety.safety_off) {

<<<<<<< HEAD
=======
					bool safety_disarm_allowed = (_status.hil_state == vehicle_status_s::HIL_STATE_OFF);

>>>>>>> 48f125f1
					// prevent disarming via safety button if not landed
					if (hrt_elapsed_time(&_land_detector.timestamp) < 10_s) {
						if (!_land_detector.landed) {
							safety_disarm_allowed = false;
						}
					}

					if (safety_disarm_allowed) {
						if (TRANSITION_CHANGED == arm_disarm(false, true, arm_disarm_reason_t::SAFETY_BUTTON)) {
							_status_changed = true;
						}
					}
				}

				// Notify the user if the status of the safety switch changes
				if (_safety.safety_switch_available && previous_safety_off != _safety.safety_off) {

					if (_safety.safety_off) {
						set_tune(tune_control_s::TUNE_ID_NOTIFY_POSITIVE);

					} else {
						tune_neutral(true);
					}

					_status_changed = true;
				}
			}
		}

		/* update vtol vehicle status*/
		if (_vtol_vehicle_status_sub.updated()) {
			/* vtol status changed */
			_vtol_vehicle_status_sub.copy(&_vtol_status);
			_status.vtol_fw_permanent_stab = _vtol_status.fw_permanent_stab;

			/* Make sure that this is only adjusted if vehicle really is of type vtol */
			if (is_vtol(&_status)) {

				// Check if there has been any change while updating the flags
				const auto new_vehicle_type = _vtol_status.vtol_in_rw_mode ?
							      vehicle_status_s::VEHICLE_TYPE_ROTARY_WING :
							      vehicle_status_s::VEHICLE_TYPE_FIXED_WING;

				if (new_vehicle_type != _status.vehicle_type) {
					_status.vehicle_type = _vtol_status.vtol_in_rw_mode ?
							       vehicle_status_s::VEHICLE_TYPE_ROTARY_WING :
							       vehicle_status_s::VEHICLE_TYPE_FIXED_WING;
					_status_changed = true;
				}

				if (_status.in_transition_mode != _vtol_status.vtol_in_trans_mode) {
					_status.in_transition_mode = _vtol_status.vtol_in_trans_mode;
					_status_changed = true;
				}

				if (_status.in_transition_to_fw != _vtol_status.in_transition_to_fw) {
					_status.in_transition_to_fw = _vtol_status.in_transition_to_fw;
					_status_changed = true;
				}

				if (_status_flags.vtol_transition_failure != _vtol_status.vtol_transition_failsafe) {
					_status_flags.vtol_transition_failure = _vtol_status.vtol_transition_failsafe;
					_status_changed = true;
				}

				const bool should_soft_stop = (_status.vehicle_type != vehicle_status_s::VEHICLE_TYPE_ROTARY_WING);

				if (_armed.soft_stop != should_soft_stop) {
					_armed.soft_stop = should_soft_stop;
					_status_changed = true;
				}
			}
		}

		if (_esc_status_sub.updated() || _esc_status_was_updated) {
			/* ESCs status changed */
			esc_status_s esc_status;

			if (_esc_status_sub.copy(&esc_status)) {
				esc_status_check(esc_status);
			}

			_esc_status_was_updated = true;
		}

<<<<<<< HEAD
		estimator_check(status_flags);
=======
		estimator_check();
>>>>>>> 48f125f1


		// Auto disarm when landed or kill switch engaged
		if (_armed.armed) {

			// Check for auto-disarm on landing or pre-flight
			if (_param_com_disarm_land.get() > 0 || _param_com_disarm_preflight.get() > 0) {

				if (_param_com_disarm_land.get() > 0 && _have_taken_off_since_arming) {
					_auto_disarm_landed.set_hysteresis_time_from(false, _param_com_disarm_land.get() * 1_s);
					_auto_disarm_landed.set_state_and_update(_land_detector.landed, hrt_absolute_time());

				} else if (_param_com_disarm_preflight.get() > 0 && !_have_taken_off_since_arming) {
					_auto_disarm_landed.set_hysteresis_time_from(false, _param_com_disarm_preflight.get() * 1_s);
					_auto_disarm_landed.set_state_and_update(true, hrt_absolute_time());
				}

				if (_auto_disarm_landed.get_state()) {
					arm_disarm(false, true,
						   (_have_taken_off_since_arming ? arm_disarm_reason_t::AUTO_DISARM_LAND : arm_disarm_reason_t::AUTO_DISARM_PREFLIGHT));
				}
			}

			// Auto disarm after 5 seconds if kill switch is engaged
			bool auto_disarm = _armed.manual_lockdown;

			// auto disarm if locked down to avoid user confusion
			//  skipped in HITL where lockdown is enabled for safety
			if (_status.hil_state != vehicle_status_s::HIL_STATE_ON) {
				auto_disarm |= _armed.lockdown;
			}

			_auto_disarm_killed.set_state_and_update(auto_disarm, hrt_absolute_time());

			if (_auto_disarm_killed.get_state()) {
				if (_armed.manual_lockdown) {
					arm_disarm(false, true, arm_disarm_reason_t::KILL_SWITCH);

				} else {
					arm_disarm(false, true, arm_disarm_reason_t::LOCKDOWN);
				}

			}

		} else {
			_auto_disarm_landed.set_state_and_update(false, hrt_absolute_time());
			_auto_disarm_killed.set_state_and_update(false, hrt_absolute_time());
		}

		if (_geofence_warning_action_on
		    && _internal_state.main_state != commander_state_s::MAIN_STATE_AUTO_RTL
		    && _internal_state.main_state != commander_state_s::MAIN_STATE_AUTO_LOITER
		    && _internal_state.main_state != commander_state_s::MAIN_STATE_AUTO_LAND) {

			// reset flag again when we switched out of it
			_geofence_warning_action_on = false;
		}

		_cpuload_sub.update(&_cpuload);

		battery_status_check();

		/* If in INIT state, try to proceed to STANDBY state */
		if (!_status_flags.condition_calibration_enabled && _status.arming_state == vehicle_status_s::ARMING_STATE_INIT) {

			arming_ret = arming_state_transition(&_status, _safety, vehicle_status_s::ARMING_STATE_STANDBY, &_armed,
							     true /* fRunPreArmChecks */, &_mavlink_log_pub, &_status_flags,
							     _arm_requirements, hrt_elapsed_time(&_boot_timestamp),
							     arm_disarm_reason_t::TRANSITION_TO_STANDBY);

			if (arming_ret == TRANSITION_DENIED) {
				/* do not complain if not allowed into standby */
				arming_ret = TRANSITION_NOT_CHANGED;
			}
		}

		/* start mission result check */
		const auto prev_mission_instance_count = _mission_result_sub.get().instance_count;

		if (_mission_result_sub.update()) {
			const mission_result_s &mission_result = _mission_result_sub.get();

			// if mission_result is valid for the current mission
			const bool mission_result_ok = (mission_result.timestamp > _boot_timestamp)
						       && (mission_result.instance_count > 0);

			_status_flags.condition_auto_mission_available = mission_result_ok && mission_result.valid;

			if (mission_result_ok) {

				if (_status.mission_failure != mission_result.failure) {
					_status.mission_failure = mission_result.failure;
					_status_changed = true;

					if (_status.mission_failure) {
						mavlink_log_critical(&_mavlink_log_pub, "Mission cannot be completed");
					}
				}

				/* Only evaluate mission state if home is set */
				if (_status_flags.condition_home_position_valid &&
				    (prev_mission_instance_count != mission_result.instance_count)) {

					if (!_status_flags.condition_auto_mission_available) {
						/* the mission is invalid */
						tune_mission_fail(true);

					} else if (mission_result.warning) {
						/* the mission has a warning */
						tune_mission_fail(true);

					} else {
						/* the mission is valid */
						tune_mission_ok(true);
					}
				}
			}
		}

		// update manual_control_setpoint before geofence (which might check sticks or switches)
		_manual_control_setpoint_sub.update(&_manual_control_setpoint);

		/* start geofence result check */
		_geofence_result_sub.update(&_geofence_result);

		const bool in_low_battery_failsafe = _battery_warning > battery_status_s::BATTERY_WARNING_LOW;

		// Geofence actions
		const bool geofence_action_enabled = _geofence_result.geofence_action != geofence_result_s::GF_ACTION_NONE;

		if (_armed.armed
		    && geofence_action_enabled
		    && !in_low_battery_failsafe) {

			// check for geofence violation transition
			if (_geofence_result.geofence_violated && !_geofence_violated_prev) {

				switch (_geofence_result.geofence_action) {
				case (geofence_result_s::GF_ACTION_NONE) : {
						// do nothing
						break;
					}

				case (geofence_result_s::GF_ACTION_WARN) : {
						// do nothing, mavlink critical messages are sent by navigator
						break;
					}

				case (geofence_result_s::GF_ACTION_LOITER) : {
						if (TRANSITION_CHANGED == main_state_transition(_status, commander_state_s::MAIN_STATE_AUTO_LOITER, _status_flags,
								&_internal_state)) {
							_geofence_loiter_on = true;
						}

						break;
					}

				case (geofence_result_s::GF_ACTION_RTL) : {
						if (TRANSITION_CHANGED == main_state_transition(_status, commander_state_s::MAIN_STATE_AUTO_RTL, _status_flags,
								&_internal_state)) {
							_geofence_rtl_on = true;
						}

						break;
					}

				case (geofence_result_s::GF_ACTION_LAND) : {
						if (TRANSITION_CHANGED == main_state_transition(_status, commander_state_s::MAIN_STATE_AUTO_LAND, _status_flags,
								&_internal_state)) {
							_geofence_land_on = true;
						}

						break;
					}

				case (geofence_result_s::GF_ACTION_TERMINATE) : {
						PX4_WARN("Flight termination because of geofence");
						mavlink_log_critical(&_mavlink_log_pub, "Geofence violation! Flight terminated");
						_armed.force_failsafe = true;
						_status_changed = true;
						break;
					}
				}
			}

			_geofence_violated_prev = _geofence_result.geofence_violated;

			// reset if no longer in LOITER or if manually switched to LOITER
			const bool in_loiter_mode = _internal_state.main_state == commander_state_s::MAIN_STATE_AUTO_LOITER;
			const bool manual_loiter_switch_on = _manual_control_switches.loiter_switch == manual_control_switches_s::SWITCH_POS_ON;

			if (!in_loiter_mode || manual_loiter_switch_on) {
				_geofence_loiter_on = false;
			}


			// reset if no longer in RTL or if manually switched to RTL
			const bool in_rtl_mode = _internal_state.main_state == commander_state_s::MAIN_STATE_AUTO_RTL;
			const bool manual_return_switch_on = _manual_control_switches.return_switch == manual_control_switches_s::SWITCH_POS_ON;

			if (!in_rtl_mode || manual_return_switch_on) {
				_geofence_rtl_on = false;
			}

			// reset if no longer in LAND or if manually switched to LAND
			const bool in_land_mode = _internal_state.main_state == commander_state_s::MAIN_STATE_AUTO_LAND;

			if (!in_land_mode) {
				_geofence_land_on = false;
			}

			_geofence_warning_action_on = _geofence_warning_action_on || (_geofence_loiter_on || _geofence_rtl_on
						      || _geofence_land_on);

		} else {
			// No geofence checks, reset flags
			_geofence_loiter_on = false;
			_geofence_rtl_on = false;
			_geofence_land_on = false;
			_geofence_warning_action_on = false;
			_geofence_violated_prev = false;
		}

		// abort auto mode or geofence reaction if sticks are moved significantly
		// but only if not in a low battery handling action
		const bool is_rotary_wing = _status.vehicle_type == vehicle_status_s::VEHICLE_TYPE_ROTARY_WING;

		const bool override_auto_mode =
			(_param_rc_override.get() & OVERRIDE_AUTO_MODE_BIT) &&
			(_internal_state.main_state == commander_state_s::MAIN_STATE_AUTO_TAKEOFF ||
			 _internal_state.main_state == commander_state_s::MAIN_STATE_AUTO_LAND    ||
			 _internal_state.main_state == commander_state_s::MAIN_STATE_AUTO_RTL 	  ||
			 _internal_state.main_state == commander_state_s::MAIN_STATE_AUTO_MISSION ||
			 _internal_state.main_state == commander_state_s::MAIN_STATE_AUTO_LOITER ||
			 _internal_state.main_state == commander_state_s::MAIN_STATE_AUTO_FOLLOW_TARGET ||
			 _internal_state.main_state == commander_state_s::MAIN_STATE_AUTO_PRECLAND);

		const bool override_offboard_mode =
			(_param_rc_override.get() & OVERRIDE_OFFBOARD_MODE_BIT) &&
			_internal_state.main_state == commander_state_s::MAIN_STATE_OFFBOARD;

		if ((override_auto_mode || override_offboard_mode) && is_rotary_wing
		    && !in_low_battery_failsafe && !_geofence_warning_action_on) {
			const float minimum_stick_deflection = 0.01f * _param_com_rc_stick_ov.get();

<<<<<<< HEAD
			const bool rpy_deflected = (fabsf(_manual_control_setpoint.x) > minimum_stick_deflection) ||
						   (fabsf(_manual_control_setpoint.y) > minimum_stick_deflection)
						   || (fabsf(_manual_control_setpoint.r) > minimum_stick_deflection);
			const bool throttle_deflected = fabsf(_manual_control_setpoint.z - 0.5f) * 2.f > minimum_stick_deflection;
			const bool use_throttle = !(_param_rc_override.get() & OVERRIDE_IGNORE_THROTTLE_BIT);

			// transition to previous state if sticks are touched
			if (hrt_elapsed_time(&_manual_control_setpoint.timestamp) < 1_s && // don't use uninitialized or old messages
			    (rpy_deflected || (use_throttle && throttle_deflected))) {
=======
			// transition to previous state if sticks are touched
			if (!_status.rc_signal_lost &&
			    ((fabsf(_manual_control_setpoint.x) > minimum_stick_deflection) ||
			     (fabsf(_manual_control_setpoint.y) > minimum_stick_deflection))) {
>>>>>>> 48f125f1
				// revert to position control in any case
				main_state_transition(_status, commander_state_s::MAIN_STATE_POSCTL, _status_flags, &_internal_state);
				mavlink_log_info(&_mavlink_log_pub, "Pilot took over control using sticks");
			}
		}

		/* Check for mission flight termination */
		if (_armed.armed && _mission_result_sub.get().flight_termination &&
		    !_status_flags.circuit_breaker_flight_termination_disabled) {

			_armed.force_failsafe = true;
			_status_changed = true;

			if (!_flight_termination_printed) {
				mavlink_log_critical(&_mavlink_log_pub, "Geofence violation! Flight terminated");
				_flight_termination_printed = true;
			}

			if (_counter % (1000000 / COMMANDER_MONITORING_INTERVAL) == 0) {
				mavlink_log_critical(&_mavlink_log_pub, "Flight termination active");
			}
		}

		/* RC input check */
		if (!_status_flags.rc_input_blocked && _manual_control_setpoint.timestamp != 0 &&
		    (hrt_elapsed_time(&_manual_control_setpoint.timestamp) < (_param_com_rc_loss_t.get() * 1_s))) {

			/* handle the case where RC signal was regained */
			if (!_status_flags.rc_signal_found_once) {
				_status_flags.rc_signal_found_once = true;
				set_health_flags(subsystem_info_s::SUBSYSTEM_TYPE_RCRECEIVER, true, true, _status_flags.rc_calibration_valid, _status);
				_status_changed = true;

			} else {
				if (_status.rc_signal_lost) {
					if (_rc_signal_lost_timestamp > 0) {
						mavlink_log_info(&_mavlink_log_pub, "Manual control regained after %.1fs",
								 hrt_elapsed_time(&_rc_signal_lost_timestamp) * 1e-6);
					}

					set_health_flags(subsystem_info_s::SUBSYSTEM_TYPE_RCRECEIVER, true, true, _status_flags.rc_calibration_valid, _status);
					_status_changed = true;
				}
			}

			_status.rc_signal_lost = false;

			const bool in_armed_state = (_status.arming_state == vehicle_status_s::ARMING_STATE_ARMED);
			const bool arm_switch_or_button_mapped =
				_manual_control_switches.arm_switch != manual_control_switches_s::SWITCH_POS_NONE;
			const bool arm_button_pressed = _param_arm_switch_is_button.get()
							&& (_manual_control_switches.arm_switch == manual_control_switches_s::SWITCH_POS_ON);

			/* DISARM
			 * check if left stick is in lower left position or arm button is pushed or arm switch has transition from arm to disarm
			 * and we are in MANUAL, Rattitude, or AUTO_READY mode or (ASSIST mode and landed)
			 * do it only for rotary wings in manual mode or fixed wing if landed.
			 * Disable stick-disarming if arming switch or button is mapped */
			const bool stick_in_lower_left = _manual_control_setpoint.r < -STICK_ON_OFF_LIMIT
							 && (_manual_control_setpoint.z < 0.1f)
							 && !arm_switch_or_button_mapped;
			const bool arm_switch_to_disarm_transition = !_param_arm_switch_is_button.get() &&
					(_last_manual_control_switches_arm_switch == manual_control_switches_s::SWITCH_POS_ON) &&
					(_manual_control_switches.arm_switch == manual_control_switches_s::SWITCH_POS_OFF);

			if (in_armed_state &&
			    (_status.rc_input_mode != vehicle_status_s::RC_IN_MODE_OFF) &&
			    (_status.vehicle_type == vehicle_status_s::VEHICLE_TYPE_ROTARY_WING || _land_detector.landed) &&
			    (stick_in_lower_left || arm_button_pressed || arm_switch_to_disarm_transition)) {

				const bool manual_thrust_mode = _internal_state.main_state == commander_state_s::MAIN_STATE_MANUAL
								|| _internal_state.main_state == commander_state_s::MAIN_STATE_ACRO
								|| _internal_state.main_state == commander_state_s::MAIN_STATE_STAB
								|| _internal_state.main_state == commander_state_s::MAIN_STATE_RATTITUDE;
				const bool rc_wants_disarm = (_stick_off_counter == rc_arm_hyst && _stick_on_counter < rc_arm_hyst)
							     || arm_switch_to_disarm_transition;

				if (rc_wants_disarm && (_land_detector.landed || manual_thrust_mode)) {
					arming_ret = arming_state_transition(&_status, _safety, vehicle_status_s::ARMING_STATE_STANDBY, &_armed,
									     true /* fRunPreArmChecks */,
									     &_mavlink_log_pub, &_status_flags, _arm_requirements, hrt_elapsed_time(&_boot_timestamp),
									     (arm_switch_to_disarm_transition ? arm_disarm_reason_t::RC_SWITCH : arm_disarm_reason_t::RC_STICK));
				}

				_stick_off_counter++;

			} else if (!(_param_arm_switch_is_button.get()
				     && _manual_control_switches.arm_switch == manual_control_switches_s::SWITCH_POS_ON)) {
				/* do not reset the counter when holding the arm button longer than needed */
				_stick_off_counter = 0;
			}

			/* ARM
			 * check if left stick is in lower right position or arm button is pushed or arm switch has transition from disarm to arm
			 * and we're in MANUAL mode.
			 * Disable stick-arming if arming switch or button is mapped */
			const bool stick_in_lower_right = _manual_control_setpoint.r > STICK_ON_OFF_LIMIT && _manual_control_setpoint.z < 0.1f
							  && !arm_switch_or_button_mapped;
			/* allow a grace period for re-arming: preflight checks don't need to pass during that time,
			 * for example for accidental in-air disarming */
			const bool in_rearming_grace_period = _param_com_rearm_grace.get() && (_last_disarmed_timestamp != 0)
							      && (hrt_elapsed_time(&_last_disarmed_timestamp) < 5_s);

			const bool arm_switch_to_arm_transition = !_param_arm_switch_is_button.get() &&
					(_last_manual_control_switches_arm_switch == manual_control_switches_s::SWITCH_POS_OFF) &&
					(_manual_control_switches.arm_switch == manual_control_switches_s::SWITCH_POS_ON) &&
					(_manual_control_setpoint.z < 0.1f || in_rearming_grace_period);

			if (!in_armed_state &&
			    (_status.rc_input_mode != vehicle_status_s::RC_IN_MODE_OFF) &&
			    (stick_in_lower_right || arm_button_pressed || arm_switch_to_arm_transition)) {

				if ((_stick_on_counter == rc_arm_hyst && _stick_off_counter < rc_arm_hyst) || arm_switch_to_arm_transition) {

					/* we check outside of the transition function here because the requirement
					 * for being in manual mode only applies to manual arming actions.
					 * the system can be armed in auto if armed via the GCS.
					 */
					if ((_internal_state.main_state != commander_state_s::MAIN_STATE_MANUAL)
					    && (_internal_state.main_state != commander_state_s::MAIN_STATE_ACRO)
					    && (_internal_state.main_state != commander_state_s::MAIN_STATE_STAB)
					    && (_internal_state.main_state != commander_state_s::MAIN_STATE_ALTCTL)
					    && (_internal_state.main_state != commander_state_s::MAIN_STATE_POSCTL)
					    && (_internal_state.main_state != commander_state_s::MAIN_STATE_RATTITUDE)
					   ) {
						print_reject_arm("Not arming: Switch to a manual mode first");

					} else if (!_status_flags.condition_home_position_valid &&
						   (_param_geofence_action.get() == geofence_result_s::GF_ACTION_RTL)) {

						print_reject_arm("Not arming: Geofence RTL requires valid home");

					} else if (_status.arming_state == vehicle_status_s::ARMING_STATE_STANDBY) {
						arming_ret = arming_state_transition(&_status, _safety, vehicle_status_s::ARMING_STATE_ARMED, &_armed,
										     !in_rearming_grace_period /* fRunPreArmChecks */,
										     &_mavlink_log_pub, &_status_flags, _arm_requirements, hrt_elapsed_time(&_boot_timestamp),
										     (arm_switch_to_arm_transition ? arm_disarm_reason_t::RC_SWITCH : arm_disarm_reason_t::RC_STICK));

						if (arming_ret != TRANSITION_CHANGED) {
							px4_usleep(100000);
							print_reject_arm("Not arming: Preflight checks failed");
						}
					}
				}

				_stick_on_counter++;

			} else if (!(_param_arm_switch_is_button.get()
				     && _manual_control_switches.arm_switch == manual_control_switches_s::SWITCH_POS_ON)) {
				/* do not reset the counter when holding the arm button longer than needed */
				_stick_on_counter = 0;
			}

			_last_manual_control_switches_arm_switch = _manual_control_switches.arm_switch;

			if (arming_ret == TRANSITION_DENIED) {
				/*
				 * the arming transition can be denied to a number of reasons:
				 *  - pre-flight check failed (sensors not ok or not calibrated)
				 *  - safety not disabled
				 *  - system not in manual mode
				 */
				tune_negative(true);
			}

			if (_manual_control_switches_sub.update(&_manual_control_switches) || safety_updated) {

				// handle landing gear switch if configured and in a manual mode
				if ((_manual_control_switches.gear_switch != manual_control_switches_s::SWITCH_POS_NONE) &&
				    (_last_manual_control_switches.gear_switch != manual_control_switches_s::SWITCH_POS_NONE) &&
				    (_manual_control_switches.gear_switch != _last_manual_control_switches.gear_switch)) {
					// TODO: replace with vehicle_control_mode manual
					if (_status.nav_state == vehicle_status_s::NAVIGATION_STATE_MANUAL ||
					    _status.nav_state == vehicle_status_s::NAVIGATION_STATE_ACRO    ||
					    _status.nav_state == vehicle_status_s::NAVIGATION_STATE_RATTITUDE 	  ||
					    _status.nav_state == vehicle_status_s::NAVIGATION_STATE_STAB ||
					    _status.nav_state == vehicle_status_s::NAVIGATION_STATE_ALTCTL ||
					    _status.nav_state == vehicle_status_s::NAVIGATION_STATE_POSCTL ||
					    _status.nav_state == vehicle_status_s::NAVIGATION_STATE_OFFBOARD ||
					    _status.nav_state == vehicle_status_s::NAVIGATION_STATE_ORBIT) {

						// Only switch the landing gear up if the user switched from gear down to gear up.
						int8_t gear = landing_gear_s::GEAR_KEEP;

						if (_manual_control_switches.gear_switch == manual_control_switches_s::SWITCH_POS_OFF) {
							gear = landing_gear_s::GEAR_DOWN;

						} else if (_manual_control_switches.gear_switch == manual_control_switches_s::SWITCH_POS_ON) {
							// gear up ignored unless flying
							if (!_land_detector.landed && !_land_detector.maybe_landed) {
								gear = landing_gear_s::GEAR_UP;

							} else {
								mavlink_log_critical(&_mavlink_log_pub, "Landed, unable to retract landing gear")
							}
						}

						if (gear != landing_gear_s::GEAR_KEEP) {
							landing_gear_s landing_gear{};
							landing_gear.landing_gear = gear;
							landing_gear.timestamp = hrt_absolute_time();
							_landing_gear_pub.publish(landing_gear);
						}
					}
				}

				// evaluate the main state machine according to mode switches
				if (set_main_state(&_status_changed) == TRANSITION_CHANGED) {
					// play tune on mode change only if armed, blink LED always
					tune_positive(_armed.armed);
					_status_changed = true;
				}
			}

			/* check throttle kill switch */
			if (_manual_control_switches.kill_switch == manual_control_switches_s::SWITCH_POS_ON) {
				/* set lockdown flag */
				if (!_armed.manual_lockdown) {
					const char kill_switch_string[] = "Kill-switch engaged";

					if (_land_detector.landed) {
						mavlink_log_info(&_mavlink_log_pub, kill_switch_string);

					} else {
						mavlink_log_critical(&_mavlink_log_pub, kill_switch_string);
					}

					_status_changed = true;
					_armed.manual_lockdown = true;
				}

			} else if (_manual_control_switches.kill_switch == manual_control_switches_s::SWITCH_POS_OFF) {
				if (_armed.manual_lockdown) {
					mavlink_log_info(&_mavlink_log_pub, "Kill-switch disengaged");
					_status_changed = true;
					_armed.manual_lockdown = false;
				}
			}

			/* no else case: do not change lockdown flag in unconfigured case */

		} else {
			// set RC lost
			if (_status_flags.rc_signal_found_once && !_status.rc_signal_lost) {
				// ignore RC lost during calibration
				if (!_status_flags.condition_calibration_enabled && !_status_flags.rc_input_blocked) {
					mavlink_log_critical(&_mavlink_log_pub, "Manual control lost");
					_status.rc_signal_lost = true;
					_rc_signal_lost_timestamp = _manual_control_setpoint.timestamp;
					set_health_flags(subsystem_info_s::SUBSYSTEM_TYPE_RCRECEIVER, true, true, false, _status);
					_status_changed = true;
				}
			}
		}

		// data link checks which update the status
		data_link_check();

		avoidance_check();

		// engine failure detection
		// TODO: move out of commander
		if (_actuator_controls_sub.updated()) {
			/* Check engine failure
			 * only for fixed wing for now
			 */
			if (!_status_flags.circuit_breaker_engaged_enginefailure_check &&
			    _status.vehicle_type == vehicle_status_s::VEHICLE_TYPE_FIXED_WING && !_status.is_vtol && _armed.armed) {

				actuator_controls_s actuator_controls{};
				_actuator_controls_sub.copy(&actuator_controls);

				const float throttle = actuator_controls.control[actuator_controls_s::INDEX_THROTTLE];
				const float current2throttle = _battery_current / throttle;

				if (((throttle > _param_ef_throttle_thres.get()) && (current2throttle < _param_ef_current2throttle_thres.get()))
				    || _status.engine_failure) {

					const float elapsed = hrt_elapsed_time(&_timestamp_engine_healthy) / 1e6f;

					/* potential failure, measure time */
					if ((_timestamp_engine_healthy > 0) && (elapsed > _param_ef_time_thres.get())
					    && !_status.engine_failure) {

						_status.engine_failure = true;
						_status_changed = true;

						PX4_ERR("Engine Failure");
						set_health_flags(subsystem_info_s::SUBSYSTEM_TYPE_MOTORCONTROL, true, true, false, _status);
					}
				}

			} else {
				/* no failure reset flag */
				_timestamp_engine_healthy = hrt_absolute_time();

				if (_status.engine_failure) {
					_status.engine_failure = false;
					_status_changed = true;
				}
			}
		}

		/* Reset main state to loiter or auto-mission after takeoff is completed.
		 * Sometimes, the mission result topic is outdated and the mission is still signaled
		 * as finished even though we only just started with the takeoff. Therefore, we also
		 * check the timestamp of the mission_result topic. */
		if (_internal_state.main_state == commander_state_s::MAIN_STATE_AUTO_TAKEOFF
		    && (_mission_result_sub.get().timestamp >= _internal_state.timestamp)
		    && _mission_result_sub.get().finished) {

			const bool mission_available = (_mission_result_sub.get().timestamp > _boot_timestamp)
						       && (_mission_result_sub.get().instance_count > 0) && _mission_result_sub.get().valid;

			if ((_param_takeoff_finished_action.get() == 1) && mission_available) {
				main_state_transition(_status, commander_state_s::MAIN_STATE_AUTO_MISSION, _status_flags, &_internal_state);

			} else {
				main_state_transition(_status, commander_state_s::MAIN_STATE_AUTO_LOITER, _status_flags, &_internal_state);
			}
		}

		/* check if we are disarmed and there is a better mode to wait in */
		if (!_armed.armed) {
			/* if there is no radio control but GPS lock the user might want to fly using
			 * just a tablet. Since the RC will force its mode switch setting on connecting
			 * we can as well just wait in a hold mode which enables tablet control.
			 */
			if (_status.rc_signal_lost && (_internal_state.main_state == commander_state_s::MAIN_STATE_MANUAL)
			    && _status_flags.condition_global_position_valid) {

				main_state_transition(_status, commander_state_s::MAIN_STATE_AUTO_LOITER, _status_flags, &_internal_state);
			}
		}

		/* handle commands last, as the system needs to be updated to handle them */
		if (_cmd_sub.updated()) {
			/* got command */
			const unsigned last_generation = _cmd_sub.get_last_generation();
			vehicle_command_s cmd;

			if (_cmd_sub.copy(&cmd)) {
				if (_cmd_sub.get_last_generation() != last_generation + 1) {
					PX4_ERR("vehicle_command lost, generation %d -> %d", last_generation, _cmd_sub.get_last_generation());
				}

				if (handle_command(cmd)) {
					_status_changed = true;
				}
			}
		}

		/* Check for failure detector status */
		if (_failure_detector.update(_status)) {
			_status.failure_detector_status = _failure_detector.getStatus();
			_status_changed = true;

<<<<<<< HEAD
			if (armed.armed) {
				const hrt_abstime time_at_arm = armed.armed_time_ms * 1000;

				if (status.failure_detector_status & vehicle_status_s::FAILURE_ARM_ESC) {
					// Check within the motor spool up time before the takeoff
					if (hrt_elapsed_time(&time_at_arm) < _param_com_spoolup_time.get() * 1_s) {
						arm_disarm(false, true, &mavlink_log_pub, arm_disarm_reason_t::FAILURE_DETECTOR);
						mavlink_log_critical(&mavlink_log_pub, "ESCs did not respond to arm request");
					}
				}

				if (status.failure_detector_status & vehicle_status_s::FAILURE_BATTERY) {
					// Check within the motor spool up time before the takeoff. Has no effect if battery_status
					// is published at a lower rate than the spoolup time demands
					if (hrt_elapsed_time(&time_at_arm) < _param_com_spoolup_time.get() * 1_s) {
						arm_disarm(false, true, &mavlink_log_pub, arm_disarm_reason_t::FAILURE_DETECTOR);
						mavlink_log_critical(&mavlink_log_pub, "One or more batteries reported a problem");
					}
				}

				if (status.failure_detector_status & (vehicle_status_s::FAILURE_ROLL | vehicle_status_s::FAILURE_PITCH |
								      vehicle_status_s::FAILURE_ALT | vehicle_status_s::FAILURE_EXT)) {
					const bool is_second_after_takeoff = hrt_elapsed_time(&_time_at_takeoff) < (1_s * _param_com_lkdown_tko.get());
=======
			if (_armed.armed) {
				if (_status.failure_detector_status & vehicle_status_s::FAILURE_ARM_ESC) {
					// 500ms is the PWM spoolup time. Within this timeframe controllers are not affecting actuator_outputs
					if (hrt_elapsed_time(&_status.armed_time) < 500_ms) {
						arm_disarm(false, true, arm_disarm_reason_t::FAILURE_DETECTOR);
						mavlink_log_critical(&_mavlink_log_pub, "ESCs did not respond to arm request");
					}
				}

				if (_status.failure_detector_status & (vehicle_status_s::FAILURE_ROLL | vehicle_status_s::FAILURE_PITCH |
								       vehicle_status_s::FAILURE_ALT | vehicle_status_s::FAILURE_EXT)) {
					const bool is_second_after_takeoff = hrt_elapsed_time(&_status.takeoff_time) < (1_s * _param_com_lkdown_tko.get());
>>>>>>> 48f125f1

					if (is_second_after_takeoff && !_lockdown_triggered) {
						// This handles the case where something fails during the early takeoff phase
						_armed.lockdown = true;
						_lockdown_triggered = true;
						mavlink_log_emergency(&_mavlink_log_pub, "Critical failure detected: lockdown");

					} else if (!_status_flags.circuit_breaker_flight_termination_disabled &&
						   !_flight_termination_triggered && !_lockdown_triggered) {

						_armed.force_failsafe = true;
						_flight_termination_triggered = true;
						mavlink_log_emergency(&_mavlink_log_pub, "Critical failure detected: terminate flight");
						set_tune_override(tune_control_s::TUNE_ID_PARACHUTE_RELEASE);
					}
				}

				if (status.failure_detector_status & vehicle_status_s::FAILURE_HIGH_WIND) {
					main_state_transition(status, commander_state_s::MAIN_STATE_AUTO_RTL, status_flags, &_internal_state);
					_status_changed = true;
					mavlink_log_critical(&mavlink_log_pub, "Too high wind abort operation and RTL");
				}
			}
		}

		/* Get current timestamp */
		const hrt_abstime now = hrt_absolute_time();

		// automatically set or update home position
		if (!_home_pub.get().manual_home) {
			const vehicle_local_position_s &local_position = _local_position_sub.get();

<<<<<<< HEAD
			if (!armed.armed) {
=======
			if (!_armed.armed) {
>>>>>>> 48f125f1
				if (_home_pub.get().valid_lpos) {
					if (_land_detector.landed && local_position.xy_valid && local_position.z_valid) {
						/* distance from home */
						float home_dist_xy = -1.0f;
						float home_dist_z = -1.0f;
						mavlink_wpm_distance_to_point_local(_home_pub.get().x, _home_pub.get().y, _home_pub.get().z,
										    local_position.x, local_position.y, local_position.z,
										    &home_dist_xy, &home_dist_z);

						if ((home_dist_xy > local_position.eph * 2.0f) || (home_dist_z > local_position.epv * 2.0f)) {

							/* update when disarmed, landed and moved away from current home position */
							set_home_position();
						}
					}

				} else {
					/* First time home position update - but only if disarmed */
					set_home_position();

					/* Set home position altitude to EKF origin height if home is not set and the EKF has a global origin.
					 * This allows home altitude to be used in the calculation of height above takeoff location when GPS
					 * use has commenced after takeoff. */
					if (!_status_flags.condition_home_position_valid) {
						set_home_position_alt_only();
					}
				}
			}
		}

		// check for arming state change
		if (_was_armed != _armed.armed) {
			_status_changed = true;

			if (_armed.armed) {
				if (!_land_detector.landed) { // check if takeoff already detected upon arming
					_have_taken_off_since_arming = true;
				}

			} else { // increase the flight uuid upon disarming
				const int32_t flight_uuid = _param_flight_uuid.get() + 1;
				_param_flight_uuid.set(flight_uuid);
				_param_flight_uuid.commit_no_notification();

				_last_disarmed_timestamp = hrt_absolute_time();

				_should_set_home_on_takeoff = true;
			}
		}

		if (!_armed.armed) {
			/* Reset the flag if disarmed. */
			_have_taken_off_since_arming = false;
		}

		_was_armed = _armed.armed;

		/* now set navigation state according to failsafe and main state */
		bool nav_state_changed = set_nav_state(&_status,
						       &_armed,
						       &_internal_state,
						       &_mavlink_log_pub,
						       (link_loss_actions_t)_param_nav_dll_act.get(),
						       _mission_result_sub.get().finished,
						       _mission_result_sub.get().stay_in_failsafe,
						       _status_flags,
						       _land_detector.landed,
						       (link_loss_actions_t)_param_nav_rcl_act.get(),
						       (offboard_loss_actions_t)_param_com_obl_act.get(),
						       (offboard_loss_rc_actions_t)_param_com_obl_rc_act.get(),
						       (position_nav_loss_actions_t)_param_com_posctl_navl.get(),
						       _param_com_ll_delay.get());

		if (nav_state_changed) {
			_status.nav_state_timestamp = hrt_absolute_time();
		}

		if (_status.failsafe != _failsafe_old) {
			_status_changed = true;

			if (_status.failsafe) {
				mavlink_log_info(&_mavlink_log_pub, "Failsafe mode activated");

			} else {
				mavlink_log_info(&_mavlink_log_pub, "Failsafe mode deactivated");
			}

			_failsafe_old = _status.failsafe;
		}

		/* publish states (armed, control_mode, vehicle_status, commander_state, vehicle_status_flags) at 2 Hz or immediately when changed */
		if (hrt_elapsed_time(&_status.timestamp) >= 500_ms || _status_changed || nav_state_changed) {

			update_control_mode();

			_status.timestamp = hrt_absolute_time();
			_status_pub.publish(_status);

			switch ((PrearmedMode)_param_com_prearm_mode.get()) {
			case PrearmedMode::DISABLED:
				/* skip prearmed state  */
				_armed.prearmed = false;
				break;

			case PrearmedMode::ALWAYS:
				/* safety is not present, go into prearmed
				* (all output drivers should be started / unlocked last in the boot process
				* when the rest of the system is fully initialized)
				*/
				_armed.prearmed = (hrt_elapsed_time(&_boot_timestamp) > 5_s);
				break;

			case PrearmedMode::SAFETY_BUTTON:
				if (_safety.safety_switch_available) {
					/* safety switch is present, go into prearmed if safety is off */
					_armed.prearmed = _safety.safety_off;

				} else {
					/* safety switch is not present, do not go into prearmed */
					_armed.prearmed = false;
				}

				break;

			default:
				_armed.prearmed = false;
				break;
			}

			_armed.timestamp = hrt_absolute_time();
			_armed_pub.publish(_armed);

			/* publish internal state for logging purposes */
			_internal_state.timestamp = hrt_absolute_time();
			_commander_state_pub.publish(_internal_state);

			/* publish vehicle_status_flags */
			_status_flags.timestamp = hrt_absolute_time();

			// Evaluate current prearm status
<<<<<<< HEAD
			if (!armed.armed && !status_flags.condition_calibration_enabled) {
				bool preflight_check_res = PreFlightCheck::preflightCheck(nullptr, status, status_flags, false, true,
							   hrt_elapsed_time(&_boot_timestamp));
				bool prearm_check_res = PreFlightCheck::preArmCheck(nullptr, status_flags, _safety, _arm_requirements, status, false);
=======
			if (!_armed.armed && !_status_flags.condition_calibration_enabled) {
				bool preflight_check_res = PreFlightCheck::preflightCheck(nullptr, _status, _status_flags, true, false, true, 30_s);

				// skip arm authorization check until actual arming attempt
				PreFlightCheck::arm_requirements_t arm_req = _arm_requirements;
				arm_req.arm_authorization = false;
				bool prearm_check_res = PreFlightCheck::preArmCheck(nullptr, _status_flags, _safety, arm_req, _status, false);

>>>>>>> 48f125f1
				set_health_flags(subsystem_info_s::SUBSYSTEM_TYPE_PREARM_CHECK, true, true, (preflight_check_res
						 && prearm_check_res), _status);
			}

			_vehicle_status_flags_pub.publish(_status_flags);
		}

		/* play arming and battery warning tunes */
		if (!_arm_tune_played && _armed.armed &&
		    (_safety.safety_switch_available || (_safety.safety_switch_available && _safety.safety_off))) {

			/* play tune when armed */
			set_tune(tune_control_s::TUNE_ID_ARMING_WARNING);
			_arm_tune_played = true;

		} else if (!_status_flags.usb_connected &&
			   (_status.hil_state != vehicle_status_s::HIL_STATE_ON) &&
			   (_battery_warning == battery_status_s::BATTERY_WARNING_CRITICAL)) {
			/* play tune on battery critical */
			set_tune(tune_control_s::TUNE_ID_BATTERY_WARNING_FAST);

		} else if ((_status.hil_state != vehicle_status_s::HIL_STATE_ON) &&
			   (_battery_warning == battery_status_s::BATTERY_WARNING_LOW)) {
			/* play tune on battery warning */
			set_tune(tune_control_s::TUNE_ID_BATTERY_WARNING_SLOW);

		} else if (_status.failsafe) {
			tune_failsafe(true);

		} else {
			set_tune(tune_control_s::TUNE_ID_STOP);
		}

		/* reset arm_tune_played when disarmed */
		if (!_armed.armed || (_safety.safety_switch_available && !_safety.safety_off)) {

			// Notify the user that it is safe to approach the vehicle
			if (_arm_tune_played) {
				tune_neutral(true);
			}

			_arm_tune_played = false;
		}

		/* play sensor failure tunes if we already waited for hotplug sensors to come up and failed */
		_status_flags.condition_system_hotplug_timeout = (hrt_elapsed_time(&_boot_timestamp) > HOTPLUG_SENS_TIMEOUT);

		if (!sensor_fail_tune_played && (!_status_flags.condition_system_sensors_initialized
						 && _status_flags.condition_system_hotplug_timeout)) {

			set_tune_override(tune_control_s::TUNE_ID_GPS_WARNING);
			sensor_fail_tune_played = true;
			_status_changed = true;
		}

		_counter++;

		int blink_state = blink_msg_state();

		if (blink_state > 0) {
			/* blinking LED message, don't touch LEDs */
			if (blink_state == 2) {
				/* blinking LED message completed, restore normal state */
				control_status_leds(true, _battery_warning);
			}

		} else {
			/* normal state */
			control_status_leds(_status_changed, _battery_warning);
		}

		// check if the worker has finished
		if (_worker_thread.hasResult()) {
			int ret = _worker_thread.getResultAndReset();
			_armed.in_esc_calibration_mode = false;

			if (_status_flags.condition_calibration_enabled) { // did we do a calibration?
				_status_flags.condition_calibration_enabled = false;

<<<<<<< HEAD
		px4_indicate_external_reset_lockout(LockoutComponent::Commander, armed.armed);

		px4_usleep(COMMANDER_MONITORING_INTERVAL);
	}
=======
				if (ret == 0) {
					tune_positive(true);

				} else {
					tune_negative(true);
				}
			}
		}

		_status_changed = false;
>>>>>>> 48f125f1

		/* store last position lock state */
		_last_condition_local_altitude_valid = _status_flags.condition_local_altitude_valid;
		_last_condition_local_position_valid = _status_flags.condition_local_position_valid;
		_last_condition_global_position_valid = _status_flags.condition_global_position_valid;

		arm_auth_update(now, params_updated || param_init_forced);

		px4_indicate_external_reset_lockout(LockoutComponent::Commander, _armed.armed);

		px4_usleep(COMMANDER_MONITORING_INTERVAL);
	}

	rgbled_set_color_and_mode(led_control_s::COLOR_WHITE, led_control_s::MODE_OFF);

	/* close fds */
	led_deinit();
	buzzer_deinit();
}

void
Commander::get_circuit_breaker_params()
{
	_status_flags.circuit_breaker_engaged_power_check = circuit_breaker_enabled_by_val(_param_cbrk_supply_chk.get(),
			CBRK_SUPPLY_CHK_KEY);
	_status_flags.circuit_breaker_engaged_usb_check = circuit_breaker_enabled_by_val(_param_cbrk_usb_chk.get(),
			CBRK_USB_CHK_KEY);
	_status_flags.circuit_breaker_engaged_airspd_check = circuit_breaker_enabled_by_val(_param_cbrk_airspd_chk.get(),
			CBRK_AIRSPD_CHK_KEY);
	_status_flags.circuit_breaker_engaged_enginefailure_check = circuit_breaker_enabled_by_val(_param_cbrk_enginefail.get(),
			CBRK_ENGINEFAIL_KEY);
	_status_flags.circuit_breaker_flight_termination_disabled = circuit_breaker_enabled_by_val(_param_cbrk_flightterm.get(),
			CBRK_FLIGHTTERM_KEY);
	_status_flags.circuit_breaker_engaged_posfailure_check = circuit_breaker_enabled_by_val(_param_cbrk_velposerr.get(),
			CBRK_VELPOSERR_KEY);
	_status_flags.circuit_breaker_vtol_fw_arming_check = circuit_breaker_enabled_by_val(_param_cbrk_vtolarming.get(),
			CBRK_VTOLARMING_KEY);
}

void
Commander::control_status_leds(bool changed, const uint8_t battery_warning)
{
	bool overload = (_cpuload.load > 0.95f) || (_cpuload.ram_usage > 0.98f);

	if (_overload_start == 0 && overload) {
		_overload_start = hrt_absolute_time();

	} else if (!overload) {
		_overload_start = 0;
	}

	// driving the RGB led
	if (changed || _last_overload != overload) {
		uint8_t led_mode = led_control_s::MODE_OFF;
		uint8_t led_color = led_control_s::COLOR_WHITE;
		bool set_normal_color = false;

		uint64_t overload_warn_delay = (_status.arming_state == vehicle_status_s::ARMING_STATE_ARMED) ? 1_ms : 250_ms;

		/* set mode */
		if (overload && (hrt_elapsed_time(&_overload_start) > overload_warn_delay)) {
			led_mode = led_control_s::MODE_BLINK_FAST;
			led_color = led_control_s::COLOR_PURPLE;

		} else if (_status.arming_state == vehicle_status_s::ARMING_STATE_ARMED) {
			led_mode = led_control_s::MODE_ON;
			set_normal_color = true;

		} else if (!_status_flags.condition_system_sensors_initialized && _status_flags.condition_system_hotplug_timeout) {
			led_mode = led_control_s::MODE_BLINK_FAST;
			led_color = led_control_s::COLOR_RED;

		} else if (_status.arming_state == vehicle_status_s::ARMING_STATE_STANDBY) {
			led_mode = led_control_s::MODE_BREATHE;
			set_normal_color = true;

		} else if (!_status_flags.condition_system_sensors_initialized && !_status_flags.condition_system_hotplug_timeout) {
			led_mode = led_control_s::MODE_BREATHE;
			set_normal_color = true;

		} else if (_status.arming_state == vehicle_status_s::ARMING_STATE_INIT) {
			// if in init status it should not be in the error state
			led_mode = led_control_s::MODE_OFF;

		} else {	// STANDBY_ERROR and other states
			led_mode = led_control_s::MODE_BLINK_NORMAL;
			led_color = led_control_s::COLOR_RED;
		}

		if (set_normal_color) {
			/* set color */
			if (_status.failsafe) {
				led_color = led_control_s::COLOR_PURPLE;

			} else if (battery_warning == battery_status_s::BATTERY_WARNING_LOW) {
				led_color = led_control_s::COLOR_AMBER;

			} else if (battery_warning == battery_status_s::BATTERY_WARNING_CRITICAL) {
				led_color = led_control_s::COLOR_RED;

			} else {
				if (_status_flags.condition_home_position_valid && _status_flags.condition_global_position_valid) {
					led_color = led_control_s::COLOR_GREEN;

				} else {
					led_color = led_control_s::COLOR_BLUE;
				}
			}
		}

		if (led_mode != led_control_s::MODE_OFF) {
			rgbled_set_color_and_mode(led_color, led_mode);
		}
	}

	_last_overload = overload;

#if !defined(CONFIG_ARCH_LEDS) && defined(BOARD_HAS_CONTROL_STATUS_LEDS)

	/* this runs at around 20Hz, full cycle is 16 ticks = 10/16Hz */
	if (_armed.armed) {
		if (_status.failsafe) {
			BOARD_ARMED_LED_OFF();

			if (_leds_counter % 5 == 0) {
				BOARD_ARMED_STATE_LED_TOGGLE();
			}

		} else {
			BOARD_ARMED_STATE_LED_OFF();

			/* armed, solid */
			BOARD_ARMED_LED_ON();
		}

	} else if (_armed.ready_to_arm) {
		BOARD_ARMED_LED_OFF();

		/* ready to arm, blink at 1Hz */
		if (_leds_counter % 20 == 0) {
			BOARD_ARMED_STATE_LED_TOGGLE();
		}

	} else {
		BOARD_ARMED_LED_OFF();

		/* not ready to arm, blink at 10Hz */
		if (_leds_counter % 2 == 0) {
			BOARD_ARMED_STATE_LED_TOGGLE();
		}
	}

#endif

	/* give system warnings on error LED */
	if (overload) {
		if (_leds_counter % 2 == 0) {
			BOARD_OVERLOAD_LED_TOGGLE();
		}

	} else {
		BOARD_OVERLOAD_LED_OFF();
	}

	_leds_counter++;
}

transition_result_t
Commander::set_main_state(bool *changed)
{
	if (_safety.override_available && _safety.override_enabled) {
		return set_main_state_override_on(changed);

	} else {
		return set_main_state_rc();
	}
}

transition_result_t
Commander::set_main_state_override_on(bool *changed)
{
	const transition_result_t res = main_state_transition(_status, commander_state_s::MAIN_STATE_MANUAL, _status_flags,
					&_internal_state);
	*changed = (res == TRANSITION_CHANGED);

	return res;
}

transition_result_t
Commander::set_main_state_rc()
{
	if ((_manual_control_switches.timestamp == 0)
	    || (_manual_control_switches.timestamp == _last_manual_control_switches.timestamp)) {

		// no manual control or no update -> nothing changed
		return TRANSITION_NOT_CHANGED;
	}

	// Note: even if _status_flags.offboard_control_set_by_command is set
	// we want to allow rc mode change to take precedence.  This is a safety
	// feature, just in case offboard control goes crazy.

	// only switch mode based on RC switch if necessary to also allow mode switching via MAVLink
	bool should_evaluate_rc_mode_switch =
		(_last_manual_control_switches.offboard_switch != _manual_control_switches.offboard_switch)
		|| (_last_manual_control_switches.return_switch != _manual_control_switches.return_switch)
		|| (_last_manual_control_switches.mode_switch != _manual_control_switches.mode_switch)
		|| (_last_manual_control_switches.acro_switch != _manual_control_switches.acro_switch)
		|| (_last_manual_control_switches.rattitude_switch != _manual_control_switches.rattitude_switch)
		|| (_last_manual_control_switches.posctl_switch != _manual_control_switches.posctl_switch)
		|| (_last_manual_control_switches.loiter_switch != _manual_control_switches.loiter_switch)
		|| (_last_manual_control_switches.mode_slot != _manual_control_switches.mode_slot)
		|| (_last_manual_control_switches.stab_switch != _manual_control_switches.stab_switch)
		|| (_last_manual_control_switches.man_switch != _manual_control_switches.man_switch);


	if (_status.arming_state == vehicle_status_s::ARMING_STATE_ARMED) {
		// if already armed don't evaluate first time RC
		if (_last_manual_control_switches.timestamp == 0) {
			should_evaluate_rc_mode_switch = false;
			_last_manual_control_switches = _manual_control_switches;
		}

	} else {
		// not armed
		if (!should_evaluate_rc_mode_switch) {
			// to respect initial switch position (eg POSCTL) force RC switch re-evaluation if estimates become valid
			const bool altitude_got_valid = (!_last_condition_local_altitude_valid && _status_flags.condition_local_altitude_valid);
			const bool lpos_got_valid = (!_last_condition_local_position_valid && _status_flags.condition_local_position_valid);
			const bool gpos_got_valid = (!_last_condition_global_position_valid && _status_flags.condition_global_position_valid);

			if (altitude_got_valid || lpos_got_valid || gpos_got_valid) {
				should_evaluate_rc_mode_switch = true;
			}
		}
	}

	if (!should_evaluate_rc_mode_switch) {
		/* no timestamp change or no switch change -> nothing changed */
		return TRANSITION_NOT_CHANGED;
	}

	_last_manual_control_switches = _manual_control_switches;

	// reset the position and velocity validity calculation to give the best change of being able to select
	// the desired mode
	reset_posvel_validity();

	/* set main state according to RC switches */
	transition_result_t res = TRANSITION_NOT_CHANGED;

	/* offboard switch overrides main switch */
	if (_manual_control_switches.offboard_switch == manual_control_switches_s::SWITCH_POS_ON) {
		res = main_state_transition(_status, commander_state_s::MAIN_STATE_OFFBOARD, _status_flags, &_internal_state);

		if (res == TRANSITION_DENIED) {
			print_reject_mode("OFFBOARD");
			/* mode rejected, continue to evaluate the main system mode */

		} else {
			/* changed successfully or already in this state */
			return res;
		}
	}

	/* RTL switch overrides main switch */
	if (_manual_control_switches.return_switch == manual_control_switches_s::SWITCH_POS_ON) {
		res = main_state_transition(_status, commander_state_s::MAIN_STATE_AUTO_RTL, _status_flags, &_internal_state);

		if (res == TRANSITION_DENIED) {
			print_reject_mode("AUTO RTL");

			/* fallback to LOITER if home position not set */
			res = main_state_transition(_status, commander_state_s::MAIN_STATE_AUTO_LOITER, _status_flags, &_internal_state);
		}

		if (res != TRANSITION_DENIED) {
			/* changed successfully or already in this state */
			return res;
		}

		/* if we get here mode was rejected, continue to evaluate the main system mode */
	}

	/* Loiter switch overrides main switch */
	if (_manual_control_switches.loiter_switch == manual_control_switches_s::SWITCH_POS_ON) {
		res = main_state_transition(_status, commander_state_s::MAIN_STATE_AUTO_LOITER, _status_flags, &_internal_state);

		if (res == TRANSITION_DENIED) {
			print_reject_mode("AUTO HOLD");

		} else {
			return res;
		}
	}

	/* we know something has changed - check if we are in mode slot operation */
	if (_manual_control_switches.mode_slot != manual_control_switches_s::MODE_SLOT_NONE) {

		if (_manual_control_switches.mode_slot > manual_control_switches_s::MODE_SLOT_NUM) {
			PX4_WARN("m slot overflow");
			return TRANSITION_DENIED;
		}

		int new_mode = _flight_mode_slots[_manual_control_switches.mode_slot - 1];

		if (new_mode < 0) {
			/* slot is unused */
			res = TRANSITION_NOT_CHANGED;

		} else {
			res = main_state_transition(_status, new_mode, _status_flags, &_internal_state);

			/* ensure that the mode selection does not get stuck here */
			int maxcount = 5;

			/* enable the use of break */
			/* fallback strategies, give the user the closest mode to what he wanted */
			while (res == TRANSITION_DENIED && maxcount > 0) {

				maxcount--;

				if (new_mode == commander_state_s::MAIN_STATE_AUTO_MISSION) {

					/* fall back to loiter */
					new_mode = commander_state_s::MAIN_STATE_AUTO_LOITER;
					print_reject_mode("AUTO MISSION");
					res = main_state_transition(_status, new_mode, _status_flags, &_internal_state);

					if (res != TRANSITION_DENIED) {
						break;
					}
				}

				if (new_mode == commander_state_s::MAIN_STATE_AUTO_RTL) {

					/* fall back to position control */
					new_mode = commander_state_s::MAIN_STATE_AUTO_LOITER;
					print_reject_mode("AUTO RTL");
					res = main_state_transition(_status, new_mode, _status_flags, &_internal_state);

					if (res != TRANSITION_DENIED) {
						break;
					}
				}

				if (new_mode == commander_state_s::MAIN_STATE_AUTO_LAND) {

					/* fall back to position control */
					new_mode = commander_state_s::MAIN_STATE_AUTO_LOITER;
					print_reject_mode("AUTO LAND");
					res = main_state_transition(_status, new_mode, _status_flags, &_internal_state);

					if (res != TRANSITION_DENIED) {
						break;
					}
				}

				if (new_mode == commander_state_s::MAIN_STATE_AUTO_TAKEOFF) {

					/* fall back to position control */
					new_mode = commander_state_s::MAIN_STATE_AUTO_LOITER;
					print_reject_mode("AUTO TAKEOFF");
					res = main_state_transition(_status, new_mode, _status_flags, &_internal_state);

					if (res != TRANSITION_DENIED) {
						break;
					}
				}

				if (new_mode == commander_state_s::MAIN_STATE_AUTO_FOLLOW_TARGET) {

					/* fall back to position control */
					new_mode = commander_state_s::MAIN_STATE_AUTO_LOITER;
					print_reject_mode("AUTO FOLLOW");
					res = main_state_transition(_status, new_mode, _status_flags, &_internal_state);

					if (res != TRANSITION_DENIED) {
						break;
					}
				}

				if (new_mode == commander_state_s::MAIN_STATE_AUTO_LOITER) {

					/* fall back to position control */
					new_mode = commander_state_s::MAIN_STATE_POSCTL;
					print_reject_mode("AUTO HOLD");
					res = main_state_transition(_status, new_mode, _status_flags, &_internal_state);

					if (res != TRANSITION_DENIED) {
						break;
					}
				}

				if (new_mode == commander_state_s::MAIN_STATE_POSCTL) {

					/* fall back to altitude control */
					new_mode = commander_state_s::MAIN_STATE_ALTCTL;
					print_reject_mode("POSITION CONTROL");
					res = main_state_transition(_status, new_mode, _status_flags, &_internal_state);

					if (res != TRANSITION_DENIED) {
						break;
					}
				}

				if (new_mode == commander_state_s::MAIN_STATE_ALTCTL) {

					/* fall back to stabilized */
					new_mode = commander_state_s::MAIN_STATE_STAB;
					print_reject_mode("ALTITUDE CONTROL");
					res = main_state_transition(_status, new_mode, _status_flags, &_internal_state);

					if (res != TRANSITION_DENIED) {
						break;
					}
				}

				if (new_mode == commander_state_s::MAIN_STATE_STAB) {

					/* fall back to manual */
					new_mode = commander_state_s::MAIN_STATE_MANUAL;
					print_reject_mode("STABILIZED");
					res = main_state_transition(_status, new_mode, _status_flags, &_internal_state);

					if (res != TRANSITION_DENIED) {
						break;
					}
				}
			}
		}

		return res;

	} else if (_manual_control_switches.mode_switch != manual_control_switches_s::SWITCH_POS_NONE) {
		/* offboard and RTL switches off or denied, check main mode switch */
		switch (_manual_control_switches.mode_switch) {
		case manual_control_switches_s::SWITCH_POS_NONE:
			res = TRANSITION_NOT_CHANGED;
			break;

		case manual_control_switches_s::SWITCH_POS_OFF:		// MANUAL
			if (_manual_control_switches.stab_switch == manual_control_switches_s::SWITCH_POS_NONE &&
			    _manual_control_switches.man_switch == manual_control_switches_s::SWITCH_POS_NONE) {
				/*
				 * Legacy mode:
				 * Acro switch being used as stabilized switch in FW.
				 */
				if (_manual_control_switches.acro_switch == manual_control_switches_s::SWITCH_POS_ON) {
					/* manual mode is stabilized already for multirotors, so switch to acro
					 * for any non-manual mode
					 */
					if (_status.vehicle_type == vehicle_status_s::VEHICLE_TYPE_ROTARY_WING && !_status.is_vtol) {
						res = main_state_transition(_status, commander_state_s::MAIN_STATE_ACRO, _status_flags, &_internal_state);

					} else if (_status.vehicle_type == vehicle_status_s::VEHICLE_TYPE_FIXED_WING) {
						res = main_state_transition(_status, commander_state_s::MAIN_STATE_STAB, _status_flags, &_internal_state);

					} else {
						res = main_state_transition(_status, commander_state_s::MAIN_STATE_MANUAL, _status_flags, &_internal_state);
					}

				} else if (_manual_control_switches.rattitude_switch == manual_control_switches_s::SWITCH_POS_ON) {
					/* Similar to acro transitions for multirotors.  FW aircraft don't need a
					 * rattitude mode.*/
					if (_status.vehicle_type == vehicle_status_s::VEHICLE_TYPE_ROTARY_WING) {
						res = main_state_transition(_status, commander_state_s::MAIN_STATE_RATTITUDE, _status_flags, &_internal_state);

					} else {
						res = main_state_transition(_status, commander_state_s::MAIN_STATE_STAB, _status_flags, &_internal_state);
					}

				} else {
					res = main_state_transition(_status, commander_state_s::MAIN_STATE_MANUAL, _status_flags, &_internal_state);
				}

			} else {
				/* New mode:
				 * - Acro is Acro
				 * - Manual is not default anymore when the manual switch is assigned
				 */
				if (_manual_control_switches.man_switch == manual_control_switches_s::SWITCH_POS_ON) {
					res = main_state_transition(_status, commander_state_s::MAIN_STATE_MANUAL, _status_flags, &_internal_state);

				} else if (_manual_control_switches.acro_switch == manual_control_switches_s::SWITCH_POS_ON) {
					res = main_state_transition(_status, commander_state_s::MAIN_STATE_ACRO, _status_flags, &_internal_state);

				} else if (_manual_control_switches.rattitude_switch == manual_control_switches_s::SWITCH_POS_ON) {
					res = main_state_transition(_status, commander_state_s::MAIN_STATE_RATTITUDE, _status_flags, &_internal_state);

				} else if (_manual_control_switches.stab_switch == manual_control_switches_s::SWITCH_POS_ON) {
					res = main_state_transition(_status, commander_state_s::MAIN_STATE_STAB, _status_flags, &_internal_state);

				} else if (_manual_control_switches.man_switch == manual_control_switches_s::SWITCH_POS_NONE) {
					// default to MANUAL when no manual switch is set
					res = main_state_transition(_status, commander_state_s::MAIN_STATE_MANUAL, _status_flags, &_internal_state);

				} else {
					// default to STAB when the manual switch is assigned (but off)
					res = main_state_transition(_status, commander_state_s::MAIN_STATE_STAB, _status_flags, &_internal_state);
				}
			}

			// TRANSITION_DENIED is not possible here
			break;

		case manual_control_switches_s::SWITCH_POS_MIDDLE:		// ASSIST
			if (_manual_control_switches.posctl_switch == manual_control_switches_s::SWITCH_POS_ON) {
				res = main_state_transition(_status, commander_state_s::MAIN_STATE_POSCTL, _status_flags, &_internal_state);

				if (res != TRANSITION_DENIED) {
					break;	// changed successfully or already in this state
				}

				print_reject_mode("POSITION CONTROL");
			}

			// fallback to ALTCTL
			res = main_state_transition(_status, commander_state_s::MAIN_STATE_ALTCTL, _status_flags, &_internal_state);

			if (res != TRANSITION_DENIED) {
				break;	// changed successfully or already in this mode
			}

			if (_manual_control_switches.posctl_switch != manual_control_switches_s::SWITCH_POS_ON) {
				print_reject_mode("ALTITUDE CONTROL");
			}

			// fallback to MANUAL
			res = main_state_transition(_status, commander_state_s::MAIN_STATE_MANUAL, _status_flags, &_internal_state);
			// TRANSITION_DENIED is not possible here
			break;

		case manual_control_switches_s::SWITCH_POS_ON:			// AUTO
			res = main_state_transition(_status, commander_state_s::MAIN_STATE_AUTO_MISSION, _status_flags, &_internal_state);

			if (res != TRANSITION_DENIED) {
				break;	// changed successfully or already in this state
			}

			print_reject_mode("AUTO MISSION");

			// fallback to LOITER if home position not set
			res = main_state_transition(_status, commander_state_s::MAIN_STATE_AUTO_LOITER, _status_flags, &_internal_state);

			if (res != TRANSITION_DENIED) {
				break;  // changed successfully or already in this state
			}

			// fallback to POSCTL
			res = main_state_transition(_status, commander_state_s::MAIN_STATE_POSCTL, _status_flags, &_internal_state);

			if (res != TRANSITION_DENIED) {
				break;  // changed successfully or already in this state
			}

			// fallback to ALTCTL
			res = main_state_transition(_status, commander_state_s::MAIN_STATE_ALTCTL, _status_flags, &_internal_state);

			if (res != TRANSITION_DENIED) {
				break;	// changed successfully or already in this state
			}

			// fallback to MANUAL
			res = main_state_transition(_status, commander_state_s::MAIN_STATE_MANUAL, _status_flags, &_internal_state);
			// TRANSITION_DENIED is not possible here
			break;

		default:
			break;
		}

	}

	return res;
}

void
Commander::reset_posvel_validity()
{
	// reset all the check probation times back to the minimum value
	_gpos_probation_time_us = POSVEL_PROBATION_MIN;
	_lpos_probation_time_us = POSVEL_PROBATION_MIN;
	_lvel_probation_time_us = POSVEL_PROBATION_MIN;

	// recheck validity
	UpdateEstimateValidity();
}

bool
Commander::check_posvel_validity(const bool data_valid, const float data_accuracy, const float required_accuracy,
				 const hrt_abstime &data_timestamp_us, hrt_abstime *last_fail_time_us, hrt_abstime *probation_time_us, bool *valid_state)
{
	const bool was_valid = *valid_state;
	bool valid = was_valid;

	// constrain probation times
	if (_land_detector.landed) {
		*probation_time_us = POSVEL_PROBATION_MIN;
	}

	const bool data_stale = ((hrt_elapsed_time(&data_timestamp_us) > _param_com_pos_fs_delay.get() * 1_s)
				 || (data_timestamp_us == 0));
	const float req_accuracy = (was_valid ? required_accuracy * 2.5f : required_accuracy);

	const bool level_check_pass = data_valid && !data_stale && (data_accuracy < req_accuracy);

	// Check accuracy with hysteresis in both test level and time
	if (level_check_pass) {
		if (was_valid) {
			// still valid, continue to decrease probation time
			const int64_t probation_time_new = *probation_time_us - hrt_elapsed_time(last_fail_time_us);
			*probation_time_us = math::constrain(probation_time_new, POSVEL_PROBATION_MIN, POSVEL_PROBATION_MAX);

		} else {
			// check if probation period has elapsed
			if (hrt_elapsed_time(last_fail_time_us) > *probation_time_us) {
				valid = true;
			}
		}

	} else {
		// level check failed
		if (was_valid) {
			// FAILURE! no longer valid
			valid = false;

		} else {
			// failed again, increase probation time
			const int64_t probation_time_new = *probation_time_us + hrt_elapsed_time(last_fail_time_us) *
							   _param_com_pos_fs_gain.get();
			*probation_time_us = math::constrain(probation_time_new, POSVEL_PROBATION_MIN, POSVEL_PROBATION_MAX);
		}

		*last_fail_time_us = hrt_absolute_time();
	}

	if (was_valid != valid) {
		_status_changed = true;
		*valid_state = valid;
	}

	return valid;
}

void
Commander::update_control_mode()
{
	vehicle_control_mode_s control_mode{};

	control_mode.timestamp = hrt_absolute_time();

	/* set vehicle_control_mode according to set_navigation_state */
	control_mode.flag_armed = _armed.armed;
	control_mode.flag_external_manual_override_ok = (_status.vehicle_type == vehicle_status_s::VEHICLE_TYPE_FIXED_WING
			&& !_status.is_vtol);

	switch (_status.nav_state) {
	case vehicle_status_s::NAVIGATION_STATE_MANUAL:
		control_mode.flag_control_manual_enabled = true;
		control_mode.flag_control_rates_enabled = stabilization_required();
		control_mode.flag_control_attitude_enabled = stabilization_required();
		break;

	case vehicle_status_s::NAVIGATION_STATE_STAB:
		control_mode.flag_control_manual_enabled = true;
		control_mode.flag_control_rates_enabled = true;
		control_mode.flag_control_attitude_enabled = true;
		break;

	case vehicle_status_s::NAVIGATION_STATE_RATTITUDE:
		control_mode.flag_control_manual_enabled = true;
		control_mode.flag_control_rates_enabled = true;
		control_mode.flag_control_attitude_enabled = true;
		control_mode.flag_control_rattitude_enabled = true;
		break;

	case vehicle_status_s::NAVIGATION_STATE_ALTCTL:
		control_mode.flag_control_manual_enabled = true;
		control_mode.flag_control_rates_enabled = true;
		control_mode.flag_control_attitude_enabled = true;
		control_mode.flag_control_altitude_enabled = true;
		control_mode.flag_control_climb_rate_enabled = true;
		break;

	case vehicle_status_s::NAVIGATION_STATE_POSCTL:
		control_mode.flag_control_manual_enabled = true;
		control_mode.flag_control_rates_enabled = true;
		control_mode.flag_control_attitude_enabled = true;
		control_mode.flag_control_altitude_enabled = true;
		control_mode.flag_control_climb_rate_enabled = true;
<<<<<<< HEAD
		control_mode.flag_control_position_enabled = true;
		control_mode.flag_control_velocity_enabled = true;
=======
		control_mode.flag_control_position_enabled = !_status.in_transition_mode;
		control_mode.flag_control_velocity_enabled = !_status.in_transition_mode;
>>>>>>> 48f125f1
		break;

	case vehicle_status_s::NAVIGATION_STATE_AUTO_RTL:
		/* override is not ok for the RTL and recovery mode */
		control_mode.flag_external_manual_override_ok = false;

	/* fallthrough */
	case vehicle_status_s::NAVIGATION_STATE_AUTO_FOLLOW_TARGET:
	case vehicle_status_s::NAVIGATION_STATE_AUTO_LAND:
	case vehicle_status_s::NAVIGATION_STATE_AUTO_LANDENGFAIL:
	case vehicle_status_s::NAVIGATION_STATE_AUTO_PRECLAND:
	case vehicle_status_s::NAVIGATION_STATE_AUTO_MISSION:
	case vehicle_status_s::NAVIGATION_STATE_AUTO_LOITER:
	case vehicle_status_s::NAVIGATION_STATE_AUTO_TAKEOFF:
		control_mode.flag_control_auto_enabled = true;
		control_mode.flag_control_rates_enabled = true;
		control_mode.flag_control_attitude_enabled = true;
		control_mode.flag_control_altitude_enabled = true;
		control_mode.flag_control_climb_rate_enabled = true;
<<<<<<< HEAD
		control_mode.flag_control_position_enabled = true;
		control_mode.flag_control_velocity_enabled = true;
		break;

	case vehicle_status_s::NAVIGATION_STATE_FIXED_BANK_LOITER:
		control_mode.flag_control_rates_enabled = true;
		control_mode.flag_control_attitude_enabled = true;
		control_mode.flag_control_altitude_enabled = true;
		control_mode.flag_control_climb_rate_enabled = true;
=======
		control_mode.flag_control_position_enabled = !_status.in_transition_mode;
		control_mode.flag_control_velocity_enabled = !_status.in_transition_mode;
>>>>>>> 48f125f1
		break;

	case vehicle_status_s::NAVIGATION_STATE_AUTO_LANDGPSFAIL:
		control_mode.flag_control_rates_enabled = true;
		control_mode.flag_control_attitude_enabled = true;
		control_mode.flag_control_climb_rate_enabled = true;
		break;

	case vehicle_status_s::NAVIGATION_STATE_ACRO:
		control_mode.flag_control_manual_enabled = true;
		control_mode.flag_control_rates_enabled = true;
		break;

	case vehicle_status_s::NAVIGATION_STATE_DESCEND:
		control_mode.flag_control_auto_enabled = false;
		control_mode.flag_control_rates_enabled = true;
		control_mode.flag_control_attitude_enabled = true;
		control_mode.flag_control_climb_rate_enabled = true;
		break;

	case vehicle_status_s::NAVIGATION_STATE_TERMINATION:
		/* disable all controllers on termination */
		control_mode.flag_control_termination_enabled = true;
		break;

	case vehicle_status_s::NAVIGATION_STATE_OFFBOARD: {

			const offboard_control_mode_s &offboard_control_mode = _offboard_control_mode_sub.get();

			control_mode.flag_control_offboard_enabled = true;

			/*
			 * The control flags depend on what is ignored according to the offboard control mode topic
			 * Inner loop flags (e.g. attitude) also depend on outer loop ignore flags (e.g. position)
			 */
			control_mode.flag_control_rates_enabled =
				!offboard_control_mode.ignore_bodyrate_x ||
				!offboard_control_mode.ignore_bodyrate_y ||
				!offboard_control_mode.ignore_bodyrate_z ||
				!offboard_control_mode.ignore_attitude ||
				!offboard_control_mode.ignore_position ||
				!offboard_control_mode.ignore_velocity ||
				!offboard_control_mode.ignore_acceleration_force;

			control_mode.flag_control_attitude_enabled = !offboard_control_mode.ignore_attitude ||
					!offboard_control_mode.ignore_position ||
					!offboard_control_mode.ignore_velocity ||
					!offboard_control_mode.ignore_acceleration_force;

			// TO-DO: Add support for other modes than yawrate control
			control_mode.flag_control_yawrate_override_enabled =
				offboard_control_mode.ignore_bodyrate_x &&
				offboard_control_mode.ignore_bodyrate_y &&
				!offboard_control_mode.ignore_bodyrate_z &&
				!offboard_control_mode.ignore_attitude;

			control_mode.flag_control_rattitude_enabled = false;

			control_mode.flag_control_acceleration_enabled = !offboard_control_mode.ignore_acceleration_force &&
					!_status.in_transition_mode;

			control_mode.flag_control_velocity_enabled = (!offboard_control_mode.ignore_velocity ||
					!offboard_control_mode.ignore_position) && !_status.in_transition_mode &&
					!control_mode.flag_control_acceleration_enabled;

			control_mode.flag_control_climb_rate_enabled = (!offboard_control_mode.ignore_velocity ||
					!offboard_control_mode.ignore_position);

			control_mode.flag_control_position_enabled = !offboard_control_mode.ignore_position && !_status.in_transition_mode &&
					!control_mode.flag_control_acceleration_enabled;

			control_mode.flag_control_altitude_enabled = (!offboard_control_mode.ignore_velocity ||
					!offboard_control_mode.ignore_position) && !control_mode.flag_control_acceleration_enabled;

		}
		break;

	case vehicle_status_s::NAVIGATION_STATE_ORBIT:
		control_mode.flag_control_manual_enabled = false;
		control_mode.flag_control_auto_enabled = false;
		control_mode.flag_control_rates_enabled = true;
		control_mode.flag_control_attitude_enabled = true;
		control_mode.flag_control_rattitude_enabled = false;
		control_mode.flag_control_altitude_enabled = true;
		control_mode.flag_control_climb_rate_enabled = true;
		control_mode.flag_control_position_enabled = !_status.in_transition_mode;
		control_mode.flag_control_velocity_enabled = !_status.in_transition_mode;
		control_mode.flag_control_acceleration_enabled = false;
		control_mode.flag_control_termination_enabled = false;
		break;

	default:
		break;
	}

	_control_mode_pub.publish(control_mode);
}

bool
Commander::stabilization_required()
{
	return (_status.vehicle_type == vehicle_status_s::VEHICLE_TYPE_ROTARY_WING ||		// is a rotary wing, or
		_status.vtol_fw_permanent_stab || 	// is a VTOL in fixed wing mode and stabilisation is on, or
		(_vtol_status.vtol_in_trans_mode && 	// is currently a VTOL transitioning AND
		 _status.vehicle_type ==
		 vehicle_status_s::VEHICLE_TYPE_FIXED_WING));	// is a fixed wing, ie: transitioning back to rotary wing mode
}

void
Commander::print_reject_mode(const char *msg)
{
	const hrt_abstime t = hrt_absolute_time();

	if (t - _last_print_mode_reject_time > PRINT_MODE_REJECT_INTERVAL) {
		_last_print_mode_reject_time = t;
		mavlink_log_critical(&_mavlink_log_pub, "REJECT %s", msg);

		/* only buzz if armed, because else we're driving people nuts indoors
		they really need to look at the leds as well. */
		tune_negative(_armed.armed);
	}
}

void
Commander::print_reject_arm(const char *msg)
{
	const hrt_abstime t = hrt_absolute_time();

	if (t - _last_print_mode_reject_time > PRINT_MODE_REJECT_INTERVAL) {
		_last_print_mode_reject_time = t;
		mavlink_log_critical(&_mavlink_log_pub, "%s", msg);
		tune_negative(true);
	}
}

void Commander::answer_command(const vehicle_command_s &cmd, uint8_t result)
{
	switch (result) {
	case vehicle_command_s::VEHICLE_CMD_RESULT_ACCEPTED:
		break;

	case vehicle_command_s::VEHICLE_CMD_RESULT_DENIED:
		tune_negative(true);
		break;

	case vehicle_command_s::VEHICLE_CMD_RESULT_FAILED:
		tune_negative(true);
		break;

	case vehicle_command_s::VEHICLE_CMD_RESULT_TEMPORARILY_REJECTED:
		tune_negative(true);
		break;

	case vehicle_command_s::VEHICLE_CMD_RESULT_UNSUPPORTED:
		tune_negative(true);
		break;

	default:
		break;
	}

	/* publish ACK */
	vehicle_command_ack_s command_ack{};
	command_ack.command = cmd.command;
	command_ack.result = result;
	command_ack.target_system = cmd.source_system;
	command_ack.target_component = cmd.source_component;
<<<<<<< HEAD


	command_ack_pub.publish(command_ack);
}

void *commander_low_prio_loop(void *arg)
{
	/* Set thread name */
	px4_prctl(PR_SET_NAME, "commander_low_prio", px4_getpid());

	/* Subscribe to command topic */
	int cmd_sub = orb_subscribe(ORB_ID(vehicle_command));

	/* command ack */
	uORB::PublicationQueued<vehicle_command_ack_s> command_ack_pub{ORB_ID(vehicle_command_ack)};

	/* wakeup source(s) */
	px4_pollfd_struct_t fds[1];

	fds[0].fd = cmd_sub;
	fds[0].events = POLLIN;

	while (!thread_should_exit) {
		/* wait for up to 1000ms for data */
		int pret = px4_poll(&fds[0], (sizeof(fds) / sizeof(fds[0])), 1000);

		if (pret < 0) {
			/* this is undesirable but not much we can do - might want to flag unhappy status */
			warn("commander: poll error %d, %d", pret, errno);
			continue;

		} else if (pret != 0) {
			struct vehicle_command_s cmd {};

			/* if we reach here, we have a valid command */
			orb_copy(ORB_ID(vehicle_command), cmd_sub, &cmd);

			/* only handle low-priority commands here */
			switch (cmd.command) {
			case vehicle_command_s::VEHICLE_CMD_PREFLIGHT_CALIBRATION: {

					if ((status.arming_state == vehicle_status_s::ARMING_STATE_ARMED)
					    || status.arming_state == vehicle_status_s::ARMING_STATE_SHUTDOWN) {

						// reject if armed or shutting down
						answer_command(cmd, vehicle_command_s::VEHICLE_CMD_RESULT_TEMPORARILY_REJECTED, command_ack_pub);

					} else {

						int calib_ret = PX4_ERROR;

						/* try to go to INIT/PREFLIGHT arming state */
						if (TRANSITION_DENIED == arming_state_transition(&status, safety_s{}, vehicle_status_s::ARMING_STATE_INIT, &armed,
								false /* fRunPreArmChecks */, &mavlink_log_pub, &status_flags,
								PreFlightCheck::arm_requirements_t{}, // arming requirements not relevant for switching to ARMING_STATE_INIT
								30_s, // time since boot not relevant for switching to ARMING_STATE_INIT
								(cmd.from_external ? arm_disarm_reason_t::COMMAND_EXTERNAL : arm_disarm_reason_t::COMMAND_INTERNAL))
						   ) {

							answer_command(cmd, vehicle_command_s::VEHICLE_CMD_RESULT_DENIED, command_ack_pub);
							break;

						} else {
							status_flags.condition_calibration_enabled = true;
						}

						if ((int)(cmd.param1) == 1) {
							/* gyro calibration */
							answer_command(cmd, vehicle_command_s::VEHICLE_CMD_RESULT_ACCEPTED, command_ack_pub);
							calib_ret = do_gyro_calibration(&mavlink_log_pub);

						} else if ((int)(cmd.param1) == vehicle_command_s::PREFLIGHT_CALIBRATION_TEMPERATURE_CALIBRATION ||
							   (int)(cmd.param5) == vehicle_command_s::PREFLIGHT_CALIBRATION_TEMPERATURE_CALIBRATION ||
							   (int)(cmd.param7) == vehicle_command_s::PREFLIGHT_CALIBRATION_TEMPERATURE_CALIBRATION) {
							/* temperature calibration: handled in events module */
							break;

						} else if ((int)(cmd.param2) == 1) {
							/* magnetometer calibration */
							answer_command(cmd, vehicle_command_s::VEHICLE_CMD_RESULT_ACCEPTED, command_ack_pub);
							calib_ret = do_mag_calibration(&mavlink_log_pub);

						} else if ((int)(cmd.param3) == 1) {
							/* zero-altitude pressure calibration */
							answer_command(cmd, vehicle_command_s::VEHICLE_CMD_RESULT_DENIED, command_ack_pub);

						} else if ((int)(cmd.param4) == 1) {
							/* RC calibration */
							answer_command(cmd, vehicle_command_s::VEHICLE_CMD_RESULT_ACCEPTED, command_ack_pub);
							/* disable RC control input completely */
							status_flags.rc_input_blocked = true;
							calib_ret = OK;
							mavlink_log_info(&mavlink_log_pub, "Calibration: Disabling RC input");

						} else if ((int)(cmd.param4) == 2) {
							/* RC trim calibration */
							answer_command(cmd, vehicle_command_s::VEHICLE_CMD_RESULT_ACCEPTED, command_ack_pub);
							calib_ret = do_trim_calibration(&mavlink_log_pub);

						} else if ((int)(cmd.param5) == 1) {
							/* accelerometer calibration */
							answer_command(cmd, vehicle_command_s::VEHICLE_CMD_RESULT_ACCEPTED, command_ack_pub);
							calib_ret = do_accel_calibration(&mavlink_log_pub);

						} else if ((int)(cmd.param5) == 2) {
							// board offset calibration
							answer_command(cmd, vehicle_command_s::VEHICLE_CMD_RESULT_ACCEPTED, command_ack_pub);
							calib_ret = do_level_calibration(&mavlink_log_pub);

						} else if ((int)(cmd.param5) == 4) {
							// accelerometer quick calibration
							answer_command(cmd, vehicle_command_s::VEHICLE_CMD_RESULT_ACCEPTED, command_ack_pub);
							calib_ret = do_accel_calibration_quick(&mavlink_log_pub);

						} else if ((int)(cmd.param6) == 1 || (int)(cmd.param6) == 2) {
							// TODO: param6 == 1 is deprecated, but we still accept it for a while (feb 2017)
							/* airspeed calibration */
							answer_command(cmd, vehicle_command_s::VEHICLE_CMD_RESULT_ACCEPTED, command_ack_pub);
							calib_ret = do_airspeed_calibration(&mavlink_log_pub);

						} else if ((int)(cmd.param7) == 1) {
							/* do esc calibration */
							answer_command(cmd, vehicle_command_s::VEHICLE_CMD_RESULT_ACCEPTED, command_ack_pub);
							calib_ret = do_esc_calibration(&mavlink_log_pub, &armed);

						} else if ((int)(cmd.param4) == 0) {
							/* RC calibration ended - have we been in one worth confirming? */
							if (status_flags.rc_input_blocked) {
								/* enable RC control input */
								status_flags.rc_input_blocked = false;
								mavlink_log_info(&mavlink_log_pub, "Calibration: Restoring RC input");
							}

							answer_command(cmd, vehicle_command_s::VEHICLE_CMD_RESULT_ACCEPTED, command_ack_pub);
							/* this always succeeds */
							calib_ret = OK;

						} else {
							answer_command(cmd, vehicle_command_s::VEHICLE_CMD_RESULT_UNSUPPORTED, command_ack_pub);
						}

						status_flags.condition_calibration_enabled = false;

						if (calib_ret == OK) {
							tune_positive(true);

							// time since boot not relevant here
							if (PreFlightCheck::preflightCheck(&mavlink_log_pub, status, status_flags, false, true, 30_s)) {

								status_flags.condition_system_sensors_initialized = true;
							}

							arming_state_transition(&status, safety_s{}, vehicle_status_s::ARMING_STATE_STANDBY, &armed,
										false /* fRunPreArmChecks */,
										&mavlink_log_pub, &status_flags,
										PreFlightCheck::arm_requirements_t{}, // arming requirements not relevant for switching to ARMING_STATE_STANDBY
										30_s, // time since boot not relevant for switching to ARMING_STATE_STANDBY
										(cmd.from_external ? arm_disarm_reason_t::COMMAND_EXTERNAL : arm_disarm_reason_t::COMMAND_INTERNAL));

						} else {
							tune_negative(true);
						}
					}

					break;
				}

			case vehicle_command_s::VEHICLE_CMD_FIXED_MAG_CAL_YAW: {
					// Magnetometer quick calibration using world magnetic model and known heading
					if ((status.arming_state == vehicle_status_s::ARMING_STATE_ARMED)
					    || (status.arming_state == vehicle_status_s::ARMING_STATE_SHUTDOWN)
					    || status_flags.condition_calibration_enabled) {

						// reject if armed or shutting down
						answer_command(cmd, vehicle_command_s::VEHICLE_CMD_RESULT_TEMPORARILY_REJECTED, command_ack_pub);

					} else {
						// parameter 1: Yaw in degrees
						// parameter 3: Latitude
						// parameter 4: Longitude

						// assume vehicle pointing north (0 degrees) if heading isn't specified
						const float heading_radians = PX4_ISFINITE(cmd.param1) ? math::radians(roundf(cmd.param1)) : 0.f;

						float latitude = NAN;
						float longitude = NAN;

						if (PX4_ISFINITE(cmd.param3) && PX4_ISFINITE(cmd.param4)) {
							// invalid if both lat & lon are 0 (current mavlink spec)
							if ((fabsf(cmd.param3) > 0) && (fabsf(cmd.param4) > 0)) {
								latitude = cmd.param3;
								longitude = cmd.param4;
							}
						}

						if (do_mag_calibration_quick(&mavlink_log_pub, heading_radians, latitude, longitude) == PX4_OK) {
							answer_command(cmd, vehicle_command_s::VEHICLE_CMD_RESULT_ACCEPTED, command_ack_pub);
							tune_positive(true);

						} else {
							answer_command(cmd, vehicle_command_s::VEHICLE_CMD_RESULT_FAILED, command_ack_pub);
							tune_negative(true);
						}
					}

					break;
				}

			case vehicle_command_s::VEHICLE_CMD_PREFLIGHT_STORAGE: {

					if ((status.arming_state == vehicle_status_s::ARMING_STATE_ARMED)
					    || status.arming_state == vehicle_status_s::ARMING_STATE_SHUTDOWN) {

						// reject if armed or shutting down
						answer_command(cmd, vehicle_command_s::VEHICLE_CMD_RESULT_TEMPORARILY_REJECTED, command_ack_pub);

					} else {

						if (((int)(cmd.param1)) == 0) {
							int ret = param_load_default();

							if (ret == OK) {
								mavlink_log_info(&mavlink_log_pub, "Settings loaded");
								answer_command(cmd, vehicle_command_s::VEHICLE_CMD_RESULT_ACCEPTED, command_ack_pub);

							} else {
								mavlink_log_critical(&mavlink_log_pub, "Error loading settings");

								/* convenience as many parts of NuttX use negative errno */
								if (ret < 0) {
									ret = -ret;
								}

								if (ret < 1000) {
									mavlink_log_critical(&mavlink_log_pub, "Error: %s", strerror(ret));
								}

								answer_command(cmd, vehicle_command_s::VEHICLE_CMD_RESULT_FAILED, command_ack_pub);
							}

						} else if (((int)(cmd.param1)) == 1) {

							int ret = param_save_default();

							if (ret == OK) {
								/* do not spam MAVLink, but provide the answer / green led mechanism */
								answer_command(cmd, vehicle_command_s::VEHICLE_CMD_RESULT_ACCEPTED, command_ack_pub);

							} else {
								mavlink_log_critical(&mavlink_log_pub, "Error saving settings");

								/* convenience as many parts of NuttX use negative errno */
								if (ret < 0) {
									ret = -ret;
								}

								if (ret < 1000) {
									mavlink_log_critical(&mavlink_log_pub, "Error: %s", strerror(ret));
								}

								answer_command(cmd, vehicle_command_s::VEHICLE_CMD_RESULT_FAILED, command_ack_pub);
							}

						} else if (((int)(cmd.param1)) == 2) {

							/* reset parameters and save empty file */
							param_reset_all();

							/* do not spam MAVLink, but provide the answer / green led mechanism */
							mavlink_log_critical(&mavlink_log_pub, "Onboard parameters reset");
							answer_command(cmd, vehicle_command_s::VEHICLE_CMD_RESULT_ACCEPTED, command_ack_pub);
						}
					}

					break;
				}

			default:
				/* don't answer on unsupported commands, it will be done in main loop */
				break;
			}
		}
	}

	px4_close(cmd_sub);

	return nullptr;
}

int Commander::custom_command(int argc, char *argv[])
{
	return print_usage("unknown command");
=======
	command_ack.timestamp = hrt_absolute_time();
	_command_ack_pub.publish(command_ack);
>>>>>>> 48f125f1
}

int Commander::task_spawn(int argc, char *argv[])
{
	_task_id = px4_task_spawn_cmd("commander",
				      SCHED_DEFAULT,
				      SCHED_PRIORITY_DEFAULT + 40,
				      3250,
				      (px4_main_t)&run_trampoline,
				      (char *const *)argv);

	if (_task_id < 0) {
		_task_id = -1;
		return -errno;
	}

	// wait until task is up & running
	if (wait_until_running() < 0) {
		_task_id = -1;
		return -1;
	}

	return 0;
}

Commander *Commander::instantiate(int argc, char *argv[])
{
	Commander *instance = new Commander();

	if (instance) {
		if (argc >= 2 && !strcmp(argv[1], "-h")) {
			instance->enable_hil();
		}
	}

	return instance;
}

void Commander::enable_hil()
{
	_status.hil_state = vehicle_status_s::HIL_STATE_ON;
}

void Commander::mission_init()
{
	/* init mission state, do it here to allow navigator to use stored mission even if mavlink failed to start */
	mission_s mission;

	if (dm_read(DM_KEY_MISSION_STATE, 0, &mission, sizeof(mission_s)) == sizeof(mission_s)) {
		if (mission.dataman_id == DM_KEY_WAYPOINTS_OFFBOARD_0 || mission.dataman_id == DM_KEY_WAYPOINTS_OFFBOARD_1) {
			if (mission.count > 0) {
				PX4_INFO("Mission #%d loaded, %u WPs, curr: %d", mission.dataman_id, mission.count, mission.current_seq);
			}

		} else {
			PX4_ERR("reading mission state failed");

			/* initialize mission state in dataman */
			mission.timestamp = hrt_absolute_time();
			mission.dataman_id = DM_KEY_WAYPOINTS_OFFBOARD_0;
			dm_write(DM_KEY_MISSION_STATE, 0, DM_PERSIST_POWER_ON_RESET, &mission, sizeof(mission_s));
		}

		_mission_pub.publish(mission);
	}
}

void Commander::data_link_check()
{
	for (auto &telemetry_status :  _telemetry_status_subs) {
		telemetry_status_s telemetry;

		if (telemetry_status.update(&telemetry)) {

			// handle different radio types
			switch (telemetry.type) {
			case telemetry_status_s::LINK_TYPE_USB:
				// set (but don't unset) telemetry via USB as active once a MAVLink connection is up
				_status_flags.usb_connected = true;
				break;

			case telemetry_status_s::LINK_TYPE_IRIDIUM: {
					iridiumsbd_status_s iridium_status;

					if (_iridiumsbd_status_sub.update(&iridium_status)) {
						_high_latency_datalink_heartbeat = iridium_status.last_heartbeat;

						if (_status.high_latency_data_link_lost) {
							if (hrt_elapsed_time(&_high_latency_datalink_lost) > (_param_com_hldl_reg_t.get() * 1_s)) {
								_status.high_latency_data_link_lost = false;
								_status_changed = true;
							}
						}

						const bool present = true;
						const bool enabled = true;
						const bool ok = (iridium_status.last_heartbeat > 0); // maybe at some point here an additional check should be made

						set_health_flags(subsystem_info_s::SUBSYSTEM_TYPE_SATCOM, present, enabled, ok, _status);
					}

					break;
				}
			}

<<<<<<< HEAD
			for (const auto &hb : telemetry.heartbeats) {
				// handle different remote types
				switch (hb.type) {
				case telemetry_heartbeat_s::TYPE_GCS:

					// Initial connection or recovery from data link lost
					if (status.data_link_lost) {
						if (hb.timestamp > _datalink_last_heartbeat_gcs) {
							status.data_link_lost = false;
							_status_changed = true;

							if (!armed.armed && !status_flags.condition_calibration_enabled) {
								// make sure to report preflight check failures to a connecting GCS
								PreFlightCheck::preflightCheck(&mavlink_log_pub, status, status_flags, true, true, hrt_elapsed_time(&_boot_timestamp));
							}

							if (_datalink_last_heartbeat_gcs != 0) {
								mavlink_log_info(&mavlink_log_pub, "Data link regained");
							}
						}
					}
=======
			if (telemetry.heartbeat_type_gcs) {
				// Initial connection or recovery from data link lost
				if (_status.data_link_lost) {
					_status.data_link_lost = false;
					_status_changed = true;
>>>>>>> 48f125f1

					if (_datalink_last_heartbeat_gcs != 0) {
						mavlink_log_info(&_mavlink_log_pub, "Data link regained");
					}

					if (!_armed.armed && !_status_flags.condition_calibration_enabled) {
						// make sure to report preflight check failures to a connecting GCS
						PreFlightCheck::preflightCheck(&_mavlink_log_pub, _status, _status_flags,
									       _arm_requirements.global_position, true, true, hrt_elapsed_time(&_boot_timestamp));
					}
				}

				_datalink_last_heartbeat_gcs = telemetry.timestamp;
			}

			if (telemetry.heartbeat_type_onboard_controller) {
				if (_onboard_controller_lost) {
					_onboard_controller_lost = false;
					_status_changed = true;

					if (_datalink_last_heartbeat_onboard_controller != 0) {
						mavlink_log_info(&_mavlink_log_pub, "Onboard controller regained");
					}
				}

<<<<<<< HEAD
					if (hb.component_id == telemetry_heartbeat_s::COMP_ID_LOG) {
						if (telemetry.timestamp > _datalink_last_heartbeat_logging_system) {
							if (_logging_system_lost) {
								mavlink_log_info(&mavlink_log_pub, "Logging system regained");
								_logging_system_lost = false;
							}

							_status_changed = true;
							status_flags.onboard_logging_system_valid = true;
						}

						_datalink_last_heartbeat_logging_system = telemetry.timestamp;
					}

					break;
=======
				_datalink_last_heartbeat_onboard_controller = telemetry.timestamp;
			}

			if (telemetry.heartbeat_component_obstacle_avoidance) {
				if (_avoidance_system_lost) {
					_avoidance_system_lost = false;
					_status_changed = true;
>>>>>>> 48f125f1
				}

				_datalink_last_heartbeat_avoidance_system = telemetry.timestamp;
				_status_flags.avoidance_system_valid = telemetry.avoidance_system_healthy;
			}
		}
	}


	// GCS data link loss failsafe
	if (!_status.data_link_lost) {
		if ((_datalink_last_heartbeat_gcs != 0)
		    && hrt_elapsed_time(&_datalink_last_heartbeat_gcs) > (_param_com_dl_loss_t.get() * 1_s)) {

			_status.data_link_lost = true;
			_status.data_link_lost_counter++;

			mavlink_log_critical(&_mavlink_log_pub, "Connection to ground station lost");

			_status_changed = true;
		}
	}

	// ONBOARD CONTROLLER data link loss failsafe (hard coded 5 seconds)
	if ((_datalink_last_heartbeat_onboard_controller > 0)
	    && (hrt_elapsed_time(&_datalink_last_heartbeat_onboard_controller) > 5_s)
	    && !_onboard_controller_lost) {

		mavlink_log_critical(&_mavlink_log_pub, "Connection to mission computer lost");
		_onboard_controller_lost = true;
		_status_changed = true;
	}

	// logging system
	if (status_flags.onboard_logging_system_required && _datalink_last_heartbeat_logging_system > 0
	    && (hrt_elapsed_time(&_datalink_last_heartbeat_logging_system) > 5_s)
	    && !_logging_system_lost) {

		mavlink_log_critical(&mavlink_log_pub, "Logging System lost");
		status_flags.onboard_logging_system_valid = false;
		_logging_system_lost = true;
		_status_changed = true;
	}

	// AVOIDANCE SYSTEM state check (only if it is enabled)
	if (_status_flags.avoidance_system_required && !_onboard_controller_lost) {
		// if heartbeats stop
		if (!_avoidance_system_lost && (_datalink_last_heartbeat_avoidance_system > 0)
		    && (hrt_elapsed_time(&_datalink_last_heartbeat_avoidance_system) > 5_s)) {

			_avoidance_system_lost = true;
			_status_flags.avoidance_system_valid = false;
		}
	}

	// high latency data link loss failsafe
	if (_high_latency_datalink_heartbeat > 0
	    && hrt_elapsed_time(&_high_latency_datalink_heartbeat) > (_param_com_hldl_loss_t.get() * 1_s)) {
		_high_latency_datalink_lost = hrt_absolute_time();

		if (!_status.high_latency_data_link_lost) {
			_status.high_latency_data_link_lost = true;
			mavlink_log_critical(&_mavlink_log_pub, "High latency data link lost");
			_status_changed = true;
		}
	}
}

void Commander::avoidance_check()
{
	for (auto &dist_sens_sub : _distance_sensor_subs) {
		distance_sensor_s distance_sensor;

		if (dist_sens_sub.update(&distance_sensor)) {
			if ((distance_sensor.orientation != distance_sensor_s::ROTATION_DOWNWARD_FACING) &&
			    (distance_sensor.orientation != distance_sensor_s::ROTATION_UPWARD_FACING)) {

				_valid_distance_sensor_time_us = distance_sensor.timestamp;
			}
		}
	}

	const bool cp_enabled =  _param_cp_dist.get() > 0.f;

	const bool distance_sensor_valid = hrt_elapsed_time(&_valid_distance_sensor_time_us) < 500_ms;
	const bool cp_healthy = _status_flags.avoidance_system_valid || distance_sensor_valid;

	const bool sensor_oa_present = cp_healthy || _status_flags.avoidance_system_required || cp_enabled;

	const bool auto_mode = _internal_state.main_state == commander_state_s::MAIN_STATE_AUTO_MISSION
			       || _internal_state.main_state == commander_state_s::MAIN_STATE_AUTO_LOITER
			       || _internal_state.main_state == commander_state_s::MAIN_STATE_AUTO_RTL
			       || _internal_state.main_state == commander_state_s::MAIN_STATE_OFFBOARD
			       || _internal_state.main_state == commander_state_s::MAIN_STATE_AUTO_TAKEOFF
			       || _internal_state.main_state == commander_state_s::MAIN_STATE_AUTO_LAND;
	const bool pos_ctl_mode = _internal_state.main_state == commander_state_s::MAIN_STATE_POSCTL;

	const bool sensor_oa_enabled = ((auto_mode && _status_flags.avoidance_system_required) || (pos_ctl_mode && cp_enabled));
	const bool sensor_oa_healthy = ((auto_mode && _status_flags.avoidance_system_valid) || (pos_ctl_mode && cp_healthy));

	set_health_flags(subsystem_info_s::SUBSYSTEM_TYPE_OBSTACLE_AVOIDANCE, sensor_oa_present, sensor_oa_enabled,
			 sensor_oa_healthy, _status);
}

void Commander::battery_status_check()
{
	// We need to update the status flag if ANY battery is updated, because the system source might have
	// changed, or might be nothing (if there is no battery connected)
	if (!_battery_status_subs.updated()) {
		// Nothing has changed since the last time this function was called, so nothing needs to be done now.
		return;
	}

	int battery_required_count{0};

	// There are possibly multiple batteries, and we can't know which ones serve which purpose. So the safest
	// option is to check if ANY of them have a warning, and specifically find which one has the most
	// urgent warning.
	uint8_t worst_warning = battery_status_s::BATTERY_WARNING_NONE;
	bool battery_has_fault = false;
	// To make sure that all connected batteries are being regularly reported, we check which one has the
	// oldest timestamp.
	hrt_abstime oldest_update = hrt_absolute_time();

	_battery_current = 0.0f;
	float battery_level = 0.0f;

	for (auto &battery_sub : _battery_status_subs) {
		int index = battery_sub.get_instance();
		battery_status_s battery;

		if (!battery_sub.copy(&battery)) {
			continue;
		}

		if (battery.is_required) {
			battery_required_count++;
		}

		if (armed.armed) {

			if ((_last_connected_batteries & (1 << index)) && !battery.connected) {
				mavlink_log_critical(&mavlink_log_pub, "Battery %d disconnected!", index + 1);
			}

			if ((battery.mode > 0) && (battery.mode != _last_battery_mode[index])) {
				const char *mode_text = nullptr;

				switch (battery.mode) {
				case (battery_status_s::BATTERY_MODE_AUTO_DISCHARGING):
					mode_text = "auto discharging";
					break;

				case (battery_status_s::BATTERY_MODE_HOT_SWAP):
					mode_text = "hot swap";
					break;

				default:
					mode_text = "unknown";
					break;
				}

				mavlink_log_critical(&mavlink_log_pub, "Battery %d is in %s mode!", index + 1, mode_text);
			}
		}

		_last_battery_mode[index] = battery.mode;

		if (battery.connected) {
			_last_connected_batteries |= 1 << index;

			if (battery.warning > worst_warning) {
				worst_warning = battery.warning;
			}

			if (battery.timestamp < oldest_update) {
				oldest_update = battery.timestamp;
			}

			if (battery.faults > 0) {
				battery_has_fault = true;

				if (battery.faults != _last_battery_fault[index]) {

					bool unknown_fault = true;

					if (battery.faults & battery_status_s::BATTERY_FAULT_DEEP_DISCHARGE) {
						mavlink_log_critical(&mavlink_log_pub, "Battery %d: deep discharge fault!", index + 1);
						unknown_fault = false;
					}

					if (battery.faults & battery_status_s::BATTERY_FAULT_SPIKES) {
						mavlink_log_critical(&mavlink_log_pub, "Battery %d: voltage spikes fault!", index + 1);
						unknown_fault = false;
					}

					if (battery.faults & battery_status_s::BATTERY_FAULT_CELL_FAIL) {
						mavlink_log_critical(&mavlink_log_pub, "Battery %d: one or more cells have a fault!", index + 1);
						unknown_fault = false;
					}

					if (battery.faults & battery_status_s::BATTERY_FAULT_OVER_CURRENT) {
						mavlink_log_critical(&mavlink_log_pub, "Battery %d: over current fault!", index + 1);
						unknown_fault = false;
					}

					if (battery.faults & battery_status_s::BATTERY_FAULT_OVER_TEMPERATURE) {
						mavlink_log_critical(&mavlink_log_pub, "Battery %d: over temperature fault!", index + 1);
						unknown_fault = false;
					}

					if (battery.faults & battery_status_s::BATTERY_FAULT_UNDER_TEMPERATURE) {
						mavlink_log_critical(&mavlink_log_pub, "Battery %d: under temperature fault!", index + 1);
						unknown_fault = false;
					}

					if (battery.faults & battery_status_s::BATTERY_FAULT_INCOMPATIBLE_VOLTAGE) {
						mavlink_log_critical(&mavlink_log_pub, "Battery %d: charge state too different from the other batteries!", index + 1);
						unknown_fault = false;
					}

					if (unknown_fault) {
						mavlink_log_critical(&mavlink_log_pub, "Battery %d reported an unknown fault, code %d", index + 1, battery.faults);
					}
				}
			}

			_last_battery_fault[index] = battery.faults;

			// Sum up current from all batteries.
			_battery_current += battery.current_filtered_a;

			// average levels from all batteries
			battery_level += battery.remaining;

		} else {
			_last_connected_batteries &= ~(1 << index);
		}
	}

	battery_level /=  math::countSetBits(_last_connected_batteries);

	_rtl_flight_time_sub.update();
	float battery_usage_to_home = 0;

	if (hrt_absolute_time() - _rtl_flight_time_sub.get().timestamp < 2_s) {
		battery_usage_to_home = _rtl_flight_time_sub.get().rtl_limit_fraction;
	}

	uint8_t battery_range_warning = battery_status_s::BATTERY_WARNING_NONE;

	if (PX4_ISFINITE(battery_usage_to_home)) {
		float battery_at_home = battery_level - battery_usage_to_home;

		if (battery_at_home < _param_bat_crit_thr.get()) {
			battery_range_warning =  battery_status_s::BATTERY_WARNING_CRITICAL;

		} else if (battery_at_home < _param_bat_low_thr.get()) {
			battery_range_warning = battery_status_s::BATTERY_WARNING_LOW;
		}
	}

	if (battery_range_warning > worst_warning) {
		worst_warning = battery_range_warning;
	}

	bool battery_warning_level_increased_while_armed = false;
	bool update_internal_battery_state = false;

	if (_armed.armed) {
		if (worst_warning > _battery_warning) {
			battery_warning_level_increased_while_armed = true;
			update_internal_battery_state = true;
		}

	} else {
		if (_battery_warning != worst_warning) {
			update_internal_battery_state = true;
		}
	}

	if (update_internal_battery_state) {
		_battery_warning = worst_warning;
	}

	_status_flags.condition_battery_healthy =
		// All connected batteries are regularly being published
		(hrt_elapsed_time(&oldest_update) < 5_s)
		// The connected batteries must match the required ones
		&& (math::countSetBits(_last_connected_batteries) >= battery_required_count)
		// No currently-connected batteries have any voltage warning
		&& (_battery_warning < battery_status_s::BATTERY_WARNING_CRITICAL)
		// No currently-connected batteries have any fault
		&& (!battery_has_fault);

	// execute battery failsafe if the state has gotten worse while we are armed
	if (battery_warning_level_increased_while_armed) {
		battery_failsafe(&_mavlink_log_pub, _status, _status_flags, &_internal_state, _battery_warning,
				 (low_battery_action_t)_param_com_low_bat_act.get());
	}

	// Handle shutdown request from emergency battery action
	if (update_internal_battery_state) {

		if (_battery_warning == battery_status_s::BATTERY_WARNING_EMERGENCY) {
#if defined(CONFIG_BOARDCTL_POWEROFF)

			if (shutdown_if_allowed() && (px4_shutdown_request(400_ms) == 0)) {
				mavlink_log_critical(&_mavlink_log_pub, "Dangerously low battery! Shutting system down");

				while (1) { px4_usleep(1); }

			} else {
				mavlink_log_critical(&_mavlink_log_pub, "System does not support shutdown");
			}

#endif // CONFIG_BOARDCTL_POWEROFF
		}
	}
}

void Commander::estimator_check()
{
	// Check if quality checking of position accuracy and consistency is to be performed
	const bool run_quality_checks = !_status_flags.circuit_breaker_engaged_posfailure_check;

	_local_position_sub.update();
	_global_position_sub.update();

	const vehicle_local_position_s &lpos = _local_position_sub.get();

	if (lpos.heading_reset_counter != _heading_reset_counter) {
		if (_status_flags.condition_home_position_valid) {
			updateHomePositionYaw(_home_pub.get().yaw + lpos.delta_heading);
		}

		_heading_reset_counter = lpos.heading_reset_counter;
	}

	const bool mag_fault_prev = (_estimator_status_sub.get().control_mode_flags & (1 << estimator_status_s::CS_MAG_FAULT));

	// use primary estimator_status
	if (_estimator_selector_status_sub.updated()) {
		estimator_selector_status_s estimator_selector_status;

		if (_estimator_selector_status_sub.copy(&estimator_selector_status)) {
			if (estimator_selector_status.primary_instance != _estimator_status_sub.get_instance()) {
				_estimator_status_sub.ChangeInstance(estimator_selector_status.primary_instance);
			}
		}
	}

	if (_estimator_status_sub.update()) {
		const estimator_status_s &estimator_status = _estimator_status_sub.get();

		// Check for a magnetomer fault and notify the user
		const bool mag_fault = (estimator_status.control_mode_flags & (1 << estimator_status_s::CS_MAG_FAULT));

		if (!mag_fault_prev && mag_fault) {
			mavlink_log_critical(&_mavlink_log_pub, "Stopping compass use! Check calibration on landing");
		}

		/* Check estimator status for signs of bad yaw induced post takeoff navigation failure
		 * for a short time interval after takeoff. Fixed wing vehicles can recover using GPS heading,
		 * but rotary wing vehicles cannot so the position and velocity validity needs to be latched
		 * to false after failure to prevent flyaway crashes */
		if (run_quality_checks && _status.vehicle_type == vehicle_status_s::VEHICLE_TYPE_ROTARY_WING) {

<<<<<<< HEAD
			if (status.arming_state == vehicle_status_s::ARMING_STATE_STANDBY) {
=======
			if (_status.arming_state == vehicle_status_s::ARMING_STATE_STANDBY) {
>>>>>>> 48f125f1
				// reset flags
				_nav_test_failed = false;
				_nav_test_passed = false;

			} else {
				// if nav status is unconfirmed, confirm yaw angle as passed after 30 seconds or achieving 5 m/s of speed
				const bool sufficient_time = (_status.takeoff_time != 0) && (hrt_elapsed_time(&_status.takeoff_time) > 30_s);
				const bool sufficient_speed = (lpos.vx * lpos.vx + lpos.vy * lpos.vy > 25.0f);

				bool innovation_pass = estimator_status.vel_test_ratio < 1.0f && estimator_status.pos_test_ratio < 1.0f;

				if (!_nav_test_failed) {
					if (!_nav_test_passed) {
						// pass if sufficient time or speed
						if (sufficient_time || sufficient_speed) {
							_nav_test_passed = true;
						}

						// record the last time the innovation check passed
						if (innovation_pass) {
							_time_last_innov_pass = hrt_absolute_time();
						}

						// if the innovation test has failed continuously, declare the nav as failed
						if (hrt_elapsed_time(&_time_last_innov_pass) > 1_s) {
							_nav_test_failed = true;
							mavlink_log_emergency(&_mavlink_log_pub, "Critical navigation failure! Check sensor calibration");
						}
					}
				}
			}
		}
	}

	// run position and velocity accuracy checks
	// Check if quality checking of position accuracy and consistency is to be performed
	if (run_quality_checks) {
		UpdateEstimateValidity();
	}

	_status_flags.condition_local_altitude_valid = lpos.z_valid
			&& (hrt_elapsed_time(&lpos.timestamp) < (_param_com_pos_fs_delay.get() * 1_s));
}

void Commander::UpdateEstimateValidity()
{
	const vehicle_local_position_s &lpos = _local_position_sub.get();
	const vehicle_global_position_s &gpos = _global_position_sub.get();
	const estimator_status_s &status = _estimator_status_sub.get();

	float lpos_eph_threshold_adj = _param_com_pos_fs_eph.get();

	// relax local position eph threshold in operator controlled position mode
	// TODO: update to vehicle_control_mode (when available) - flag_control_manual_enabled && flag_control_position_enabled
	if (_status.nav_state == vehicle_status_s::NAVIGATION_STATE_POSCTL) {
		// Set the allowable position uncertainty based on combination of flight and estimator state
		// When we are in a operator demanded position control mode and are solely reliant on optical flow, do not check position error because it will gradually increase throughout flight and the operator will compensate for the drift
		const bool reliant_on_opt_flow = ((status.control_mode_flags & (1 << estimator_status_s::CS_OPT_FLOW))
						  && !(status.control_mode_flags & (1 << estimator_status_s::CS_GPS))
						  && !(status.control_mode_flags & (1 << estimator_status_s::CS_EV_POS)));

		if (reliant_on_opt_flow) {
			lpos_eph_threshold_adj = INFINITY;
		}
	}

	// condition_global_position_valid
	check_posvel_validity(lpos.xy_valid && !_nav_test_failed, gpos.eph, _param_com_pos_fs_eph.get(), gpos.timestamp,
			      &_last_gpos_fail_time_us, &_gpos_probation_time_us, &_status_flags.condition_global_position_valid);

	// condition_local_position_valid
	check_posvel_validity(lpos.xy_valid && !_nav_test_failed, lpos.eph, lpos_eph_threshold_adj, lpos.timestamp,
			      &_last_lpos_fail_time_us, &_lpos_probation_time_us, &_status_flags.condition_local_position_valid);

	// condition_local_velocity_valid
	check_posvel_validity(lpos.v_xy_valid && !_nav_test_failed, lpos.evh, _param_com_vel_fs_evh.get(), lpos.timestamp,
			      &_last_lvel_fail_time_us, &_lvel_probation_time_us, &_status_flags.condition_local_velocity_valid);
}

void
Commander::offboard_control_update()
{
	const offboard_control_mode_s &offboard_control_mode = _offboard_control_mode_sub.get();

	if (_offboard_control_mode_sub.updated()) {
		const offboard_control_mode_s old = offboard_control_mode;

		if (_offboard_control_mode_sub.update()) {
			if (old.ignore_thrust != offboard_control_mode.ignore_thrust ||
			    old.ignore_attitude != offboard_control_mode.ignore_attitude ||
			    old.ignore_bodyrate_x != offboard_control_mode.ignore_bodyrate_x ||
			    old.ignore_bodyrate_y != offboard_control_mode.ignore_bodyrate_y ||
			    old.ignore_bodyrate_z != offboard_control_mode.ignore_bodyrate_z ||
			    old.ignore_position != offboard_control_mode.ignore_position ||
			    old.ignore_velocity != offboard_control_mode.ignore_velocity ||
			    old.ignore_acceleration_force != offboard_control_mode.ignore_acceleration_force ||
			    old.ignore_alt_hold != offboard_control_mode.ignore_alt_hold) {

				_status_changed = true;
			}
		}
	}

	_offboard_available.set_state_and_update(
		hrt_elapsed_time(&offboard_control_mode.timestamp) < _param_com_of_loss_t.get() * 1e6f,
		hrt_absolute_time());

	const bool offboard_lost = !_offboard_available.get_state();

	if (_status_flags.offboard_control_signal_lost != offboard_lost) {
		_status_flags.offboard_control_signal_lost = offboard_lost;
		_status_changed = true;
	}
}

void Commander::esc_status_check(const esc_status_s &esc_status)
{
	if ((esc_status.esc_count > 0) && (hrt_elapsed_time(&esc_status.timestamp) < 700_ms)) {
		// Some DShot ESCs are unresponsive for ~550ms during their initialization, so we use a timeout higher than that

		char esc_fail_msg[50];
		esc_fail_msg[0] = '\0';

<<<<<<< HEAD
		int online_bitmask = (1 << esc_status.esc_count) - 1;
=======
	// Check if ALL the ESCs are online
	if (online_bitmask == esc_status.esc_online_flags) {
		_status_flags.condition_escs_error = false;
		_last_esc_online_flags = esc_status.esc_online_flags;
>>>>>>> 48f125f1

		// Check if ALL the ESCs are online
		if (online_bitmask == esc_status.esc_online_flags) {

			status_flags.condition_escs_error = false;
			_last_esc_online_flags = esc_status.esc_online_flags;

<<<<<<< HEAD
		} else if (_last_esc_online_flags == esc_status.esc_online_flags)  {
=======
		_status_flags.condition_escs_error = true;
>>>>>>> 48f125f1

			// Avoid checking the status if the flags are the same or if the mixer has not yet been loaded in the ESC driver

			status_flags.condition_escs_error = true;

		} else if (esc_status.esc_online_flags < _last_esc_online_flags) {

			// Only warn the user when an ESC goes from ONLINE to OFFLINE. This is done to prevent showing Offline ESCs warnings at boot

			for (int index = 0; index < esc_status.esc_count; index++) {
				if ((esc_status.esc_online_flags & (1 << index)) == 0) {
					snprintf(esc_fail_msg + strlen(esc_fail_msg), sizeof(esc_fail_msg) - strlen(esc_fail_msg), "ESC%d ", index + 1);
					esc_fail_msg[sizeof(esc_fail_msg) - 1] = '\0';
				}
			}

			mavlink_log_critical(&mavlink_log_pub, "%soffline", esc_fail_msg);

			_last_esc_online_flags = esc_status.esc_online_flags;
			status_flags.condition_escs_error = true;
		}

		status_flags.condition_escs_failure = false;

		for (int index = 0; index < esc_status.esc_count; index++) {

			if (esc_status.esc[index].failures > esc_report_s::FAILURE_NONE) {
				status_flags.condition_escs_failure = true;

				if (esc_status.esc[index].failures != _last_esc_failure[index]) {

					if (esc_status.esc[index].failures & esc_report_s::FAILURE_OVER_CURRENT_MASK) {
						mavlink_log_critical(&mavlink_log_pub, "ESC%d: over current", index + 1);
					}

					if (esc_status.esc[index].failures & esc_report_s::FAILURE_OVER_VOLTAGE_MASK) {
						mavlink_log_critical(&mavlink_log_pub, "ESC%d: over voltage", index + 1);
					}

					if (esc_status.esc[index].failures & esc_report_s::FAILURE_OVER_TEMPERATURE_MASK) {
						mavlink_log_critical(&mavlink_log_pub, "ESC%d: over temperature", index + 1);
					}

					if (esc_status.esc[index].failures & esc_report_s::FAILURE_OVER_RPM_MASK) {
						mavlink_log_critical(&mavlink_log_pub, "ESC%d: over RPM", index + 1);
					}

					if (esc_status.esc[index].failures & esc_report_s::FAILURE_INCONSISTENT_CMD_MASK) {
						mavlink_log_critical(&mavlink_log_pub, "ESC%d: command inconsistency", index + 1);
					}

					if (esc_status.esc[index].failures & esc_report_s::FAILURE_MOTOR_STUCK_MASK) {
						mavlink_log_critical(&mavlink_log_pub, "ESC%d: motor stuck", index + 1);
					}

					if (esc_status.esc[index].failures & esc_report_s::FAILURE_GENERIC_MASK) {
						mavlink_log_critical(&mavlink_log_pub, "ESC%d: generic failure - code %d", index + 1, esc_status.esc[index].esc_state);
					}

				}

				_last_esc_failure[index] = esc_status.esc[index].failures;
			}
		}

<<<<<<< HEAD
	} else {

		if (_esc_status_was_updated && !status_flags.condition_escs_error) {
			mavlink_log_critical(&mavlink_log_pub, "ESCs telemetry timeout");
		}

		status_flags.condition_escs_error = true;
=======
		mavlink_log_critical(&_mavlink_log_pub, "%soffline", esc_fail_msg);

		_last_esc_online_flags = esc_status.esc_online_flags;
		_status_flags.condition_escs_error = true;
>>>>>>> 48f125f1
	}
}

int Commander::print_usage(const char *reason)
{
	if (reason) {
		PX4_INFO("%s", reason);
	}

	PRINT_MODULE_DESCRIPTION(
		R"DESCR_STR(
### Description
The commander module contains the state machine for mode switching and failsafe behavior.
)DESCR_STR");

	PRINT_MODULE_USAGE_NAME("commander", "system");
	PRINT_MODULE_USAGE_COMMAND("start");
	PRINT_MODULE_USAGE_PARAM_FLAG('h', "Enable HIL mode", true);
#ifndef CONSTRAINED_FLASH
	PRINT_MODULE_USAGE_COMMAND_DESCR("calibrate", "Run sensor calibration");
	PRINT_MODULE_USAGE_ARG("mag|accel|gyro|level|esc|airspeed", "Calibration type", false);
	PRINT_MODULE_USAGE_ARG("quick", "Quick calibration (accel only, not recommended)", false);
	PRINT_MODULE_USAGE_COMMAND_DESCR("check", "Run preflight checks");
	PRINT_MODULE_USAGE_COMMAND("arm");
	PRINT_MODULE_USAGE_PARAM_FLAG('f', "Force arming (do not run preflight checks)", true);
	PRINT_MODULE_USAGE_COMMAND("disarm");
	PRINT_MODULE_USAGE_COMMAND("takeoff");
	PRINT_MODULE_USAGE_COMMAND("land");
	PRINT_MODULE_USAGE_COMMAND_DESCR("transition", "VTOL transition");
	PRINT_MODULE_USAGE_COMMAND_DESCR("mode", "Change flight mode");
	PRINT_MODULE_USAGE_ARG("manual|acro|offboard|stabilized|rattitude|altctl|posctl|auto:mission|auto:loiter|auto:rtl|auto:takeoff|auto:land|auto:precland",
			"Flight mode", false);
	PRINT_MODULE_USAGE_COMMAND("lockdown");
	PRINT_MODULE_USAGE_ARG("off", "Turn lockdown off", true);
#endif
	PRINT_MODULE_USAGE_DEFAULT_COMMANDS();

	return 1;
}<|MERGE_RESOLUTION|>--- conflicted
+++ resolved
@@ -220,10 +220,6 @@
 		}
 	}
 
-<<<<<<< HEAD
-	if (!strcmp(argv[1], "check")) {
-		bool preflight_check_res = PreFlightCheck::preflightCheck(nullptr, status, status_flags, true, true, 30_s);
-=======
 	if (!strcmp(argv[0], "check")) {
 		uORB::Subscription vehicle_status_sub{ORB_ID(vehicle_status)};
 		vehicle_status_s vehicle_status{};
@@ -233,9 +229,8 @@
 		vehicle_status_flags_s vehicle_status_flags{};
 		vehicle_status_flags_sub.copy(&vehicle_status_flags);
 
-		bool preflight_check_res = PreFlightCheck::preflightCheck(nullptr, vehicle_status, vehicle_status_flags, true, true,
+		bool preflight_check_res = PreFlightCheck::preflightCheck(nullptr, vehicle_status, vehicle_status_flags, true,
 					   true, 30_s);
->>>>>>> 48f125f1
 		PX4_INFO("Preflight check: %s", preflight_check_res ? "OK" : "FAILED");
 
 		bool prearm_check_res = PreFlightCheck::preArmCheck(nullptr, vehicle_status_flags, safety_s{},
@@ -471,17 +466,13 @@
 
 	_status_flags.condition_power_input_valid = true;
 	_status_flags.rc_calibration_valid = true;
+	_status_flags.onboard_logging_system_valid = false;
 
 	// default for vtol is rotary wing
 	_vtol_status.vtol_in_rw_mode = true;
-<<<<<<< HEAD
-	status_flags.onboard_logging_system_valid = false;
-
-=======
 
 	/* init mission state, do it here to allow navigator to use stored mission even if mavlink failed to start */
 	mission_init();
->>>>>>> 48f125f1
 }
 
 bool
@@ -968,34 +959,28 @@
 
 	case vehicle_command_s::VEHICLE_CMD_DO_ORBIT:
 
-<<<<<<< HEAD
 		transition_result_t main_ret;
 
-		if (status.in_transition_mode) {
+		if (_status.in_transition_mode) {
 			main_ret = TRANSITION_DENIED;
 
-		} else if (status.vehicle_type == vehicle_status_s::VEHICLE_TYPE_FIXED_WING) {
+		} else if (_status.vehicle_type == vehicle_status_s::VEHICLE_TYPE_FIXED_WING) {
 			// in fixed-wing flight mode the behavior of orbit is the same as loiter
-			main_ret = main_state_transition(*status_local, commander_state_s::MAIN_STATE_AUTO_LOITER,
-							 status_flags, &_internal_state);
+			main_ret = main_state_transition(_status, commander_state_s::MAIN_STATE_AUTO_LOITER,
+							 _status_flags, &_internal_state);
 
 		} else {
 			// Switch to orbit state and let the orbit task handle the command further
-			main_ret = main_state_transition(*status_local, commander_state_s::MAIN_STATE_ORBIT, status_flags,
+			main_ret = main_state_transition(_status, commander_state_s::MAIN_STATE_ORBIT, _status_flags,
 							 &_internal_state);
 		}
 
 		if ((main_ret != TRANSITION_DENIED)) {
-=======
-		// Switch to orbit state and let the orbit task handle the command further
-		if (TRANSITION_DENIED != main_state_transition(_status, commander_state_s::MAIN_STATE_ORBIT, _status_flags,
-				&_internal_state)) {
->>>>>>> 48f125f1
 			cmd_result = vehicle_command_s::VEHICLE_CMD_RESULT_ACCEPTED;
 
 		} else {
 			cmd_result = vehicle_command_s::VEHICLE_CMD_RESULT_TEMPORARILY_REJECTED;
-			mavlink_log_critical(&mavlink_log_pub, "Orbit command rejected");
+			mavlink_log_critical(&_mavlink_log_pub, "Orbit command rejected");
 		}
 
 		break;
@@ -1049,8 +1034,6 @@
 
 		break;
 
-<<<<<<< HEAD
-=======
 	case vehicle_command_s::VEHICLE_CMD_PREFLIGHT_CALIBRATION: {
 
 			if ((_status.arming_state == vehicle_status_s::ARMING_STATE_ARMED)
@@ -1229,7 +1212,6 @@
 			break;
 		}
 
->>>>>>> 48f125f1
 	case vehicle_command_s::VEHICLE_CMD_START_RX_PAIR:
 	case vehicle_command_s::VEHICLE_CMD_CUSTOM_0:
 	case vehicle_command_s::VEHICLE_CMD_CUSTOM_1:
@@ -1337,11 +1319,7 @@
 	// Need global and local position fix to be able to set home
 	// but already set the home position in local coordinates if available
 	// in case the global position is only valid after takeoff
-<<<<<<< HEAD
-	if (status_flags.condition_local_position_valid) {
-=======
 	if (_status_flags.condition_local_position_valid) {
->>>>>>> 48f125f1
 
 		// Set home position in local coordinates
 		const vehicle_local_position_s &lpos = _local_position_sub.get();
@@ -1352,11 +1330,7 @@
 		home.manual_home = false;
 		fillLocalHomePos(home, lpos);
 
-<<<<<<< HEAD
-		if (status_flags.condition_global_position_valid) {
-=======
 		if (_status_flags.condition_global_position_valid) {
->>>>>>> 48f125f1
 
 			const vehicle_global_position_s &gpos = _global_position_sub.get();
 
@@ -1370,23 +1344,14 @@
 		_home_pub.update(home);
 	}
 
-<<<<<<< HEAD
-	return status_flags.condition_home_position_valid;
-=======
 	return _status_flags.condition_home_position_valid;
->>>>>>> 48f125f1
 }
 
 bool
 Commander::set_in_air_home_position()
 {
-<<<<<<< HEAD
-	if (status_flags.condition_local_position_valid
-	    && status_flags.condition_global_position_valid) {
-=======
 	if (_status_flags.condition_local_position_valid
 	    && _status_flags.condition_global_position_valid) {
->>>>>>> 48f125f1
 
 		const vehicle_global_position_s &gpos = _global_position_sub.get();
 		home_position_s home{};
@@ -1419,55 +1384,6 @@
 			_home_pub.update(home);
 		}
 	}
-<<<<<<< HEAD
-
-	return status_flags.condition_home_position_valid;
-}
-
-bool
-Commander::isGPosGoodForInitializingHomePos(const vehicle_global_position_s &gpos) const
-{
-	return (gpos.eph <= _param_com_home_h_t.get())
-	       && (gpos.epv <= _param_com_home_v_t.get());
-}
-
-void
-Commander::fillLocalHomePos(home_position_s &home, const vehicle_local_position_s &lpos) const
-{
-	fillLocalHomePos(home, lpos.x, lpos.y, lpos.z, lpos.heading);
-}
-
-void
-Commander::fillLocalHomePos(home_position_s &home, float x, float y, float z, float heading) const
-{
-	home.x = x;
-	home.y = y;
-	home.z = z;
-	home.valid_lpos = true;
-
-	home.yaw = heading;
-}
-
-void Commander::fillGlobalHomePos(home_position_s &home, const vehicle_global_position_s &gpos) const
-{
-	fillGlobalHomePos(home, gpos.lat, gpos.lon, gpos.alt);
-}
-
-void Commander::fillGlobalHomePos(home_position_s &home, double lat, double lon, float alt) const
-{
-	home.lat = lat;
-	home.lon = lon;
-	home.valid_hpos = true;
-
-	home.alt = alt;
-	home.valid_alt = true;
-}
-
-void Commander::setHomePosValid()
-{
-	// play tune first time we initialize HOME
-	if (!status_flags.condition_home_position_valid) {
-=======
 
 	return _status_flags.condition_home_position_valid;
 }
@@ -1514,16 +1430,11 @@
 {
 	// play tune first time we initialize HOME
 	if (!_status_flags.condition_home_position_valid) {
->>>>>>> 48f125f1
 		tune_home_set(true);
 	}
 
 	// mark home position as set
-<<<<<<< HEAD
-	status_flags.condition_home_position_valid = true;
-=======
 	_status_flags.condition_home_position_valid = true;
->>>>>>> 48f125f1
 }
 
 bool
@@ -1628,12 +1539,8 @@
 	arm_auth_init(&_mavlink_log_pub, &_status.system_id);
 
 	// run preflight immediately to find all relevant parameters, but don't report
-<<<<<<< HEAD
-	PreFlightCheck::preflightCheck(&mavlink_log_pub, status, status_flags, false, true,
-=======
-	PreFlightCheck::preflightCheck(&_mavlink_log_pub, _status, _status_flags, _arm_requirements.global_position, false,
+	PreFlightCheck::preflightCheck(&_mavlink_log_pub, _status, _status_flags, false,
 				       true,
->>>>>>> 48f125f1
 				       hrt_elapsed_time(&_boot_timestamp));
 
 	while (!should_exit()) {
@@ -1697,16 +1604,10 @@
 				_status_changed = true;
 			}
 
-<<<<<<< HEAD
-			status_flags.avoidance_system_required = _param_com_obs_avoid.get();
-			status_flags.onboard_logging_system_required = _param_com_arm_wo_ob_logger.get();
-
-			status.rc_input_mode = _param_rc_in_off.get();
-=======
 			_status_flags.avoidance_system_required = _param_com_obs_avoid.get();
+			_status_flags.onboard_logging_system_required = _param_com_arm_wo_ob_logger.get();
 
 			_status.rc_input_mode = _param_rc_in_off.get();
->>>>>>> 48f125f1
 
 			rc_arm_hyst = _param_rc_arm_hyst.get() * COMMANDER_MONITORING_LOOPSPERMSEC;
 
@@ -1743,12 +1644,8 @@
 		}
 
 		/* Update OA parameter */
-<<<<<<< HEAD
-		status_flags.avoidance_system_required = _param_com_obs_avoid.get();
-		status_flags.onboard_logging_system_required = _param_com_arm_wo_ob_logger.get();
-=======
 		_status_flags.avoidance_system_required = _param_com_obs_avoid.get();
->>>>>>> 48f125f1
+		_status_flags.onboard_logging_system_required = _param_com_arm_wo_ob_logger.get();
 
 #if defined(BOARD_HAS_POWER_CONTROL)
 
@@ -1821,15 +1718,6 @@
 			_land_detector_sub.copy(&_land_detector);
 
 			// Only take actions if armed
-<<<<<<< HEAD
-			if (armed.armed) {
-				if (!was_landed && _land_detector.landed) {
-					mavlink_log_info(&mavlink_log_pub, "Landing detected");
-
-				} else if (was_landed && !_land_detector.landed) {
-					mavlink_log_info(&mavlink_log_pub, "Takeoff detected");
-					_time_at_takeoff = hrt_absolute_time();
-=======
 			if (_armed.armed) {
 				if (!was_landed && _land_detector.landed) {
 					mavlink_log_info(&_mavlink_log_pub, "Landing detected");
@@ -1838,7 +1726,6 @@
 				} else if (was_landed && !_land_detector.landed) {
 					mavlink_log_info(&_mavlink_log_pub, "Takeoff detected");
 					_status.takeoff_time = hrt_absolute_time();
->>>>>>> 48f125f1
 					_have_taken_off_since_arming = true;
 
 					// Set all position and velocity test probation durations to takeoff value
@@ -1876,11 +1763,8 @@
 				// disarm if safety is now on and still armed
 				if (_armed.armed && _safety.safety_switch_available && !_safety.safety_off) {
 
-<<<<<<< HEAD
-=======
 					bool safety_disarm_allowed = (_status.hil_state == vehicle_status_s::HIL_STATE_OFF);
 
->>>>>>> 48f125f1
 					// prevent disarming via safety button if not landed
 					if (hrt_elapsed_time(&_land_detector.timestamp) < 10_s) {
 						if (!_land_detector.landed) {
@@ -1966,11 +1850,7 @@
 			_esc_status_was_updated = true;
 		}
 
-<<<<<<< HEAD
-		estimator_check(status_flags);
-=======
 		estimator_check();
->>>>>>> 48f125f1
 
 
 		// Auto disarm when landed or kill switch engaged
@@ -2216,7 +2096,6 @@
 		    && !in_low_battery_failsafe && !_geofence_warning_action_on) {
 			const float minimum_stick_deflection = 0.01f * _param_com_rc_stick_ov.get();
 
-<<<<<<< HEAD
 			const bool rpy_deflected = (fabsf(_manual_control_setpoint.x) > minimum_stick_deflection) ||
 						   (fabsf(_manual_control_setpoint.y) > minimum_stick_deflection)
 						   || (fabsf(_manual_control_setpoint.r) > minimum_stick_deflection);
@@ -2226,12 +2105,6 @@
 			// transition to previous state if sticks are touched
 			if (hrt_elapsed_time(&_manual_control_setpoint.timestamp) < 1_s && // don't use uninitialized or old messages
 			    (rpy_deflected || (use_throttle && throttle_deflected))) {
-=======
-			// transition to previous state if sticks are touched
-			if (!_status.rc_signal_lost &&
-			    ((fabsf(_manual_control_setpoint.x) > minimum_stick_deflection) ||
-			     (fabsf(_manual_control_setpoint.y) > minimum_stick_deflection))) {
->>>>>>> 48f125f1
 				// revert to position control in any case
 				main_state_transition(_status, commander_state_s::MAIN_STATE_POSCTL, _status_flags, &_internal_state);
 				mavlink_log_info(&_mavlink_log_pub, "Pilot took over control using sticks");
@@ -2589,44 +2462,29 @@
 			_status.failure_detector_status = _failure_detector.getStatus();
 			_status_changed = true;
 
-<<<<<<< HEAD
-			if (armed.armed) {
-				const hrt_abstime time_at_arm = armed.armed_time_ms * 1000;
-
-				if (status.failure_detector_status & vehicle_status_s::FAILURE_ARM_ESC) {
+			if (_armed.armed) {
+				const hrt_abstime time_at_arm = _status.armed_time;
+
+				if (_status.failure_detector_status & vehicle_status_s::FAILURE_ARM_ESC) {
 					// Check within the motor spool up time before the takeoff
 					if (hrt_elapsed_time(&time_at_arm) < _param_com_spoolup_time.get() * 1_s) {
-						arm_disarm(false, true, &mavlink_log_pub, arm_disarm_reason_t::FAILURE_DETECTOR);
-						mavlink_log_critical(&mavlink_log_pub, "ESCs did not respond to arm request");
-					}
-				}
-
-				if (status.failure_detector_status & vehicle_status_s::FAILURE_BATTERY) {
+						arm_disarm(false, true, arm_disarm_reason_t::FAILURE_DETECTOR);
+						mavlink_log_critical(&_mavlink_log_pub, "ESCs did not respond to arm request");
+					}
+				}
+
+				if (_status.failure_detector_status & vehicle_status_s::FAILURE_BATTERY) {
 					// Check within the motor spool up time before the takeoff. Has no effect if battery_status
 					// is published at a lower rate than the spoolup time demands
 					if (hrt_elapsed_time(&time_at_arm) < _param_com_spoolup_time.get() * 1_s) {
-						arm_disarm(false, true, &mavlink_log_pub, arm_disarm_reason_t::FAILURE_DETECTOR);
-						mavlink_log_critical(&mavlink_log_pub, "One or more batteries reported a problem");
-					}
-				}
-
-				if (status.failure_detector_status & (vehicle_status_s::FAILURE_ROLL | vehicle_status_s::FAILURE_PITCH |
-								      vehicle_status_s::FAILURE_ALT | vehicle_status_s::FAILURE_EXT)) {
-					const bool is_second_after_takeoff = hrt_elapsed_time(&_time_at_takeoff) < (1_s * _param_com_lkdown_tko.get());
-=======
-			if (_armed.armed) {
-				if (_status.failure_detector_status & vehicle_status_s::FAILURE_ARM_ESC) {
-					// 500ms is the PWM spoolup time. Within this timeframe controllers are not affecting actuator_outputs
-					if (hrt_elapsed_time(&_status.armed_time) < 500_ms) {
 						arm_disarm(false, true, arm_disarm_reason_t::FAILURE_DETECTOR);
-						mavlink_log_critical(&_mavlink_log_pub, "ESCs did not respond to arm request");
+						mavlink_log_critical(&_mavlink_log_pub, "One or more batteries reported a problem");
 					}
 				}
 
 				if (_status.failure_detector_status & (vehicle_status_s::FAILURE_ROLL | vehicle_status_s::FAILURE_PITCH |
 								       vehicle_status_s::FAILURE_ALT | vehicle_status_s::FAILURE_EXT)) {
 					const bool is_second_after_takeoff = hrt_elapsed_time(&_status.takeoff_time) < (1_s * _param_com_lkdown_tko.get());
->>>>>>> 48f125f1
 
 					if (is_second_after_takeoff && !_lockdown_triggered) {
 						// This handles the case where something fails during the early takeoff phase
@@ -2644,10 +2502,10 @@
 					}
 				}
 
-				if (status.failure_detector_status & vehicle_status_s::FAILURE_HIGH_WIND) {
-					main_state_transition(status, commander_state_s::MAIN_STATE_AUTO_RTL, status_flags, &_internal_state);
+				if (_status.failure_detector_status & vehicle_status_s::FAILURE_HIGH_WIND) {
+					main_state_transition(_status, commander_state_s::MAIN_STATE_AUTO_RTL, _status_flags, &_internal_state);
 					_status_changed = true;
-					mavlink_log_critical(&mavlink_log_pub, "Too high wind abort operation and RTL");
+					mavlink_log_critical(&_mavlink_log_pub, "Too high wind abort operation and RTL");
 				}
 			}
 		}
@@ -2659,11 +2517,7 @@
 		if (!_home_pub.get().manual_home) {
 			const vehicle_local_position_s &local_position = _local_position_sub.get();
 
-<<<<<<< HEAD
-			if (!armed.armed) {
-=======
 			if (!_armed.armed) {
->>>>>>> 48f125f1
 				if (_home_pub.get().valid_lpos) {
 					if (_land_detector.landed && local_position.xy_valid && local_position.z_valid) {
 						/* distance from home */
@@ -2804,21 +2658,14 @@
 			_status_flags.timestamp = hrt_absolute_time();
 
 			// Evaluate current prearm status
-<<<<<<< HEAD
-			if (!armed.armed && !status_flags.condition_calibration_enabled) {
-				bool preflight_check_res = PreFlightCheck::preflightCheck(nullptr, status, status_flags, false, true,
-							   hrt_elapsed_time(&_boot_timestamp));
-				bool prearm_check_res = PreFlightCheck::preArmCheck(nullptr, status_flags, _safety, _arm_requirements, status, false);
-=======
 			if (!_armed.armed && !_status_flags.condition_calibration_enabled) {
-				bool preflight_check_res = PreFlightCheck::preflightCheck(nullptr, _status, _status_flags, true, false, true, 30_s);
+				bool preflight_check_res = PreFlightCheck::preflightCheck(nullptr, _status, _status_flags, false, true, 30_s);
 
 				// skip arm authorization check until actual arming attempt
 				PreFlightCheck::arm_requirements_t arm_req = _arm_requirements;
 				arm_req.arm_authorization = false;
 				bool prearm_check_res = PreFlightCheck::preArmCheck(nullptr, _status_flags, _safety, arm_req, _status, false);
 
->>>>>>> 48f125f1
 				set_health_flags(subsystem_info_s::SUBSYSTEM_TYPE_PREARM_CHECK, true, true, (preflight_check_res
 						 && prearm_check_res), _status);
 			}
@@ -2898,12 +2745,6 @@
 			if (_status_flags.condition_calibration_enabled) { // did we do a calibration?
 				_status_flags.condition_calibration_enabled = false;
 
-<<<<<<< HEAD
-		px4_indicate_external_reset_lockout(LockoutComponent::Commander, armed.armed);
-
-		px4_usleep(COMMANDER_MONITORING_INTERVAL);
-	}
-=======
 				if (ret == 0) {
 					tune_positive(true);
 
@@ -2914,7 +2755,6 @@
 		}
 
 		_status_changed = false;
->>>>>>> 48f125f1
 
 		/* store last position lock state */
 		_last_condition_local_altitude_valid = _status_flags.condition_local_altitude_valid;
@@ -3606,13 +3446,8 @@
 		control_mode.flag_control_attitude_enabled = true;
 		control_mode.flag_control_altitude_enabled = true;
 		control_mode.flag_control_climb_rate_enabled = true;
-<<<<<<< HEAD
 		control_mode.flag_control_position_enabled = true;
 		control_mode.flag_control_velocity_enabled = true;
-=======
-		control_mode.flag_control_position_enabled = !_status.in_transition_mode;
-		control_mode.flag_control_velocity_enabled = !_status.in_transition_mode;
->>>>>>> 48f125f1
 		break;
 
 	case vehicle_status_s::NAVIGATION_STATE_AUTO_RTL:
@@ -3632,20 +3467,8 @@
 		control_mode.flag_control_attitude_enabled = true;
 		control_mode.flag_control_altitude_enabled = true;
 		control_mode.flag_control_climb_rate_enabled = true;
-<<<<<<< HEAD
 		control_mode.flag_control_position_enabled = true;
 		control_mode.flag_control_velocity_enabled = true;
-		break;
-
-	case vehicle_status_s::NAVIGATION_STATE_FIXED_BANK_LOITER:
-		control_mode.flag_control_rates_enabled = true;
-		control_mode.flag_control_attitude_enabled = true;
-		control_mode.flag_control_altitude_enabled = true;
-		control_mode.flag_control_climb_rate_enabled = true;
-=======
-		control_mode.flag_control_position_enabled = !_status.in_transition_mode;
-		control_mode.flag_control_velocity_enabled = !_status.in_transition_mode;
->>>>>>> 48f125f1
 		break;
 
 	case vehicle_status_s::NAVIGATION_STATE_AUTO_LANDGPSFAIL:
@@ -3813,303 +3636,8 @@
 	command_ack.result = result;
 	command_ack.target_system = cmd.source_system;
 	command_ack.target_component = cmd.source_component;
-<<<<<<< HEAD
-
-
-	command_ack_pub.publish(command_ack);
-}
-
-void *commander_low_prio_loop(void *arg)
-{
-	/* Set thread name */
-	px4_prctl(PR_SET_NAME, "commander_low_prio", px4_getpid());
-
-	/* Subscribe to command topic */
-	int cmd_sub = orb_subscribe(ORB_ID(vehicle_command));
-
-	/* command ack */
-	uORB::PublicationQueued<vehicle_command_ack_s> command_ack_pub{ORB_ID(vehicle_command_ack)};
-
-	/* wakeup source(s) */
-	px4_pollfd_struct_t fds[1];
-
-	fds[0].fd = cmd_sub;
-	fds[0].events = POLLIN;
-
-	while (!thread_should_exit) {
-		/* wait for up to 1000ms for data */
-		int pret = px4_poll(&fds[0], (sizeof(fds) / sizeof(fds[0])), 1000);
-
-		if (pret < 0) {
-			/* this is undesirable but not much we can do - might want to flag unhappy status */
-			warn("commander: poll error %d, %d", pret, errno);
-			continue;
-
-		} else if (pret != 0) {
-			struct vehicle_command_s cmd {};
-
-			/* if we reach here, we have a valid command */
-			orb_copy(ORB_ID(vehicle_command), cmd_sub, &cmd);
-
-			/* only handle low-priority commands here */
-			switch (cmd.command) {
-			case vehicle_command_s::VEHICLE_CMD_PREFLIGHT_CALIBRATION: {
-
-					if ((status.arming_state == vehicle_status_s::ARMING_STATE_ARMED)
-					    || status.arming_state == vehicle_status_s::ARMING_STATE_SHUTDOWN) {
-
-						// reject if armed or shutting down
-						answer_command(cmd, vehicle_command_s::VEHICLE_CMD_RESULT_TEMPORARILY_REJECTED, command_ack_pub);
-
-					} else {
-
-						int calib_ret = PX4_ERROR;
-
-						/* try to go to INIT/PREFLIGHT arming state */
-						if (TRANSITION_DENIED == arming_state_transition(&status, safety_s{}, vehicle_status_s::ARMING_STATE_INIT, &armed,
-								false /* fRunPreArmChecks */, &mavlink_log_pub, &status_flags,
-								PreFlightCheck::arm_requirements_t{}, // arming requirements not relevant for switching to ARMING_STATE_INIT
-								30_s, // time since boot not relevant for switching to ARMING_STATE_INIT
-								(cmd.from_external ? arm_disarm_reason_t::COMMAND_EXTERNAL : arm_disarm_reason_t::COMMAND_INTERNAL))
-						   ) {
-
-							answer_command(cmd, vehicle_command_s::VEHICLE_CMD_RESULT_DENIED, command_ack_pub);
-							break;
-
-						} else {
-							status_flags.condition_calibration_enabled = true;
-						}
-
-						if ((int)(cmd.param1) == 1) {
-							/* gyro calibration */
-							answer_command(cmd, vehicle_command_s::VEHICLE_CMD_RESULT_ACCEPTED, command_ack_pub);
-							calib_ret = do_gyro_calibration(&mavlink_log_pub);
-
-						} else if ((int)(cmd.param1) == vehicle_command_s::PREFLIGHT_CALIBRATION_TEMPERATURE_CALIBRATION ||
-							   (int)(cmd.param5) == vehicle_command_s::PREFLIGHT_CALIBRATION_TEMPERATURE_CALIBRATION ||
-							   (int)(cmd.param7) == vehicle_command_s::PREFLIGHT_CALIBRATION_TEMPERATURE_CALIBRATION) {
-							/* temperature calibration: handled in events module */
-							break;
-
-						} else if ((int)(cmd.param2) == 1) {
-							/* magnetometer calibration */
-							answer_command(cmd, vehicle_command_s::VEHICLE_CMD_RESULT_ACCEPTED, command_ack_pub);
-							calib_ret = do_mag_calibration(&mavlink_log_pub);
-
-						} else if ((int)(cmd.param3) == 1) {
-							/* zero-altitude pressure calibration */
-							answer_command(cmd, vehicle_command_s::VEHICLE_CMD_RESULT_DENIED, command_ack_pub);
-
-						} else if ((int)(cmd.param4) == 1) {
-							/* RC calibration */
-							answer_command(cmd, vehicle_command_s::VEHICLE_CMD_RESULT_ACCEPTED, command_ack_pub);
-							/* disable RC control input completely */
-							status_flags.rc_input_blocked = true;
-							calib_ret = OK;
-							mavlink_log_info(&mavlink_log_pub, "Calibration: Disabling RC input");
-
-						} else if ((int)(cmd.param4) == 2) {
-							/* RC trim calibration */
-							answer_command(cmd, vehicle_command_s::VEHICLE_CMD_RESULT_ACCEPTED, command_ack_pub);
-							calib_ret = do_trim_calibration(&mavlink_log_pub);
-
-						} else if ((int)(cmd.param5) == 1) {
-							/* accelerometer calibration */
-							answer_command(cmd, vehicle_command_s::VEHICLE_CMD_RESULT_ACCEPTED, command_ack_pub);
-							calib_ret = do_accel_calibration(&mavlink_log_pub);
-
-						} else if ((int)(cmd.param5) == 2) {
-							// board offset calibration
-							answer_command(cmd, vehicle_command_s::VEHICLE_CMD_RESULT_ACCEPTED, command_ack_pub);
-							calib_ret = do_level_calibration(&mavlink_log_pub);
-
-						} else if ((int)(cmd.param5) == 4) {
-							// accelerometer quick calibration
-							answer_command(cmd, vehicle_command_s::VEHICLE_CMD_RESULT_ACCEPTED, command_ack_pub);
-							calib_ret = do_accel_calibration_quick(&mavlink_log_pub);
-
-						} else if ((int)(cmd.param6) == 1 || (int)(cmd.param6) == 2) {
-							// TODO: param6 == 1 is deprecated, but we still accept it for a while (feb 2017)
-							/* airspeed calibration */
-							answer_command(cmd, vehicle_command_s::VEHICLE_CMD_RESULT_ACCEPTED, command_ack_pub);
-							calib_ret = do_airspeed_calibration(&mavlink_log_pub);
-
-						} else if ((int)(cmd.param7) == 1) {
-							/* do esc calibration */
-							answer_command(cmd, vehicle_command_s::VEHICLE_CMD_RESULT_ACCEPTED, command_ack_pub);
-							calib_ret = do_esc_calibration(&mavlink_log_pub, &armed);
-
-						} else if ((int)(cmd.param4) == 0) {
-							/* RC calibration ended - have we been in one worth confirming? */
-							if (status_flags.rc_input_blocked) {
-								/* enable RC control input */
-								status_flags.rc_input_blocked = false;
-								mavlink_log_info(&mavlink_log_pub, "Calibration: Restoring RC input");
-							}
-
-							answer_command(cmd, vehicle_command_s::VEHICLE_CMD_RESULT_ACCEPTED, command_ack_pub);
-							/* this always succeeds */
-							calib_ret = OK;
-
-						} else {
-							answer_command(cmd, vehicle_command_s::VEHICLE_CMD_RESULT_UNSUPPORTED, command_ack_pub);
-						}
-
-						status_flags.condition_calibration_enabled = false;
-
-						if (calib_ret == OK) {
-							tune_positive(true);
-
-							// time since boot not relevant here
-							if (PreFlightCheck::preflightCheck(&mavlink_log_pub, status, status_flags, false, true, 30_s)) {
-
-								status_flags.condition_system_sensors_initialized = true;
-							}
-
-							arming_state_transition(&status, safety_s{}, vehicle_status_s::ARMING_STATE_STANDBY, &armed,
-										false /* fRunPreArmChecks */,
-										&mavlink_log_pub, &status_flags,
-										PreFlightCheck::arm_requirements_t{}, // arming requirements not relevant for switching to ARMING_STATE_STANDBY
-										30_s, // time since boot not relevant for switching to ARMING_STATE_STANDBY
-										(cmd.from_external ? arm_disarm_reason_t::COMMAND_EXTERNAL : arm_disarm_reason_t::COMMAND_INTERNAL));
-
-						} else {
-							tune_negative(true);
-						}
-					}
-
-					break;
-				}
-
-			case vehicle_command_s::VEHICLE_CMD_FIXED_MAG_CAL_YAW: {
-					// Magnetometer quick calibration using world magnetic model and known heading
-					if ((status.arming_state == vehicle_status_s::ARMING_STATE_ARMED)
-					    || (status.arming_state == vehicle_status_s::ARMING_STATE_SHUTDOWN)
-					    || status_flags.condition_calibration_enabled) {
-
-						// reject if armed or shutting down
-						answer_command(cmd, vehicle_command_s::VEHICLE_CMD_RESULT_TEMPORARILY_REJECTED, command_ack_pub);
-
-					} else {
-						// parameter 1: Yaw in degrees
-						// parameter 3: Latitude
-						// parameter 4: Longitude
-
-						// assume vehicle pointing north (0 degrees) if heading isn't specified
-						const float heading_radians = PX4_ISFINITE(cmd.param1) ? math::radians(roundf(cmd.param1)) : 0.f;
-
-						float latitude = NAN;
-						float longitude = NAN;
-
-						if (PX4_ISFINITE(cmd.param3) && PX4_ISFINITE(cmd.param4)) {
-							// invalid if both lat & lon are 0 (current mavlink spec)
-							if ((fabsf(cmd.param3) > 0) && (fabsf(cmd.param4) > 0)) {
-								latitude = cmd.param3;
-								longitude = cmd.param4;
-							}
-						}
-
-						if (do_mag_calibration_quick(&mavlink_log_pub, heading_radians, latitude, longitude) == PX4_OK) {
-							answer_command(cmd, vehicle_command_s::VEHICLE_CMD_RESULT_ACCEPTED, command_ack_pub);
-							tune_positive(true);
-
-						} else {
-							answer_command(cmd, vehicle_command_s::VEHICLE_CMD_RESULT_FAILED, command_ack_pub);
-							tune_negative(true);
-						}
-					}
-
-					break;
-				}
-
-			case vehicle_command_s::VEHICLE_CMD_PREFLIGHT_STORAGE: {
-
-					if ((status.arming_state == vehicle_status_s::ARMING_STATE_ARMED)
-					    || status.arming_state == vehicle_status_s::ARMING_STATE_SHUTDOWN) {
-
-						// reject if armed or shutting down
-						answer_command(cmd, vehicle_command_s::VEHICLE_CMD_RESULT_TEMPORARILY_REJECTED, command_ack_pub);
-
-					} else {
-
-						if (((int)(cmd.param1)) == 0) {
-							int ret = param_load_default();
-
-							if (ret == OK) {
-								mavlink_log_info(&mavlink_log_pub, "Settings loaded");
-								answer_command(cmd, vehicle_command_s::VEHICLE_CMD_RESULT_ACCEPTED, command_ack_pub);
-
-							} else {
-								mavlink_log_critical(&mavlink_log_pub, "Error loading settings");
-
-								/* convenience as many parts of NuttX use negative errno */
-								if (ret < 0) {
-									ret = -ret;
-								}
-
-								if (ret < 1000) {
-									mavlink_log_critical(&mavlink_log_pub, "Error: %s", strerror(ret));
-								}
-
-								answer_command(cmd, vehicle_command_s::VEHICLE_CMD_RESULT_FAILED, command_ack_pub);
-							}
-
-						} else if (((int)(cmd.param1)) == 1) {
-
-							int ret = param_save_default();
-
-							if (ret == OK) {
-								/* do not spam MAVLink, but provide the answer / green led mechanism */
-								answer_command(cmd, vehicle_command_s::VEHICLE_CMD_RESULT_ACCEPTED, command_ack_pub);
-
-							} else {
-								mavlink_log_critical(&mavlink_log_pub, "Error saving settings");
-
-								/* convenience as many parts of NuttX use negative errno */
-								if (ret < 0) {
-									ret = -ret;
-								}
-
-								if (ret < 1000) {
-									mavlink_log_critical(&mavlink_log_pub, "Error: %s", strerror(ret));
-								}
-
-								answer_command(cmd, vehicle_command_s::VEHICLE_CMD_RESULT_FAILED, command_ack_pub);
-							}
-
-						} else if (((int)(cmd.param1)) == 2) {
-
-							/* reset parameters and save empty file */
-							param_reset_all();
-
-							/* do not spam MAVLink, but provide the answer / green led mechanism */
-							mavlink_log_critical(&mavlink_log_pub, "Onboard parameters reset");
-							answer_command(cmd, vehicle_command_s::VEHICLE_CMD_RESULT_ACCEPTED, command_ack_pub);
-						}
-					}
-
-					break;
-				}
-
-			default:
-				/* don't answer on unsupported commands, it will be done in main loop */
-				break;
-			}
-		}
-	}
-
-	px4_close(cmd_sub);
-
-	return nullptr;
-}
-
-int Commander::custom_command(int argc, char *argv[])
-{
-	return print_usage("unknown command");
-=======
 	command_ack.timestamp = hrt_absolute_time();
 	_command_ack_pub.publish(command_ack);
->>>>>>> 48f125f1
 }
 
 int Commander::task_spawn(int argc, char *argv[])
@@ -4215,35 +3743,11 @@
 				}
 			}
 
-<<<<<<< HEAD
-			for (const auto &hb : telemetry.heartbeats) {
-				// handle different remote types
-				switch (hb.type) {
-				case telemetry_heartbeat_s::TYPE_GCS:
-
-					// Initial connection or recovery from data link lost
-					if (status.data_link_lost) {
-						if (hb.timestamp > _datalink_last_heartbeat_gcs) {
-							status.data_link_lost = false;
-							_status_changed = true;
-
-							if (!armed.armed && !status_flags.condition_calibration_enabled) {
-								// make sure to report preflight check failures to a connecting GCS
-								PreFlightCheck::preflightCheck(&mavlink_log_pub, status, status_flags, true, true, hrt_elapsed_time(&_boot_timestamp));
-							}
-
-							if (_datalink_last_heartbeat_gcs != 0) {
-								mavlink_log_info(&mavlink_log_pub, "Data link regained");
-							}
-						}
-					}
-=======
 			if (telemetry.heartbeat_type_gcs) {
 				// Initial connection or recovery from data link lost
 				if (_status.data_link_lost) {
 					_status.data_link_lost = false;
 					_status_changed = true;
->>>>>>> 48f125f1
 
 					if (_datalink_last_heartbeat_gcs != 0) {
 						mavlink_log_info(&_mavlink_log_pub, "Data link regained");
@@ -4252,7 +3756,7 @@
 					if (!_armed.armed && !_status_flags.condition_calibration_enabled) {
 						// make sure to report preflight check failures to a connecting GCS
 						PreFlightCheck::preflightCheck(&_mavlink_log_pub, _status, _status_flags,
-									       _arm_requirements.global_position, true, true, hrt_elapsed_time(&_boot_timestamp));
+									       true, true, hrt_elapsed_time(&_boot_timestamp));
 					}
 				}
 
@@ -4269,23 +3773,6 @@
 					}
 				}
 
-<<<<<<< HEAD
-					if (hb.component_id == telemetry_heartbeat_s::COMP_ID_LOG) {
-						if (telemetry.timestamp > _datalink_last_heartbeat_logging_system) {
-							if (_logging_system_lost) {
-								mavlink_log_info(&mavlink_log_pub, "Logging system regained");
-								_logging_system_lost = false;
-							}
-
-							_status_changed = true;
-							status_flags.onboard_logging_system_valid = true;
-						}
-
-						_datalink_last_heartbeat_logging_system = telemetry.timestamp;
-					}
-
-					break;
-=======
 				_datalink_last_heartbeat_onboard_controller = telemetry.timestamp;
 			}
 
@@ -4293,7 +3780,6 @@
 				if (_avoidance_system_lost) {
 					_avoidance_system_lost = false;
 					_status_changed = true;
->>>>>>> 48f125f1
 				}
 
 				_datalink_last_heartbeat_avoidance_system = telemetry.timestamp;
@@ -4328,12 +3814,12 @@
 	}
 
 	// logging system
-	if (status_flags.onboard_logging_system_required && _datalink_last_heartbeat_logging_system > 0
+	if (_status_flags.onboard_logging_system_required && _datalink_last_heartbeat_logging_system > 0
 	    && (hrt_elapsed_time(&_datalink_last_heartbeat_logging_system) > 5_s)
 	    && !_logging_system_lost) {
 
-		mavlink_log_critical(&mavlink_log_pub, "Logging System lost");
-		status_flags.onboard_logging_system_valid = false;
+		mavlink_log_critical(&_mavlink_log_pub, "Logging System lost");
+		_status_flags.onboard_logging_system_valid = false;
 		_logging_system_lost = true;
 		_status_changed = true;
 	}
@@ -4433,10 +3919,10 @@
 			battery_required_count++;
 		}
 
-		if (armed.armed) {
+		if (_armed.armed) {
 
 			if ((_last_connected_batteries & (1 << index)) && !battery.connected) {
-				mavlink_log_critical(&mavlink_log_pub, "Battery %d disconnected!", index + 1);
+				mavlink_log_critical(&_mavlink_log_pub, "Battery %d disconnected!", index + 1);
 			}
 
 			if ((battery.mode > 0) && (battery.mode != _last_battery_mode[index])) {
@@ -4456,7 +3942,7 @@
 					break;
 				}
 
-				mavlink_log_critical(&mavlink_log_pub, "Battery %d is in %s mode!", index + 1, mode_text);
+				mavlink_log_critical(&_mavlink_log_pub, "Battery %d is in %s mode!", index + 1, mode_text);
 			}
 		}
 
@@ -4481,42 +3967,42 @@
 					bool unknown_fault = true;
 
 					if (battery.faults & battery_status_s::BATTERY_FAULT_DEEP_DISCHARGE) {
-						mavlink_log_critical(&mavlink_log_pub, "Battery %d: deep discharge fault!", index + 1);
+						mavlink_log_critical(&_mavlink_log_pub, "Battery %d: deep discharge fault!", index + 1);
 						unknown_fault = false;
 					}
 
 					if (battery.faults & battery_status_s::BATTERY_FAULT_SPIKES) {
-						mavlink_log_critical(&mavlink_log_pub, "Battery %d: voltage spikes fault!", index + 1);
+						mavlink_log_critical(&_mavlink_log_pub, "Battery %d: voltage spikes fault!", index + 1);
 						unknown_fault = false;
 					}
 
 					if (battery.faults & battery_status_s::BATTERY_FAULT_CELL_FAIL) {
-						mavlink_log_critical(&mavlink_log_pub, "Battery %d: one or more cells have a fault!", index + 1);
+						mavlink_log_critical(&_mavlink_log_pub, "Battery %d: one or more cells have a fault!", index + 1);
 						unknown_fault = false;
 					}
 
 					if (battery.faults & battery_status_s::BATTERY_FAULT_OVER_CURRENT) {
-						mavlink_log_critical(&mavlink_log_pub, "Battery %d: over current fault!", index + 1);
+						mavlink_log_critical(&_mavlink_log_pub, "Battery %d: over current fault!", index + 1);
 						unknown_fault = false;
 					}
 
 					if (battery.faults & battery_status_s::BATTERY_FAULT_OVER_TEMPERATURE) {
-						mavlink_log_critical(&mavlink_log_pub, "Battery %d: over temperature fault!", index + 1);
+						mavlink_log_critical(&_mavlink_log_pub, "Battery %d: over temperature fault!", index + 1);
 						unknown_fault = false;
 					}
 
 					if (battery.faults & battery_status_s::BATTERY_FAULT_UNDER_TEMPERATURE) {
-						mavlink_log_critical(&mavlink_log_pub, "Battery %d: under temperature fault!", index + 1);
+						mavlink_log_critical(&_mavlink_log_pub, "Battery %d: under temperature fault!", index + 1);
 						unknown_fault = false;
 					}
 
 					if (battery.faults & battery_status_s::BATTERY_FAULT_INCOMPATIBLE_VOLTAGE) {
-						mavlink_log_critical(&mavlink_log_pub, "Battery %d: charge state too different from the other batteries!", index + 1);
+						mavlink_log_critical(&_mavlink_log_pub, "Battery %d: charge state too different from the other batteries!", index + 1);
 						unknown_fault = false;
 					}
 
 					if (unknown_fault) {
-						mavlink_log_critical(&mavlink_log_pub, "Battery %d reported an unknown fault, code %d", index + 1, battery.faults);
+						mavlink_log_critical(&_mavlink_log_pub, "Battery %d reported an unknown fault, code %d", index + 1, battery.faults);
 					}
 				}
 			}
@@ -4662,11 +4148,7 @@
 		 * to false after failure to prevent flyaway crashes */
 		if (run_quality_checks && _status.vehicle_type == vehicle_status_s::VEHICLE_TYPE_ROTARY_WING) {
 
-<<<<<<< HEAD
-			if (status.arming_state == vehicle_status_s::ARMING_STATE_STANDBY) {
-=======
 			if (_status.arming_state == vehicle_status_s::ARMING_STATE_STANDBY) {
->>>>>>> 48f125f1
 				// reset flags
 				_nav_test_failed = false;
 				_nav_test_passed = false;
@@ -4790,30 +4272,19 @@
 		char esc_fail_msg[50];
 		esc_fail_msg[0] = '\0';
 
-<<<<<<< HEAD
 		int online_bitmask = (1 << esc_status.esc_count) - 1;
-=======
-	// Check if ALL the ESCs are online
-	if (online_bitmask == esc_status.esc_online_flags) {
-		_status_flags.condition_escs_error = false;
-		_last_esc_online_flags = esc_status.esc_online_flags;
->>>>>>> 48f125f1
 
 		// Check if ALL the ESCs are online
 		if (online_bitmask == esc_status.esc_online_flags) {
 
-			status_flags.condition_escs_error = false;
+			_status_flags.condition_escs_error = false;
 			_last_esc_online_flags = esc_status.esc_online_flags;
 
-<<<<<<< HEAD
 		} else if (_last_esc_online_flags == esc_status.esc_online_flags)  {
-=======
-		_status_flags.condition_escs_error = true;
->>>>>>> 48f125f1
 
 			// Avoid checking the status if the flags are the same or if the mixer has not yet been loaded in the ESC driver
 
-			status_flags.condition_escs_error = true;
+			_status_flags.condition_escs_error = true;
 
 		} else if (esc_status.esc_online_flags < _last_esc_online_flags) {
 
@@ -4826,47 +4297,47 @@
 				}
 			}
 
-			mavlink_log_critical(&mavlink_log_pub, "%soffline", esc_fail_msg);
+			mavlink_log_critical(&_mavlink_log_pub, "%soffline", esc_fail_msg);
 
 			_last_esc_online_flags = esc_status.esc_online_flags;
-			status_flags.condition_escs_error = true;
-		}
-
-		status_flags.condition_escs_failure = false;
+			_status_flags.condition_escs_error = true;
+		}
+
+		_status_flags.condition_escs_failure = false;
 
 		for (int index = 0; index < esc_status.esc_count; index++) {
 
 			if (esc_status.esc[index].failures > esc_report_s::FAILURE_NONE) {
-				status_flags.condition_escs_failure = true;
+				_status_flags.condition_escs_failure = true;
 
 				if (esc_status.esc[index].failures != _last_esc_failure[index]) {
 
 					if (esc_status.esc[index].failures & esc_report_s::FAILURE_OVER_CURRENT_MASK) {
-						mavlink_log_critical(&mavlink_log_pub, "ESC%d: over current", index + 1);
+						mavlink_log_critical(&_mavlink_log_pub, "ESC%d: over current", index + 1);
 					}
 
 					if (esc_status.esc[index].failures & esc_report_s::FAILURE_OVER_VOLTAGE_MASK) {
-						mavlink_log_critical(&mavlink_log_pub, "ESC%d: over voltage", index + 1);
+						mavlink_log_critical(&_mavlink_log_pub, "ESC%d: over voltage", index + 1);
 					}
 
 					if (esc_status.esc[index].failures & esc_report_s::FAILURE_OVER_TEMPERATURE_MASK) {
-						mavlink_log_critical(&mavlink_log_pub, "ESC%d: over temperature", index + 1);
+						mavlink_log_critical(&_mavlink_log_pub, "ESC%d: over temperature", index + 1);
 					}
 
 					if (esc_status.esc[index].failures & esc_report_s::FAILURE_OVER_RPM_MASK) {
-						mavlink_log_critical(&mavlink_log_pub, "ESC%d: over RPM", index + 1);
+						mavlink_log_critical(&_mavlink_log_pub, "ESC%d: over RPM", index + 1);
 					}
 
 					if (esc_status.esc[index].failures & esc_report_s::FAILURE_INCONSISTENT_CMD_MASK) {
-						mavlink_log_critical(&mavlink_log_pub, "ESC%d: command inconsistency", index + 1);
+						mavlink_log_critical(&_mavlink_log_pub, "ESC%d: command inconsistency", index + 1);
 					}
 
 					if (esc_status.esc[index].failures & esc_report_s::FAILURE_MOTOR_STUCK_MASK) {
-						mavlink_log_critical(&mavlink_log_pub, "ESC%d: motor stuck", index + 1);
+						mavlink_log_critical(&_mavlink_log_pub, "ESC%d: motor stuck", index + 1);
 					}
 
 					if (esc_status.esc[index].failures & esc_report_s::FAILURE_GENERIC_MASK) {
-						mavlink_log_critical(&mavlink_log_pub, "ESC%d: generic failure - code %d", index + 1, esc_status.esc[index].esc_state);
+						mavlink_log_critical(&_mavlink_log_pub, "ESC%d: generic failure - code %d", index + 1, esc_status.esc[index].esc_state);
 					}
 
 				}
@@ -4875,20 +4346,13 @@
 			}
 		}
 
-<<<<<<< HEAD
 	} else {
 
-		if (_esc_status_was_updated && !status_flags.condition_escs_error) {
-			mavlink_log_critical(&mavlink_log_pub, "ESCs telemetry timeout");
-		}
-
-		status_flags.condition_escs_error = true;
-=======
-		mavlink_log_critical(&_mavlink_log_pub, "%soffline", esc_fail_msg);
-
-		_last_esc_online_flags = esc_status.esc_online_flags;
+		if (_esc_status_was_updated && !_status_flags.condition_escs_error) {
+			mavlink_log_critical(&_mavlink_log_pub, "ESCs telemetry timeout");
+		}
+
 		_status_flags.condition_escs_error = true;
->>>>>>> 48f125f1
 	}
 }
 
