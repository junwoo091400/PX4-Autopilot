/****************************************************************************
 *
 *   Copyright (c) 2020 PX4 Development Team. All rights reserved.
 *
 * Redistribution and use in source and binary forms, with or without
 * modification, are permitted provided that the following conditions
 * are met:
 *
 * 1. Redistributions of source code must retain the above copyright
 *    notice, this list of conditions and the following disclaimer.
 * 2. Redistributions in binary form must reproduce the above copyright
 *    notice, this list of conditions and the following disclaimer in
 *    the documentation and/or other materials provided with the
 *    distribution.
 * 3. Neither the name PX4 nor the names of its contributors may be
 *    used to endorse or promote products derived from this software
 *    without specific prior written permission.
 *
 * THIS SOFTWARE IS PROVIDED BY THE COPYRIGHT HOLDERS AND CONTRIBUTORS
 * "AS IS" AND ANY EXPRESS OR IMPLIED WARRANTIES, INCLUDING, BUT NOT
 * LIMITED TO, THE IMPLIED WARRANTIES OF MERCHANTABILITY AND FITNESS
 * FOR A PARTICULAR PURPOSE ARE DISCLAIMED. IN NO EVENT SHALL THE
 * COPYRIGHT OWNER OR CONTRIBUTORS BE LIABLE FOR ANY DIRECT, INDIRECT,
 * INCIDENTAL, SPECIAL, EXEMPLARY, OR CONSEQUENTIAL DAMAGES (INCLUDING,
 * BUT NOT LIMITED TO, PROCUREMENT OF SUBSTITUTE GOODS OR SERVICES; LOSS
 * OF USE, DATA, OR PROFITS; OR BUSINESS INTERRUPTION) HOWEVER CAUSED
 * AND ON ANY THEORY OF LIABILITY, WHETHER IN CONTRACT, STRICT
 * LIABILITY, OR TORT (INCLUDING NEGLIGENCE OR OTHERWISE) ARISING IN
 * ANY WAY OUT OF THE USE OF THIS SOFTWARE, EVEN IF ADVISED OF THE
 * POSSIBILITY OF SUCH DAMAGE.
 *
 ****************************************************************************/

#pragma once

/**
 * @class FactoryCalibrationStorage
 * Stores calibration parameters to a separate storage, if enabled by parameter
 */
class FactoryCalibrationStorage
{
public:
	FactoryCalibrationStorage();
	~FactoryCalibrationStorage() { cleanup(); }

	/**
	 * open the storage & disable param autosaving
	 * @return 0 on success, <0 error otherwise
	 */
	int open();

	/**
	 * store the calibration parameters
	 * Note: this method requires a lot of stack
	 * @return 0 on success, <0 error otherwise
	 */
	int store();

private:
	void cleanup();

	bool _enabled{false};
<<<<<<< HEAD
	int _fd{-1};
};
=======
};
>>>>>>> 78b3d224
<|MERGE_RESOLUTION|>--- conflicted
+++ resolved
@@ -60,9 +60,4 @@
 	void cleanup();
 
 	bool _enabled{false};
-<<<<<<< HEAD
-	int _fd{-1};
 };
-=======
-};
->>>>>>> 78b3d224
