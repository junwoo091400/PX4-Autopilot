############################################################################
#
#   Copyright (c) 2015 PX4 Development Team. All rights reserved.
#
# Redistribution and use in source and binary forms, with or without
# modification, are permitted provided that the following conditions
# are met:
#
# 1. Redistributions of source code must retain the above copyright
#    notice, this list of conditions and the following disclaimer.
# 2. Redistributions in binary form must reproduce the above copyright
#    notice, this list of conditions and the following disclaimer in
#    the documentation and/or other materials provided with the
#    distribution.
# 3. Neither the name PX4 nor the names of its contributors may be
#    used to endorse or promote products derived from this software
#    without specific prior written permission.
#
# THIS SOFTWARE IS PROVIDED BY THE COPYRIGHT HOLDERS AND CONTRIBUTORS
# "AS IS" AND ANY EXPRESS OR IMPLIED WARRANTIES, INCLUDING, BUT NOT
# LIMITED TO, THE IMPLIED WARRANTIES OF MERCHANTABILITY AND FITNESS
# FOR A PARTICULAR PURPOSE ARE DISCLAIMED. IN NO EVENT SHALL THE
# COPYRIGHT OWNER OR CONTRIBUTORS BE LIABLE FOR ANY DIRECT, INDIRECT,
# INCIDENTAL, SPECIAL, EXEMPLARY, OR CONSEQUENTIAL DAMAGES (INCLUDING,
# BUT NOT LIMITED TO, PROCUREMENT OF SUBSTITUTE GOODS OR SERVICES; LOSS
# OF USE, DATA, OR PROFITS; OR BUSINESS INTERRUPTION) HOWEVER CAUSED
# AND ON ANY THEORY OF LIABILITY, WHETHER IN CONTRACT, STRICT
# LIABILITY, OR TORT (INCLUDING NEGLIGENCE OR OTHERWISE) ARISING IN
# ANY WAY OUT OF THE USE OF THIS SOFTWARE, EVEN IF ADVISED OF THE
# POSSIBILITY OF SUCH DAMAGE.
#
############################################################################

add_subdirectory(failure_detector)
add_subdirectory(Arming)

px4_add_module(
	MODULE modules__commander
	MAIN commander
	COMPILE_FLAGS
	SRCS
		accelerometer_calibration.cpp
		airspeed_calibration.cpp
		calibration_routines.cpp
		Commander.cpp
		commander_helper.cpp
		esc_calibration.cpp
		factory_calibration_storage.cpp
		gyro_calibration.cpp
		level_calibration.cpp
		mag_calibration.cpp
		rc_calibration.cpp
		state_machine_helper.cpp
<<<<<<< HEAD
		worker_thread.cpp
=======
		lm_fit.cpp
>>>>>>> 993da074
	DEPENDS
		circuit_breaker
		failure_detector
		git_ecl
		ecl_geo
		hysteresis
		PreFlightCheck
		ArmAuthorization
		HealthFlags
		sensor_calibration
	)

if(PX4_TESTING)
	add_subdirectory(commander_tests)
endif()

px4_add_unit_gtest(SRC mag_calibration_test.cpp LINKLIBS modules__commander)<|MERGE_RESOLUTION|>--- conflicted
+++ resolved
@@ -51,11 +51,8 @@
 		mag_calibration.cpp
 		rc_calibration.cpp
 		state_machine_helper.cpp
-<<<<<<< HEAD
+		lm_fit.cpp
 		worker_thread.cpp
-=======
-		lm_fit.cpp
->>>>>>> 993da074
 	DEPENDS
 		circuit_breaker
 		failure_detector
