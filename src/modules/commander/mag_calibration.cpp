/****************************************************************************
 *
 *   Copyright (c) 2013-2020 PX4 Development Team. All rights reserved.
 *
 * Redistribution and use in source and binary forms, with or without
 * modification, are permitted provided that the following conditions
 * are met:
 *
 * 1. Redistributions of source code must retain the above copyright
 *    notice, this list of conditions and the following disclaimer.
 * 2. Redistributions in binary form must reproduce the above copyright
 *    notice, this list of conditions and the following disclaimer in
 *    the documentation and/or other materials provided with the
 *    distribution.
 * 3. Neither the name PX4 nor the names of its contributors may be
 *    used to endorse or promote products derived from this software
 *    without specific prior written permission.
 *
 * THIS SOFTWARE IS PROVIDED BY THE COPYRIGHT HOLDERS AND CONTRIBUTORS
 * "AS IS" AND ANY EXPRESS OR IMPLIED WARRANTIES, INCLUDING, BUT NOT
 * LIMITED TO, THE IMPLIED WARRANTIES OF MERCHANTABILITY AND FITNESS
 * FOR A PARTICULAR PURPOSE ARE DISCLAIMED. IN NO EVENT SHALL THE
 * COPYRIGHT OWNER OR CONTRIBUTORS BE LIABLE FOR ANY DIRECT, INDIRECT,
 * INCIDENTAL, SPECIAL, EXEMPLARY, OR CONSEQUENTIAL DAMAGES (INCLUDING,
 * BUT NOT LIMITED TO, PROCUREMENT OF SUBSTITUTE GOODS OR SERVICES; LOSS
 * OF USE, DATA, OR PROFITS; OR BUSINESS INTERRUPTION) HOWEVER CAUSED
 * AND ON ANY THEORY OF LIABILITY, WHETHER IN CONTRACT, STRICT
 * LIABILITY, OR TORT (INCLUDING NEGLIGENCE OR OTHERWISE) ARISING IN
 * ANY WAY OUT OF THE USE OF THIS SOFTWARE, EVEN IF ADVISED OF THE
 * POSSIBILITY OF SUCH DAMAGE.
 *
 ****************************************************************************/

/**
 * @file mag_calibration.cpp
 *
 * Magnetometer calibration routine
 */

#include "mag_calibration.h"
#include "commander_helper.h"
#include "calibration_routines.h"
#include "calibration_messages.h"
#include "factory_calibration_storage.h"

#include <px4_platform_common/defines.h>
#include <px4_platform_common/posix.h>
#include <px4_platform_common/time.h>
#include <drivers/drv_hrt.h>
#include <drivers/drv_tone_alarm.h>
#include <matrix/math.hpp>
#include <lib/sensor_calibration/Magnetometer.hpp>
#include <lib/sensor_calibration/Utilities.hpp>
#include <lib/conversion/rotation.h>
#include <lib/ecl/geo_lookup/geo_mag_declination.h>
#include <lib/systemlib/mavlink_log.h>
#include <lib/parameters/param.h>
#include <lib/systemlib/err.h>
#include <uORB/Subscription.hpp>
#include <uORB/SubscriptionBlocking.hpp>
#include <uORB/SubscriptionMultiArray.hpp>
#include <uORB/topics/sensor_mag.h>
#include <uORB/topics/sensor_gyro.h>
#include <uORB/topics/vehicle_attitude.h>
#include <uORB/topics/vehicle_gps_position.h>

using namespace matrix;
using namespace time_literals;

static constexpr char sensor_name[] {"mag"};
static constexpr int MAX_MAGS = 4;
static constexpr float MAG_SPHERE_RADIUS_DEFAULT = 0.2f;
static constexpr unsigned int calibration_total_points = 240;	///< The total points per magnetometer
static constexpr unsigned int calibraton_duration_s = 42; 	///< The total duration the routine is allowed to take

calibrate_return mag_calibrate_all(orb_advert_t *mavlink_log_pub, int32_t cal_mask);

/// Data passed to calibration worker routine
struct mag_worker_data_t {
	orb_advert_t	*mavlink_log_pub;
	bool		append_to_existing_calibration;
	unsigned	last_mag_progress;
	unsigned	done_count;
	unsigned	calibration_sides;					///< The total number of sides
	bool		side_data_collected[detect_orientation_side_count];
	unsigned int	calibration_points_perside;
	uint64_t	calibration_interval_perside_us;
	unsigned int	calibration_counter_total[MAX_MAGS];

	float		*x[MAX_MAGS];
	float		*y[MAX_MAGS];
	float		*z[MAX_MAGS];

	calibration::Magnetometer calibration[MAX_MAGS] {};
};

int do_mag_calibration(orb_advert_t *mavlink_log_pub)
{
	calibration_log_info(mavlink_log_pub, CAL_QGC_STARTED_MSG, sensor_name);

	int result = PX4_OK;

	// Collect: As defined by configuration
	// start with a full mask, all six bits set
	int32_t cal_mask = (1 << 6) - 1;
	param_get(param_find("CAL_MAG_SIDES"), &cal_mask);

	// Calibrate all mags at the same time
	if (result == PX4_OK) {
		switch (mag_calibrate_all(mavlink_log_pub, cal_mask)) {
		case calibrate_return_cancelled:
			// Cancel message already displayed, we're done here
			result = PX4_ERROR;
			break;

		case calibrate_return_ok:
			/* if there is a any preflight-check system response, let the barrage of messages through */
			px4_usleep(200000);

			calibration_log_info(mavlink_log_pub, CAL_QGC_PROGRESS_MSG, 100);
			px4_usleep(20000);
			calibration_log_info(mavlink_log_pub, CAL_QGC_DONE_MSG, sensor_name);
			px4_usleep(20000);
			break;

		default:
			calibration_log_critical(mavlink_log_pub, CAL_QGC_FAILED_MSG, sensor_name);
			px4_usleep(20000);
			break;
		}
	}

	/* give this message enough time to propagate */
	px4_usleep(600000);

	return result;
}

static bool reject_sample(float sx, float sy, float sz, float x[], float y[], float z[], unsigned count,
			  unsigned max_count, float mag_sphere_radius)
{
	float min_sample_dist = fabsf(5.4f * mag_sphere_radius / sqrtf(max_count)) / 3.0f;

	for (size_t i = 0; i < count; i++) {
		float dx = sx - x[i];
		float dy = sy - y[i];
		float dz = sz - z[i];
		float dist = sqrtf(dx * dx + dy * dy + dz * dz);

		if (dist < min_sample_dist) {
			PX4_DEBUG("rejected X: %.3f Y: %.3f Z: %.3f (%.3f < %.3f) (%d/%d) ", (double)sx, (double)sy, (double)sz, (double)dist,
				  (double)min_sample_dist, count, max_count);

			return true;
		}
	}

	return false;
}

static unsigned progress_percentage(mag_worker_data_t *worker_data)
{
	return 100 * ((float)worker_data->done_count) / worker_data->calibration_sides;
}

// Returns calibrate_return_error if any parameter is not finite
// Logs if parameters are out of range
static calibrate_return check_calibration_result(float offset_x, float offset_y, float offset_z,
		float sphere_radius,
		float diag_x, float diag_y, float diag_z,
		float offdiag_x, float offdiag_y, float offdiag_z,
		orb_advert_t *mavlink_log_pub, uint8_t cur_mag)
{
	float must_be_finite[] = {offset_x, offset_y, offset_z,
				  sphere_radius,
				  diag_x, diag_y, diag_z,
				  offdiag_x, offdiag_y, offdiag_z
				 };

	float should_be_not_huge[] = {offset_x, offset_y, offset_z};
	float should_be_positive[] = {sphere_radius, diag_x, diag_y, diag_z};

	// Make sure every parameter is finite
	const int num_finite = sizeof(must_be_finite) / sizeof(*must_be_finite);

	for (unsigned i = 0; i < num_finite; ++i) {
		if (!PX4_ISFINITE(must_be_finite[i])) {
			calibration_log_emergency(mavlink_log_pub, "Retry calibration (sphere NaN, %u)", cur_mag);
			return calibrate_return_error;
		}
	}

	// earth field between 0.25 and 0.65 Gauss
	if (sphere_radius < 0.2f || sphere_radius >= 0.7f) {
		calibration_log_emergency(mavlink_log_pub, "Retry calibration (mag %u sphere radius invaid %.3f)", cur_mag,
					  (double)sphere_radius);
		return calibrate_return_error;
	}

	// Notify if a parameter which should be positive is non-positive
	const int num_positive = sizeof(should_be_positive) / sizeof(*should_be_positive);

	for (unsigned i = 0; i < num_positive; ++i) {
		if (should_be_positive[i] <= 0.0f) {
			calibration_log_emergency(mavlink_log_pub, "Retry calibration (mag %u with non-positive scale)", cur_mag);
			return calibrate_return_error;
		}
	}

	// Notify if offsets are too large
	const int num_not_huge = sizeof(should_be_not_huge) / sizeof(*should_be_not_huge);

	for (unsigned i = 0; i < num_not_huge; ++i) {
		// maximum measurement range is ~1.9 Ga, the earth field is ~0.6 Ga,
		//  so an offset larger than ~1.3 Ga means the mag will saturate in some directions.
		static constexpr float MAG_MAX_OFFSET_LEN = 1.3f;

		if (fabsf(should_be_not_huge[i]) > MAG_MAX_OFFSET_LEN) {
			calibration_log_critical(mavlink_log_pub, "Warning: mag %u with large offsets", cur_mag);
			break;
		}
	}

	return calibrate_return_ok;
}

static float get_sphere_radius()
{
	// if GPS is available use real field intensity from world magnetic model
<<<<<<< HEAD
	uORB::SubscriptionMultiArray<vehicle_gps_position_s> gps_subs{ORB_ID::vehicle_gps_position};
=======
	uORB::SubscriptionMultiArray<vehicle_gps_position_s, 3> gps_subs{ORB_ID::vehicle_gps_position};
>>>>>>> 48f125f1

	for (auto &gps_sub : gps_subs) {
		vehicle_gps_position_s gps;

		if (gps_sub.copy(&gps)) {
			if (hrt_elapsed_time(&gps.timestamp) < 100_s && (gps.fix_type >= 2) && (gps.eph < 1000)) {
				const double lat = gps.lat / 1.e7;
				const double lon = gps.lon / 1.e7;

				// magnetic field data returned by the geo library using the current GPS position
				return get_mag_strength_gauss(lat, lon);
			}
		}
	}

	return MAG_SPHERE_RADIUS_DEFAULT;
}

static calibrate_return mag_calibration_worker(detect_orientation_return orientation, void *data)
{
	const hrt_abstime calibration_started = hrt_absolute_time();
	calibrate_return result = calibrate_return_ok;

	mag_worker_data_t *worker_data = (mag_worker_data_t *)(data);

	float mag_sphere_radius = get_sphere_radius();

	// notify user to start rotating
	set_tune(tune_control_s::TUNE_ID_SINGLE_BEEP);

	calibration_log_info(worker_data->mavlink_log_pub, "[cal] Rotate vehicle");

	/*
	 * Detect if the system is rotating.
	 *
	 * We're detecting this as a general rotation on any axis, not necessary on the one we
	 * asked the user for. This is because we really just need two roughly orthogonal axes
	 * for a good result, so we're not constraining the user more than we have to.
	 */

	const hrt_abstime detection_deadline = hrt_absolute_time() + worker_data->calibration_interval_perside_us * 5;
	hrt_abstime last_gyro = 0;
	float gyro_x_integral = 0.0f;
	float gyro_y_integral = 0.0f;
	float gyro_z_integral = 0.0f;

	static constexpr float gyro_int_thresh_rad = 0.5f;

	uORB::SubscriptionBlocking<sensor_gyro_s> gyro_sub{ORB_ID(sensor_gyro)};

	while (fabsf(gyro_x_integral) < gyro_int_thresh_rad &&
	       fabsf(gyro_y_integral) < gyro_int_thresh_rad &&
	       fabsf(gyro_z_integral) < gyro_int_thresh_rad) {

		/* abort on request */
		if (calibrate_cancel_check(worker_data->mavlink_log_pub, calibration_started)) {
			result = calibrate_return_cancelled;
			return result;
		}

		/* abort with timeout */
		if (hrt_absolute_time() > detection_deadline) {
			result = calibrate_return_error;
			PX4_ERR("gyro int: %8.4f, %8.4f, %8.4f", (double)gyro_x_integral, (double)gyro_y_integral, (double)gyro_z_integral);
			calibration_log_critical(worker_data->mavlink_log_pub, "Failed: This calibration requires rotation.");
			break;
		}

		/* Wait clocking for new data on all gyro */
		sensor_gyro_s gyro;

		if (gyro_sub.updateBlocking(gyro, 1000_ms)) {

			/* ensure we have a valid first timestamp */
			if (last_gyro > 0) {

				/* integrate */
				float delta_t = (gyro.timestamp - last_gyro) / 1e6f;
				gyro_x_integral += gyro.x * delta_t;
				gyro_y_integral += gyro.y * delta_t;
				gyro_z_integral += gyro.z * delta_t;
			}

			last_gyro = gyro.timestamp;
		}
	}

	uORB::SubscriptionBlocking<sensor_mag_s> mag_sub[MAX_MAGS] {
		{ORB_ID(sensor_mag), 0, 0},
		{ORB_ID(sensor_mag), 0, 1},
		{ORB_ID(sensor_mag), 0, 2},
		{ORB_ID(sensor_mag), 0, 3},
	};

	uint64_t calibration_deadline = hrt_absolute_time() + worker_data->calibration_interval_perside_us;
	unsigned poll_errcount = 0;
	unsigned calibration_counter_side = 0;

	while (hrt_absolute_time() < calibration_deadline &&
	       calibration_counter_side < worker_data->calibration_points_perside) {

		if (calibrate_cancel_check(worker_data->mavlink_log_pub, calibration_started)) {
			result = calibrate_return_cancelled;
			break;
		}

		if (mag_sub[0].updatedBlocking(1000_ms)) {
			bool rejected = false;
			Vector3f new_samples[MAX_MAGS] {};

			for (uint8_t cur_mag = 0; cur_mag < MAX_MAGS; cur_mag++) {
				if (worker_data->calibration[cur_mag].device_id() != 0) {
					bool updated = false;
					sensor_mag_s mag;

					while (mag_sub[cur_mag].update(&mag)) {
						if (worker_data->append_to_existing_calibration) {
							// keep and update the existing calibration when we are not doing a full 6-axis calibration
							const Matrix3f &scale = worker_data->calibration[cur_mag].scale();
							const Vector3f &offset = worker_data->calibration[cur_mag].offset();

							const Vector3f m{scale *(Vector3f{mag.x, mag.y, mag.z} - offset)};

							mag.x = m(0);
							mag.y = m(1);
							mag.z = m(2);
						}

						// Check if this measurement is good to go in
						bool reject = reject_sample(mag.x, mag.y, mag.z,
									    worker_data->x[cur_mag], worker_data->y[cur_mag], worker_data->z[cur_mag],
									    worker_data->calibration_counter_total[cur_mag],
									    worker_data->calibration_sides * worker_data->calibration_points_perside,
									    mag_sphere_radius);

						if (!reject) {
							new_samples[cur_mag] = Vector3f{mag.x, mag.y, mag.z};
							updated = true;
							break;
						}
					}

					// require an update for all valid mags
					if (!updated) {
						rejected = true;
					}
				}
			}

			// Keep calibration of all mags in lockstep
			if (!rejected) {
				for (uint8_t cur_mag = 0; cur_mag < MAX_MAGS; cur_mag++) {
					if (worker_data->calibration[cur_mag].device_id() != 0) {
						worker_data->x[cur_mag][worker_data->calibration_counter_total[cur_mag]] = new_samples[cur_mag](0);
						worker_data->y[cur_mag][worker_data->calibration_counter_total[cur_mag]] = new_samples[cur_mag](1);
						worker_data->z[cur_mag][worker_data->calibration_counter_total[cur_mag]] = new_samples[cur_mag](2);
						worker_data->calibration_counter_total[cur_mag]++;
					}
				}

				calibration_counter_side++;

				unsigned new_progress = progress_percentage(worker_data) +
							(unsigned)((100 / worker_data->calibration_sides) * ((float)calibration_counter_side / (float)
									worker_data->calibration_points_perside));

				if (new_progress - worker_data->last_mag_progress > 0) {
					// Progress indicator for side
					calibration_log_info(worker_data->mavlink_log_pub,
							     "[cal] %s side calibration: progress <%u>",
							     detect_orientation_str(orientation), new_progress);
					px4_usleep(10000);

					worker_data->last_mag_progress = new_progress;
				}
			}

			PX4_DEBUG("side counter %d / %d", calibration_counter_side, worker_data->calibration_points_perside);

		} else {
			poll_errcount++;
		}

		if (poll_errcount > worker_data->calibration_points_perside * 3) {
			result = calibrate_return_error;
			calibration_log_info(worker_data->mavlink_log_pub, CAL_ERROR_SENSOR_MSG);
			break;
		}
	}

	if (result == calibrate_return_ok) {
		calibration_log_info(worker_data->mavlink_log_pub, "[cal] %s side done, rotate to a different side",
				     detect_orientation_str(orientation));

		worker_data->done_count++;
		px4_usleep(20000);
		calibration_log_info(worker_data->mavlink_log_pub, CAL_QGC_PROGRESS_MSG, progress_percentage(worker_data));
	}

	return result;
}

calibrate_return mag_calibrate_all(orb_advert_t *mavlink_log_pub, int32_t cal_mask)
{
	calibrate_return result = calibrate_return_ok;

	mag_worker_data_t worker_data{};

	// keep and update the existing calibration when we are not doing a full 6-axis calibration
	worker_data.append_to_existing_calibration = cal_mask < ((1 << 6) - 1);
	worker_data.mavlink_log_pub = mavlink_log_pub;
	worker_data.last_mag_progress = 0;
	worker_data.calibration_sides = 0;
	worker_data.done_count = 0;
	worker_data.calibration_points_perside = calibration_total_points / detect_orientation_side_count;
	worker_data.calibration_interval_perside_us = (calibraton_duration_s / detect_orientation_side_count) * 1000 * 1000;

	for (unsigned i = 0; i < (sizeof(worker_data.side_data_collected) / sizeof(worker_data.side_data_collected[0])); i++) {

		if ((cal_mask & (1 << i)) > 0) {
			// mark as missing
			worker_data.side_data_collected[i] = false;
			worker_data.calibration_sides++;

		} else {
			// mark as completed from the beginning
			worker_data.side_data_collected[i] = true;

			calibration_log_info(mavlink_log_pub,
					     "[cal] %s side done, rotate to a different side",
					     detect_orientation_str(static_cast<enum detect_orientation_return>(i)));
			px4_usleep(100000);
		}
	}

	for (size_t cur_mag = 0; cur_mag < MAX_MAGS; cur_mag++) {
		// Initialize to no memory allocated
		worker_data.x[cur_mag] = nullptr;
		worker_data.y[cur_mag] = nullptr;
		worker_data.z[cur_mag] = nullptr;
		worker_data.calibration_counter_total[cur_mag] = 0;
	}

	const unsigned int calibration_points_maxcount = worker_data.calibration_sides * worker_data.calibration_points_perside;

	for (uint8_t cur_mag = 0; cur_mag < MAX_MAGS; cur_mag++) {

		uORB::SubscriptionData<sensor_mag_s> mag_sub{ORB_ID(sensor_mag), cur_mag};

		if (mag_sub.advertised() && (mag_sub.get().device_id != 0) && (mag_sub.get().timestamp > 0)) {
			worker_data.calibration[cur_mag].set_device_id(mag_sub.get().device_id, mag_sub.get().is_external);
		}

		// reset calibration index to match uORB numbering
		worker_data.calibration[cur_mag].set_calibration_index(cur_mag);

		if (worker_data.calibration[cur_mag].device_id() != 0) {
			worker_data.x[cur_mag] = static_cast<float *>(malloc(sizeof(float) * calibration_points_maxcount));
			worker_data.y[cur_mag] = static_cast<float *>(malloc(sizeof(float) * calibration_points_maxcount));
			worker_data.z[cur_mag] = static_cast<float *>(malloc(sizeof(float) * calibration_points_maxcount));

			if (worker_data.x[cur_mag] == nullptr || worker_data.y[cur_mag] == nullptr || worker_data.z[cur_mag] == nullptr) {
				calibration_log_critical(mavlink_log_pub, "ERROR: out of memory");
				result = calibrate_return_error;
				break;
			}

		} else {
			break;
		}
	}

	if (result == calibrate_return_ok) {
		result = calibrate_from_orientation(mavlink_log_pub,                    // uORB handle to write output
						    worker_data.side_data_collected,    // Sides to calibrate
						    mag_calibration_worker,             // Calibration worker
						    &worker_data,			// Opaque data for calibration worked
						    true);				// true: lenient still detection
	}

	// calibration values for each mag
	Vector3f sphere[MAX_MAGS];
	Vector3f diag[MAX_MAGS];
	Vector3f offdiag[MAX_MAGS];
	float sphere_radius[MAX_MAGS];

	const float mag_sphere_radius = get_sphere_radius();

	for (size_t cur_mag = 0; cur_mag < MAX_MAGS; cur_mag++) {
		sphere_radius[cur_mag] = mag_sphere_radius;
		sphere[cur_mag].zero();
		diag[cur_mag] = Vector3f{1.f, 1.f, 1.f};
		offdiag[cur_mag].zero();
	}

	if (result == calibrate_return_ok) {
		// Sphere fit the data to get calibration values
		for (uint8_t cur_mag = 0; cur_mag < MAX_MAGS; cur_mag++) {
			if (worker_data.calibration[cur_mag].device_id() != 0) {
				// Mag in this slot is available and we should have values for it to calibrate

				// Estimate only the offsets if two-sided calibration is selected, as the problem is not constrained
				// enough to reliably estimate both scales and offsets with 2 sides only (even if the existing calibration
				// is already close)
				bool sphere_fit_only = worker_data.calibration_sides <= 2;
				bool sphere_fit_success = false;
				{
					float fitness = 1.0e30f;
					float sphere_lambda = 1.0f;
					static constexpr int max_iterations = 100;

					for (int i = 0; i < max_iterations; i++) {
						int ret = run_lm_sphere_fit(worker_data.x[cur_mag], worker_data.y[cur_mag], worker_data.z[cur_mag],
									    fitness, sphere_lambda, worker_data.calibration_counter_total[cur_mag],
									    &sphere[cur_mag](0), &sphere[cur_mag](1), &sphere[cur_mag](2),
									    &sphere_radius[cur_mag],
									    &diag[cur_mag](0), &diag[cur_mag](1), &diag[cur_mag](2),
									    &offdiag[cur_mag](0), &offdiag[cur_mag](1), &offdiag[cur_mag](2));

						if (ret == PX4_OK) {
							sphere_fit_success = true;

						} else {
							// stop here if fit has previously succeeded
							if (sphere_fit_success) {
								break;
							}
						}

						PX4_DEBUG("Mag: %d (%d/%d) sphere fit ret=%d, fitness: %.5f, lambda: %.5f, radius: %.3f, offset: [%.3f, %.3f %.3f]",
							  cur_mag, i, max_iterations, ret, (double)fitness, (double)sphere_lambda, (double)sphere_radius[cur_mag],
							  (double)sphere[cur_mag](0), (double)sphere[cur_mag](1), (double)sphere[cur_mag](2));
					}

					PX4_INFO("Mag: %d sphere fitness: %.5f radius: %.4f", cur_mag, (double)fitness, (double)sphere_radius[cur_mag]);
				}

				bool ellipsoid_fit_success = false;

				if (!sphere_fit_only) {
					float fitness = 1.0e30f;
					float ellipsoid_lambda = 1.0f;
					static constexpr int max_iterations = 100;

					for (int i = 0; i < max_iterations; i++) {
						int ret = run_lm_ellipsoid_fit(worker_data.x[cur_mag], worker_data.y[cur_mag], worker_data.z[cur_mag],
									       fitness, ellipsoid_lambda, worker_data.calibration_counter_total[cur_mag],
									       &sphere[cur_mag](0), &sphere[cur_mag](1), &sphere[cur_mag](2),
									       &sphere_radius[cur_mag],
									       &diag[cur_mag](0), &diag[cur_mag](1), &diag[cur_mag](2),
									       &offdiag[cur_mag](0), &offdiag[cur_mag](1), &offdiag[cur_mag](2));

						if (ret == PX4_OK) {
							ellipsoid_fit_success = true;

						} else {
							// stop here if fit has previously succeeded
							if (ellipsoid_fit_success) {
								break;
							}
						}

						PX4_DEBUG("Mag: %d (%d/%d) ellipsoid fit ret=%d, fitness: %.5f, lambda: %.5f, radius: %.3f, offset: [%.3f, %.3f %.3f]",
							  cur_mag, i, max_iterations, ret, (double)fitness, (double)ellipsoid_lambda, (double)sphere_radius[cur_mag],
							  (double)sphere[cur_mag](0), (double)sphere[cur_mag](1), (double)sphere[cur_mag](2));
					}

					PX4_INFO("Mag: %d ellipsoid fitness: %.5f", cur_mag, (double)fitness);
				}

				if (!sphere_fit_success && !ellipsoid_fit_success) {
					calibration_log_emergency(mavlink_log_pub, "Retry calibration (unable to fit mag %u)", cur_mag);
					result = calibrate_return_error;
					break;
				}

				result = check_calibration_result(sphere[cur_mag](0), sphere[cur_mag](1), sphere[cur_mag](2),
								  sphere_radius[cur_mag],
								  diag[cur_mag](0), diag[cur_mag](1), diag[cur_mag](2),
								  offdiag[cur_mag](0), offdiag[cur_mag](1), offdiag[cur_mag](2),
								  mavlink_log_pub, cur_mag);

				if (result == calibrate_return_error) {
					break;
				}
			}
		}
	}


#if 0

	// DO NOT REMOVE! Critical validation data!
	if (result == calibrate_return_ok) {
		// Print uncalibrated data points
		for (uint8_t cur_mag = 0; cur_mag < MAX_MAGS; cur_mag++) {
			if (worker_data.calibration_counter_total[cur_mag] == 0) {
				continue;
			}

			printf("MAG %u with %u samples:\n", cur_mag, worker_data.calibration_counter_total[cur_mag]);
			printf("RAW -> CALIBRATED\n");

			float scale_data[9] {
				diag[cur_mag](0),    offdiag[cur_mag](0), offdiag[cur_mag](1),
				offdiag[cur_mag](0),    diag[cur_mag](1), offdiag[cur_mag](2),
				offdiag[cur_mag](1), offdiag[cur_mag](2),    diag[cur_mag](2)
			};

			const Matrix3f scale{scale_data};
			const Vector3f &offset = sphere[cur_mag];

			for (size_t i = 0; i < worker_data.calibration_counter_total[cur_mag]; i++) {
				float x = worker_data.x[cur_mag][i];
				float y = worker_data.y[cur_mag][i];
				float z = worker_data.z[cur_mag][i];

				// apply calibration
				const Vector3f cal{scale *(Vector3f{x, y, z} - offset)};

				printf("[%.3f, %.3f, %.3f] -> [%.3f, %.3f, %.3f]\n",
				       (double)x, (double)y, (double)z,
				       (double)cal(0), (double)cal(1), (double)cal(2));
			}

			printf("SPHERE RADIUS: %8.4f\n", (double)sphere_radius[cur_mag]);
		}
	}

#endif // DO NOT REMOVE! Critical validation data!


	// Attempt to automatically determine external mag rotations
	if (result == calibrate_return_ok) {
		int32_t param_cal_mag_rot_auto = 0;
		param_get(param_find("CAL_MAG_ROT_AUTO"), &param_cal_mag_rot_auto);

		if ((worker_data.calibration_sides >= 3) && (param_cal_mag_rot_auto == 1)) {

			// find first internal mag to use as reference
			int internal_index = -1;

			for (unsigned cur_mag = 0; cur_mag < MAX_MAGS; cur_mag++) {
				if (!worker_data.calibration[cur_mag].external() && (worker_data.calibration[cur_mag].device_id() != 0)) {
					internal_index = cur_mag;
					break;
				}
			}

			// only proceed if there's a valid internal
			if (internal_index >= 0) {

				const Dcmf board_rotation = calibration::GetBoardRotationMatrix();

				// apply new calibrations to all raw sensor data before comparison
				for (unsigned cur_mag = 0; cur_mag < MAX_MAGS; cur_mag++) {
					if (worker_data.calibration[cur_mag].device_id() != 0) {

						float scale_data[9] {
							diag[cur_mag](0),    offdiag[cur_mag](0), offdiag[cur_mag](1),
							offdiag[cur_mag](0),    diag[cur_mag](1), offdiag[cur_mag](2),
							offdiag[cur_mag](1), offdiag[cur_mag](2),    diag[cur_mag](2)
						};
						const Matrix3f scale{scale_data};

						const Vector3f &offset{sphere[cur_mag]};

						for (unsigned i = 0; i < worker_data.calibration_counter_total[cur_mag]; i++) {

							const Vector3f sample{worker_data.x[cur_mag][i], worker_data.y[cur_mag][i], worker_data.z[cur_mag][i]};

							// apply calibration
							Vector3f m{scale *(sample - offset)};

							if (!worker_data.calibration[cur_mag].external()) {
								// rotate internal mag data to board
								m = board_rotation * m;
							}

							// store back in worker_data
							worker_data.x[cur_mag][i] = m(0);
							worker_data.y[cur_mag][i] = m(1);
							worker_data.z[cur_mag][i] = m(2);
						}
					}
				}

				// external mags try all rotations and compute mean square error (MSE) compared with first internal mag
				for (int cur_mag = 0; cur_mag < MAX_MAGS; cur_mag++) {
					if ((worker_data.calibration[cur_mag].device_id() != 0) && (cur_mag != internal_index)) {

						const int last_sample_index = math::min(worker_data.calibration_counter_total[internal_index],
											worker_data.calibration_counter_total[cur_mag]);

						float MSE[ROTATION_MAX] {}; // mean square error for each rotation

						float min_mse = FLT_MAX;
						Rotation best_rotation = ROTATION_NONE;

						for (int r = ROTATION_NONE; r < ROTATION_MAX; r++) {

							switch (r) {
							case ROTATION_ROLL_90_PITCH_68_YAW_293: // skip

							// FALLTHROUGH
							case ROTATION_PITCH_180_YAW_90:  // skip 26, same as 14 ROTATION_ROLL_180_YAW_270

							// FALLTHROUGH
							case ROTATION_PITCH_180_YAW_270: // skip 27, same as 10 ROTATION_ROLL_180_YAW_90
								MSE[r] = FLT_MAX;
								break;

							default:
								float diff_sum = 0.f;

								for (int i = 0; i < last_sample_index; i++) {
									float x = worker_data.x[cur_mag][i];
									float y = worker_data.y[cur_mag][i];
									float z = worker_data.z[cur_mag][i];
									rotate_3f((enum Rotation)r, x, y, z);

									Vector3f diff = Vector3f{x, y, z} - Vector3f{worker_data.x[internal_index][i], worker_data.y[internal_index][i], worker_data.z[internal_index][i]};

									diff_sum += diff.norm_squared();
								}

								// compute mean squared error
								MSE[r] = diff_sum / last_sample_index;

								if (MSE[r] < min_mse) {
									min_mse = MSE[r];
									best_rotation = (Rotation)r;
								}

								break;
							}
						}


						// Check that the best rotation is at least twice as good as the next best
						bool smallest_check_passed = true;

						for (int r = ROTATION_NONE; r < ROTATION_MAX; r++) {
							if (r != best_rotation) {
								if (MSE[r] < (min_mse * 2.f)) {
									smallest_check_passed = false;
								}
							}
						}


						// Check that the average error across all samples (relative to internal mag) is less than the minimum earth field (~0.25 Gauss)
						const float mag_error_gs = sqrt(min_mse / last_sample_index);
						bool total_error_check_passed = (mag_error_gs < 0.25f);

#if defined(DEBUG_BUILD)
						bool print_all_mse = true;
#else
						bool print_all_mse = false;
#endif // DEBUG_BUILD

						if (worker_data.calibration[cur_mag].external()) {

							switch (worker_data.calibration[cur_mag].rotation_enum()) {
							case ROTATION_ROLL_90_PITCH_68_YAW_293:
								PX4_INFO("[cal] External Mag: %d (%d), keeping manually configured rotation %d", cur_mag,
									 worker_data.calibration[cur_mag].device_id(), worker_data.calibration[cur_mag].rotation_enum());
								continue;

							default:
								break;
							}

							if (smallest_check_passed && total_error_check_passed) {
								if (best_rotation != worker_data.calibration[cur_mag].rotation_enum()) {
									calibration_log_info(mavlink_log_pub, "[cal] External Mag: %d (%d), determined rotation: %d", cur_mag,
											     worker_data.calibration[cur_mag].device_id(), best_rotation);

									worker_data.calibration[cur_mag].set_rotation(best_rotation);

								} else {
									PX4_INFO("[cal] External Mag: %d (%d), no rotation change: %d", cur_mag,
										 worker_data.calibration[cur_mag].device_id(), best_rotation);
								}

							} else {
								PX4_ERR("External Mag: %d (%d), determining rotation failed", cur_mag, worker_data.calibration[cur_mag].device_id());
								print_all_mse = true;
							}

						} else {
							// non-primary internal mags, warn if there seems to be a rotation relative to the first primary (internal_index)
							if (best_rotation != ROTATION_NONE) {
								calibration_log_critical(mavlink_log_pub, "[cal] Internal Mag: %d (%d) rotation %d relative to primary %d (%d)",
											 cur_mag, worker_data.calibration[cur_mag].device_id(), best_rotation,
											 internal_index, worker_data.calibration[internal_index].device_id());

								print_all_mse = true;
							}
						}

						if (print_all_mse) {
							for (int r = ROTATION_NONE; r < ROTATION_MAX; r++) {
								PX4_ERR("%s Mag: %d (%d), rotation: %d, MSE: %.3f",
									worker_data.calibration[cur_mag].external() ? "External" : "Internal",
									cur_mag, worker_data.calibration[cur_mag].device_id(), r, (double)MSE[r]);
							}
						}
					}
				}
			}
		}
	}


	// Data points are no longer needed
	for (size_t cur_mag = 0; cur_mag < MAX_MAGS; cur_mag++) {
		free(worker_data.x[cur_mag]);
		free(worker_data.y[cur_mag]);
		free(worker_data.z[cur_mag]);
	}

	FactoryCalibrationStorage factory_storage;

	if (result == calibrate_return_ok && factory_storage.open() != PX4_OK) {
		calibration_log_critical(mavlink_log_pub, "ERROR: cannot open calibration storage");
		result = calibrate_return_error;
	}

	if (result == calibrate_return_ok) {
		bool param_save = false;
		bool failed = true;

		for (unsigned cur_mag = 0; cur_mag < MAX_MAGS; cur_mag++) {

			auto &current_cal = worker_data.calibration[cur_mag];

			if (current_cal.device_id() != 0) {
				if (worker_data.append_to_existing_calibration) {
					// Update calibration
					// The formula for applying the calibration is:
					//   mag_value = (mag_readout - (offset_existing + offset_new/scale_existing)) * scale_existing
					Vector3f offset = current_cal.offset() + sphere[cur_mag].edivide(current_cal.scale().diag());
					current_cal.set_offset(offset);

				} else {
					current_cal.set_offset(sphere[cur_mag]);
					current_cal.set_scale(diag[cur_mag]);
					current_cal.set_offdiagonal(offdiag[cur_mag]);
				}

				current_cal.PrintStatus();

			} else {
				current_cal.Reset();
			}

			current_cal.set_calibration_index(cur_mag);

			if (current_cal.ParametersSave()) {
				param_save = true;
				failed = false;

			} else {
				failed = true;
				calibration_log_critical(mavlink_log_pub, "calibration save failed");
				break;
			}
		}

		if (!failed && factory_storage.store() != PX4_OK) {
			failed = true;
		}
<<<<<<< HEAD

		if (param_save) {
			// reset the learned EKF mag in-flight bias offsets which have been learned for the previous
			//  sensor calibration and will be invalidated by a new sensor calibration
			for (int axis = 0; axis < 3; axis++) {
				char axis_char = 'X' + axis;
				char str[20] {};
				sprintf(str, "EKF2_MAGBIAS_%c", axis_char);
				float offset = 0.f;
				param_set_no_notification(param_find(str), &offset);
			}
=======
>>>>>>> 48f125f1

		if (param_save) {
			param_notify_changes();
		}

		if (failed) {
			result = calibrate_return_error;
		}
	}

	return result;
}

int do_mag_calibration_quick(orb_advert_t *mavlink_log_pub, float heading_radians, float latitude, float longitude)
{
	// magnetometer quick calibration
	//  if GPS available use world magnetic model to zero mag offsets
	bool mag_earth_available = false;

	if (PX4_ISFINITE(latitude) && PX4_ISFINITE(longitude)) {
		mag_earth_available = true;

	} else {
		uORB::Subscription vehicle_gps_position_sub{ORB_ID(vehicle_gps_position)};
		vehicle_gps_position_s gps;

		if (vehicle_gps_position_sub.copy(&gps)) {
			if ((gps.timestamp != 0) && (gps.eph < 1000)) {
				latitude = gps.lat / 1.e7f;
				longitude = gps.lon / 1.e7f;
				mag_earth_available = true;
			}
		}
	}

	if (!mag_earth_available) {
		calibration_log_critical(mavlink_log_pub, "GPS required for mag quick cal");
		return PX4_ERROR;

	} else {

		FactoryCalibrationStorage factory_storage;

		if (factory_storage.open() != PX4_OK) {
			calibration_log_critical(mavlink_log_pub, "ERROR: cannot open calibration storage");
			return PX4_ERROR;
		}


		// magnetic field data returned by the geo library using the current GPS position
		const float mag_declination_gps = get_mag_declination_radians(latitude, longitude);
		const float mag_inclination_gps = get_mag_inclination_radians(latitude, longitude);
		const float mag_strength_gps = get_mag_strength_gauss(latitude, longitude);

		const Vector3f mag_earth_pred = Dcmf(Eulerf(0, -mag_inclination_gps, mag_declination_gps)) * Vector3f(mag_strength_gps,
						0, 0);

		uORB::Subscription vehicle_attitude_sub{ORB_ID(vehicle_attitude)};
		vehicle_attitude_s attitude{};
		vehicle_attitude_sub.copy(&attitude);

		if (hrt_elapsed_time(&attitude.timestamp) > 1_s) {
			calibration_log_critical(mavlink_log_pub, "attitude required for mag quick cal");
			return PX4_ERROR;
		}

		FactoryCalibrationStorage factory_storage;

		if (factory_storage.open() != PX4_OK) {
			calibration_log_critical(mavlink_log_pub, "ERROR: cannot open calibration storage");
			return PX4_ERROR;
		}

		calibration_log_critical(mavlink_log_pub, "Assuming vehicle is facing heading %.1f degrees",
					 (double)math::radians(heading_radians));

		matrix::Eulerf euler{matrix::Quatf{attitude.q}};
		euler(2) = heading_radians;

		const Vector3f expected_field = Dcmf(euler).transpose() * mag_earth_pred;

		bool param_save = false;
		bool failed = true;

		for (uint8_t cur_mag = 0; cur_mag < MAX_MAGS; cur_mag++) {
			uORB::Subscription mag_sub{ORB_ID(sensor_mag), cur_mag};
			sensor_mag_s mag{};
			mag_sub.copy(&mag);

			if (mag_sub.advertised() && (mag.timestamp != 0)) {

				calibration::Magnetometer cal{mag.device_id, mag.is_external};

				// force calibration index to uORB index
				cal.set_calibration_index(cur_mag);

				// use any existing scale and store the offset to the expected earth field
				const Vector3f offset = Vector3f{mag.x, mag.y, mag.z} - (cal.scale().I() * cal.rotation().transpose() * expected_field);
				cal.set_offset(offset);

				// save new calibration
				if (cal.ParametersSave()) {
					cal.PrintStatus();
					param_save = true;
					failed = false;

				} else {
					failed = true;
					calibration_log_critical(mavlink_log_pub, "calibration save failed");
					break;
				}
			}
		}

		if (param_save) {
			param_notify_changes();
		}

		if (!failed && factory_storage.store() != PX4_OK) {
			failed = true;
		}

		if (!failed) {
			calibration_log_info(mavlink_log_pub, "Mag quick calibration finished");
			return PX4_OK;
		}
	}

	calibration_log_critical(mavlink_log_pub, CAL_QGC_FAILED_MSG, sensor_name);
	return PX4_ERROR;
}<|MERGE_RESOLUTION|>--- conflicted
+++ resolved
@@ -227,11 +227,7 @@
 static float get_sphere_radius()
 {
 	// if GPS is available use real field intensity from world magnetic model
-<<<<<<< HEAD
-	uORB::SubscriptionMultiArray<vehicle_gps_position_s> gps_subs{ORB_ID::vehicle_gps_position};
-=======
 	uORB::SubscriptionMultiArray<vehicle_gps_position_s, 3> gps_subs{ORB_ID::vehicle_gps_position};
->>>>>>> 48f125f1
 
 	for (auto &gps_sub : gps_subs) {
 		vehicle_gps_position_s gps;
@@ -905,20 +901,6 @@
 		if (!failed && factory_storage.store() != PX4_OK) {
 			failed = true;
 		}
-<<<<<<< HEAD
-
-		if (param_save) {
-			// reset the learned EKF mag in-flight bias offsets which have been learned for the previous
-			//  sensor calibration and will be invalidated by a new sensor calibration
-			for (int axis = 0; axis < 3; axis++) {
-				char axis_char = 'X' + axis;
-				char str[20] {};
-				sprintf(str, "EKF2_MAGBIAS_%c", axis_char);
-				float offset = 0.f;
-				param_set_no_notification(param_find(str), &offset);
-			}
-=======
->>>>>>> 48f125f1
 
 		if (param_save) {
 			param_notify_changes();
@@ -985,13 +967,6 @@
 			return PX4_ERROR;
 		}
 
-		FactoryCalibrationStorage factory_storage;
-
-		if (factory_storage.open() != PX4_OK) {
-			calibration_log_critical(mavlink_log_pub, "ERROR: cannot open calibration storage");
-			return PX4_ERROR;
-		}
-
 		calibration_log_critical(mavlink_log_pub, "Assuming vehicle is facing heading %.1f degrees",
 					 (double)math::radians(heading_radians));
 
