/****************************************************************************
 *
 *   Copyright (c) 2013-2020 PX4 Development Team. All rights reserved.
 *
 * Redistribution and use in source and binary forms, with or without
 * modification, are permitted provided that the following conditions
 * are met:
 *
 * 1. Redistributions of source code must retain the above copyright
 *    notice, this list of conditions and the following disclaimer.
 * 2. Redistributions in binary form must reproduce the above copyright
 *    notice, this list of conditions and the following disclaimer in
 *    the documentation and/or other materials provided with the
 *    distribution.
 * 3. Neither the name PX4 nor the names of its contributors may be
 *    used to endorse or promote products derived from this software
 *    without specific prior written permission.
 *
 * THIS SOFTWARE IS PROVIDED BY THE COPYRIGHT HOLDERS AND CONTRIBUTORS
 * "AS IS" AND ANY EXPRESS OR IMPLIED WARRANTIES, INCLUDING, BUT NOT
 * LIMITED TO, THE IMPLIED WARRANTIES OF MERCHANTABILITY AND FITNESS
 * FOR A PARTICULAR PURPOSE ARE DISCLAIMED. IN NO EVENT SHALL THE
 * COPYRIGHT OWNER OR CONTRIBUTORS BE LIABLE FOR ANY DIRECT, INDIRECT,
 * INCIDENTAL, SPECIAL, EXEMPLARY, OR CONSEQUENTIAL DAMAGES (INCLUDING,
 * BUT NOT LIMITED TO, PROCUREMENT OF SUBSTITUTE GOODS OR SERVICES; LOSS
 * OF USE, DATA, OR PROFITS; OR BUSINESS INTERRUPTION) HOWEVER CAUSED
 * AND ON ANY THEORY OF LIABILITY, WHETHER IN CONTRACT, STRICT
 * LIABILITY, OR TORT (INCLUDING NEGLIGENCE OR OTHERWISE) ARISING IN
 * ANY WAY OUT OF THE USE OF THIS SOFTWARE, EVEN IF ADVISED OF THE
 * POSSIBILITY OF SUCH DAMAGE.
 *
 ****************************************************************************/

/**
 * @file accelerometer_calibration.cpp
 *
 * Implementation of accelerometer calibration.
 *
 * Transform acceleration vector to true orientation, scale and offset
 *
 * ===== Model =====
 * accel_corr = accel_T * (accel_raw - accel_offs)
 *
 * accel_corr[3] - fully corrected acceleration vector in body frame
 * accel_T[3][3] - accelerometers transform matrix, rotation and scaling transform
 * accel_raw[3]  - raw acceleration vector
 * accel_offs[3] - acceleration offset vector
 *
 * ===== Calibration =====
 *
 * Reference vectors
 * accel_corr_ref[6][3] = [  g  0  0 ]     // nose up
 *                        | -g  0  0 |     // nose down
 *                        |  0  g  0 |     // left side down
 *                        |  0 -g  0 |     // right side down
 *                        |  0  0  g |     // on back
 *                        [  0  0 -g ]     // level
 * accel_raw_ref[6][3]
 *
 * accel_corr_ref[i] = accel_T * (accel_raw_ref[i] - accel_offs), i = 0...5
 *
 * 6 reference vectors * 3 axes = 18 equations
 * 9 (accel_T) + 3 (accel_offs) = 12 unknown constants
 *
 * Find accel_offs
 *
 * accel_offs[i] = (accel_raw_ref[i*2][i] + accel_raw_ref[i*2+1][i]) / 2
 *
 * Find accel_T
 *
 * 9 unknown constants
 * need 9 equations -> use 3 of 6 measurements -> 3 * 3 = 9 equations
 *
 * accel_corr_ref[i*2] = accel_T * (accel_raw_ref[i*2] - accel_offs), i = 0...2
 *
 * Solve separate system for each row of accel_T:
 *
 * accel_corr_ref[j*2][i] = accel_T[i] * (accel_raw_ref[j*2] - accel_offs), j = 0...2
 *
 * A * x = b
 *
 * x = [ accel_T[0][i] ]
 *     | accel_T[1][i] |
 *     [ accel_T[2][i] ]
 *
 * b = [ accel_corr_ref[0][i] ]	// One measurement per side is enough
 *     | accel_corr_ref[2][i] |
 *     [ accel_corr_ref[4][i] ]
 *
 * a[i][j] = accel_raw_ref[i][j] - accel_offs[j], i = 0;2;4, j = 0...2
 *
 * Matrix A is common for all three systems:
 * A = [ a[0][0]  a[0][1]  a[0][2] ]
 *     | a[2][0]  a[2][1]  a[2][2] |
 *     [ a[4][0]  a[4][1]  a[4][2] ]
 *
 * x = A^-1 * b
 *
 * accel_T = A^-1 * g
 * g = 9.80665
 *
 * ===== Rotation =====
 *
 * Calibrating using model:
 * accel_corr = accel_T_r * (rot * accel_raw - accel_offs_r)
 *
 * Actual correction:
 * accel_corr = rot * accel_T * (accel_raw - accel_offs)
 *
 * Known: accel_T_r, accel_offs_r, rot
 * Unknown: accel_T, accel_offs
 *
 * Solution:
 * accel_T_r * (rot * accel_raw - accel_offs_r) = rot * accel_T * (accel_raw - accel_offs)
 * rot^-1 * accel_T_r * (rot * accel_raw - accel_offs_r) = accel_T * (accel_raw - accel_offs)
 * rot^-1 * accel_T_r * rot * accel_raw - rot^-1 * accel_T_r * accel_offs_r = accel_T * accel_raw - accel_T * accel_offs)
 * => accel_T = rot^-1 * accel_T_r * rot
 * => accel_offs = rot^-1 * accel_offs_r
 *
 * @author Anton Babushkin <anton.babushkin@me.com>
 */

#include "accelerometer_calibration.h"
#include "calibration_messages.h"
#include "calibration_routines.h"
#include "commander_helper.h"

#include <px4_platform_common/defines.h>
#include <px4_platform_common/posix.h>
#include <px4_platform_common/time.h>

#include <drivers/drv_hrt.h>
#include <lib/mathlib/mathlib.h>
#include <lib/ecl/geo/geo.h>
#include <matrix/math.hpp>
#include <lib/conversion/rotation.h>
#include <lib/parameters/param.h>
#include <systemlib/err.h>
#include <systemlib/mavlink_log.h>
#include <uORB/topics/sensor_accel.h>
#include <uORB/topics/sensor_correction.h>
#include <uORB/topics/vehicle_attitude.h>
#include <uORB/Subscription.hpp>
#include <uORB/SubscriptionBlocking.hpp>

using namespace time_literals;
using namespace matrix;
using math::radians;

static constexpr char sensor_name[] {"accel"};

static constexpr unsigned MAX_ACCEL_SENS = 3;

static calibrate_return do_accel_calibration_measurements(orb_advert_t *mavlink_log_pub,
		Vector3f(&accel_offs)[MAX_ACCEL_SENS],
		Matrix3f(&accel_T)[MAX_ACCEL_SENS], unsigned active_sensors);

static calibrate_return read_accelerometer_avg(float (&accel_avg)[MAX_ACCEL_SENS][detect_orientation_side_count][3],
		unsigned orient, unsigned samples_num);

static calibrate_return calculate_calibration_values(unsigned sensor,
		float (&accel_ref)[MAX_ACCEL_SENS][detect_orientation_side_count][3], Matrix3f(&accel_T)[MAX_ACCEL_SENS],
		Vector3f(&accel_offs)[MAX_ACCEL_SENS]);

/// Data passed to calibration worker routine
typedef struct  {
	orb_advert_t	*mavlink_log_pub{nullptr};
	unsigned	done_count{0};
	float		accel_ref[MAX_ACCEL_SENS][detect_orientation_side_count][3] {};
} accel_worker_data_t;

int do_accel_calibration(orb_advert_t *mavlink_log_pub)
{
	calibration_log_info(mavlink_log_pub, CAL_QGC_STARTED_MSG, sensor_name);

	int res = PX4_OK;

	int32_t device_id[MAX_ACCEL_SENS] {};
	int device_prio_max = 0;
	int32_t device_id_primary = 0;
	unsigned active_sensors = 0;

	// We should not try to subscribe if the topic doesn't actually exist and can be counted.
	const unsigned orb_accel_count = orb_group_count(ORB_ID(sensor_accel));

	// Warn that we will not calibrate more than max_accels accelerometers
	if (orb_accel_count > MAX_ACCEL_SENS) {
		calibration_log_critical(mavlink_log_pub, "Detected %u accels, but will calibrate only %u", orb_accel_count,
					 MAX_ACCEL_SENS);
	}

	for (uint8_t cur_accel = 0; cur_accel < orb_accel_count && cur_accel < MAX_ACCEL_SENS; cur_accel++) {
		uORB::SubscriptionData<sensor_accel_s> accel_sub{ORB_ID(sensor_accel), cur_accel};
		device_id[cur_accel] = accel_sub.get().device_id;

		if (device_id[cur_accel] != 0) {
			// Get priority
			int32_t prio = accel_sub.get_priority();

			if (prio > device_prio_max) {
				device_prio_max = prio;
				device_id_primary = device_id[cur_accel];
			}

			active_sensors++;

		} else {
			calibration_log_critical(mavlink_log_pub, "Accel #%u no device id, abort", cur_accel);
			return PX4_ERROR;
		}
	}

	/* measure and calculate offsets & scales */
	Vector3f accel_offs[MAX_ACCEL_SENS] {};
	Matrix3f accel_T[MAX_ACCEL_SENS] {};
	calibrate_return cal_return = do_accel_calibration_measurements(mavlink_log_pub, accel_offs, accel_T, active_sensors);

	if (cal_return != calibrate_return_ok) {
		// Cancel message already displayed, nothing left to do
		return PX4_ERROR;
	}

	if (active_sensors == 0) {
		calibration_log_critical(mavlink_log_pub, CAL_ERROR_SENSOR_MSG);
		return PX4_ERROR;
	}

	/* measurements completed successfully, rotate calibration values */
	int32_t board_rotation_int = 0;
	param_get(param_find("SENS_BOARD_ROT"), &board_rotation_int);
	const Dcmf board_rotation = get_rot_matrix((enum Rotation)board_rotation_int);
	const Dcmf board_rotation_t = board_rotation.transpose();

	param_set_no_notification(param_find("CAL_ACC_PRIME"), &device_id_primary);

	for (unsigned uorb_index = 0; uorb_index < MAX_ACCEL_SENS; uorb_index++) {

		if (uorb_index < active_sensors) {
			/* handle individual sensors, one by one */
			const Vector3f accel_offs_rotated = board_rotation_t *accel_offs[uorb_index];
			const Matrix3f accel_T_rotated = board_rotation_t *accel_T[uorb_index] * board_rotation;

			PX4_INFO("found offset %d: x: %.6f, y: %.6f, z: %.6f", uorb_index,
				 (double)accel_offs_rotated(0), (double)accel_offs_rotated(1), (double)accel_offs_rotated(2));

			PX4_INFO("found scale %d: x: %.6f, y: %.6f, z: %.6f", uorb_index,
				 (double)accel_T_rotated(0, 0), (double)accel_T_rotated(1, 1), (double)accel_T_rotated(2, 2));

			char str[30] {};

			// calibration offsets
			float x_offset = accel_offs_rotated(0);
			sprintf(str, "CAL_ACC%u_XOFF", uorb_index);
			param_set_no_notification(param_find(str), &x_offset);

			float y_offset = accel_offs_rotated(1);
			sprintf(str, "CAL_ACC%u_YOFF", uorb_index);
			param_set_no_notification(param_find(str), &y_offset);

			float z_offset = accel_offs_rotated(2);
			sprintf(str, "CAL_ACC%u_ZOFF", uorb_index);
			param_set_no_notification(param_find(str), &z_offset);


			// calibration scale
			float x_scale = accel_T_rotated(0, 0);
			sprintf(str, "CAL_ACC%u_XSCALE", uorb_index);
			param_set_no_notification(param_find(str), &x_scale);

			float y_scale = accel_T_rotated(1, 1);
			sprintf(str, "CAL_ACC%u_YSCALE", uorb_index);
			param_set_no_notification(param_find(str), &y_scale);

			float z_scale = accel_T_rotated(2, 2);
			sprintf(str, "CAL_ACC%u_ZSCALE", uorb_index);
			param_set_no_notification(param_find(str), &z_scale);

			// calibration device ID
			sprintf(str, "CAL_ACC%u_ID", uorb_index);
			param_set_no_notification(param_find(str), &device_id[uorb_index]);

		} else {
			char str[30] {};

			// reset calibration offsets
			sprintf(str, "CAL_ACC%u_XOFF", uorb_index);
			param_reset(param_find(str));
			sprintf(str, "CAL_ACC%u_YOFF", uorb_index);
			param_reset(param_find(str));
			sprintf(str, "CAL_ACC%u_ZOFF", uorb_index);
			param_reset(param_find(str));

			// reset calibration scale
			sprintf(str, "CAL_ACC%u_XSCALE", uorb_index);
			param_reset(param_find(str));
			sprintf(str, "CAL_ACC%u_YSCALE", uorb_index);
			param_reset(param_find(str));
			sprintf(str, "CAL_ACC%u_ZSCALE", uorb_index);
			param_reset(param_find(str));

			// reset calibration device ID
			sprintf(str, "CAL_ACC%u_ID", uorb_index);
			param_reset(param_find(str));
		}
	}

	param_notify_changes();

	if (res == PX4_OK) {
		/* if there is a any preflight-check system response, let the barrage of messages through */
		px4_usleep(200000);

		calibration_log_info(mavlink_log_pub, CAL_QGC_DONE_MSG, sensor_name);

	} else {
		calibration_log_critical(mavlink_log_pub, CAL_QGC_FAILED_MSG, sensor_name);
	}

	/* give this message enough time to propagate */
	px4_usleep(600000);

	return res;
}

static calibrate_return accel_calibration_worker(detect_orientation_return orientation, int cancel_sub, void *data)
{
	const unsigned samples_num = 750;
	accel_worker_data_t *worker_data = (accel_worker_data_t *)(data);

	calibration_log_info(worker_data->mavlink_log_pub, "[cal] Hold still, measuring %s side",
			     detect_orientation_str(orientation));

	read_accelerometer_avg(worker_data->accel_ref, orientation, samples_num);

	calibration_log_info(worker_data->mavlink_log_pub, "[cal] %s side result: [%8.4f %8.4f %8.4f]",
			     detect_orientation_str(orientation),
			     (double)worker_data->accel_ref[0][orientation][0],
			     (double)worker_data->accel_ref[0][orientation][1],
			     (double)worker_data->accel_ref[0][orientation][2]);

	worker_data->done_count++;
	calibration_log_info(worker_data->mavlink_log_pub, CAL_QGC_PROGRESS_MSG, 17 * worker_data->done_count);

	return calibrate_return_ok;
}

static calibrate_return do_accel_calibration_measurements(orb_advert_t *mavlink_log_pub,
		Vector3f(&accel_offs)[MAX_ACCEL_SENS], Matrix3f(&accel_T)[MAX_ACCEL_SENS], unsigned active_sensors)
{
	calibrate_return result = calibrate_return_ok;

	accel_worker_data_t worker_data{};
	worker_data.mavlink_log_pub = mavlink_log_pub;

<<<<<<< HEAD
			} else {
				orb_unsubscribe(worker_data.subs[cur_accel]);
			}

#else

			// For the DriverFramework drivers, we fill device ID (this is the first time) by copying one report.
			device_id[cur_accel] = report.device_id;
			found_cur_accel = true;

#endif
		}

		if (!found_cur_accel) {
			calibration_log_critical(mavlink_log_pub, "Accel #%u (ID %u) no matching uORB devid", cur_accel, device_id[cur_accel]);
			result = calibrate_return_error;
			break;
		}

		if (device_id[cur_accel] != 0) {
			// Get priority
			ORB_PRIO prio = ORB_PRIO_UNINITIALIZED;
			orb_priority(worker_data.subs[cur_accel], &prio);

			if (prio > device_prio_max) {
				device_prio_max = prio;
				device_id_primary = device_id[cur_accel];
			}

		} else {
			calibration_log_critical(mavlink_log_pub, "Accel #%u no device id, abort", cur_accel);
			result = calibrate_return_error;
			break;
		}
	}
=======
	bool data_collected[detect_orientation_side_count] {};
>>>>>>> d791c8ba

	if (result == calibrate_return_ok) {
		int cancel_sub = calibrate_cancel_subscribe();
		result = calibrate_from_orientation(mavlink_log_pub, cancel_sub, data_collected, accel_calibration_worker, &worker_data,
						    false);

		calibrate_cancel_unsubscribe(cancel_sub);
	}

	if (result == calibrate_return_ok) {
		/* calculate offsets and transform matrix */
		for (unsigned i = 0; i < active_sensors; i++) {
			result = calculate_calibration_values(i, worker_data.accel_ref, accel_T, accel_offs);

			if (result != calibrate_return_ok) {
				calibration_log_critical(mavlink_log_pub, "ERROR: calibration calculation error");
				break;
			}
		}
	}

	return result;
}

/*
 * Read specified number of accelerometer samples, calculate average and dispersion.
 */
static calibrate_return read_accelerometer_avg(float (&accel_avg)[MAX_ACCEL_SENS][detect_orientation_side_count][3],
		unsigned orient, unsigned samples_num)
{
	/* get total sensor board rotation matrix */
	float board_offset[3] {};
	param_get(param_find("SENS_BOARD_X_OFF"), &board_offset[0]);
	param_get(param_find("SENS_BOARD_Y_OFF"), &board_offset[1]);
	param_get(param_find("SENS_BOARD_Z_OFF"), &board_offset[2]);

	const Dcmf board_rotation_offset{Eulerf{math::radians(board_offset[0]), math::radians(board_offset[1]), math::radians(board_offset[2])}};

	int32_t board_rotation_int = 0;
	param_get(param_find("SENS_BOARD_ROT"), &board_rotation_int);

	const Dcmf board_rotation = board_rotation_offset * get_rot_matrix((enum Rotation)board_rotation_int);

	Vector3f accel_sum[MAX_ACCEL_SENS] {};
	unsigned counts[MAX_ACCEL_SENS] {};

	unsigned errcount = 0;

	// sensor thermal corrections
	uORB::Subscription sensor_correction_sub{ORB_ID(sensor_correction)};
	sensor_correction_s sensor_correction{};
	sensor_correction_sub.copy(&sensor_correction);

	uORB::SubscriptionBlocking<sensor_accel_s> accel_sub[MAX_ACCEL_SENS] {
		{ORB_ID(sensor_accel), 0, 0},
		{ORB_ID(sensor_accel), 0, 1},
		{ORB_ID(sensor_accel), 0, 2},
	};

	/* use the first sensor to pace the readout, but do per-sensor counts */
	while (counts[0] < samples_num) {
		if (accel_sub[0].updatedBlocking(100000)) {
			for (unsigned accel_index = 0; accel_index < MAX_ACCEL_SENS; accel_index++) {
				sensor_accel_s arp;

				if (accel_sub[accel_index].update(&arp)) {
					// fetch optional thermal offset corrections in sensor/board frame
					Vector3f offset{0, 0, 0};
					sensor_correction_sub.update(&sensor_correction);

					if (sensor_correction.timestamp > 0 && arp.device_id != 0) {
						for (uint8_t correction_index = 0; correction_index < MAX_ACCEL_SENS; correction_index++) {
							if (sensor_correction.accel_device_ids[correction_index] == arp.device_id) {
								switch (correction_index) {
								case 0:
									offset = Vector3f{sensor_correction.accel_offset_0};
									break;
								case 1:
									offset = Vector3f{sensor_correction.accel_offset_1};
									break;
								case 2:
									offset = Vector3f{sensor_correction.accel_offset_2};
									break;
								}
							}
						}
					}

					accel_sum[accel_index] += Vector3f{arp.x, arp.y, arp.z} - offset;
					counts[accel_index]++;
				}
			}

		} else {
			errcount++;
			continue;
		}

		if (errcount > samples_num / 10) {
			return calibrate_return_error;
		}
	}

	// rotate sensor measurements from sensor to body frame using board rotation matrix
	for (unsigned s = 0; s < MAX_ACCEL_SENS; s++) {
		accel_sum[s] = board_rotation * accel_sum[s];
	}

	for (unsigned s = 0; s < MAX_ACCEL_SENS; s++) {
		const auto sum = accel_sum[s] / counts[s];
		sum.copyTo(accel_avg[s][orient]);
	}

	return calibrate_return_ok;
}

static calibrate_return calculate_calibration_values(unsigned sensor,
		float (&accel_ref)[MAX_ACCEL_SENS][detect_orientation_side_count][3], Matrix3f(&accel_T)[MAX_ACCEL_SENS],
		Vector3f(&accel_offs)[MAX_ACCEL_SENS])
{
	/* calculate offsets */
	for (unsigned i = 0; i < 3; i++) {
		accel_offs[sensor](i) = (accel_ref[sensor][i * 2][i] + accel_ref[sensor][i * 2 + 1][i]) / 2;
	}

	/* fill matrix A for linear equations system*/
	Matrix3f mat_A;

	for (unsigned i = 0; i < 3; i++) {
		for (unsigned j = 0; j < 3; j++) {
			mat_A(i, j) = accel_ref[sensor][i * 2][j] - accel_offs[sensor](j);
		}
	}

	/* calculate inverse matrix for A */
	const Matrix3f mat_A_inv = mat_A.I();

	/* copy results to accel_T */
	for (unsigned i = 0; i < 3; i++) {
		for (unsigned j = 0; j < 3; j++) {
			/* simplify matrices mult because b has only one non-zero element == g at index i */
			accel_T[sensor](j, i) = mat_A_inv(j, i) * CONSTANTS_ONE_G;
		}
	}

	return calibrate_return_ok;
}

int do_level_calibration(orb_advert_t *mavlink_log_pub)
{
	bool success = false;

	calibration_log_info(mavlink_log_pub, CAL_QGC_STARTED_MSG, "level");

	param_t roll_offset_handle = param_find("SENS_BOARD_X_OFF");
	param_t pitch_offset_handle = param_find("SENS_BOARD_Y_OFF");

	// get old values
	float roll_offset_current = 0.f;
	float pitch_offset_current = 0.f;
	param_get(roll_offset_handle, &roll_offset_current);
	param_get(pitch_offset_handle, &pitch_offset_current);

	int32_t board_rot_current = 0;
	param_get(param_find("SENS_BOARD_ROT"), &board_rot_current);

	const Dcmf board_rotation_offset{Eulerf{radians(roll_offset_current), radians(pitch_offset_current), 0.f}};

	float roll_mean = 0.f;
	float pitch_mean = 0.f;
	unsigned counter = 0;
	bool had_motion = true;
	int num_retries = 0;

	uORB::SubscriptionBlocking<vehicle_attitude_s> att_sub{ORB_ID(vehicle_attitude)};

	while (had_motion && num_retries++ < 50) {
		Vector2f min_angles{100.f, 100.f};
		Vector2f max_angles{-100.f, -100.f};
		roll_mean = 0.0f;
		pitch_mean = 0.0f;
		counter = 0;
		int last_progress_report = -100;
		const hrt_abstime calibration_duration = 500_ms;
		const hrt_abstime start = hrt_absolute_time();

		while (hrt_elapsed_time(&start) < calibration_duration) {

			vehicle_attitude_s att{};

			if (!att_sub.updateBlocking(att, 100000)) {
				// attitude estimator is not running
				calibration_log_critical(mavlink_log_pub, "attitude estimator not running - check system boot");
				calibration_log_critical(mavlink_log_pub, CAL_QGC_FAILED_MSG, "level");
				goto out;
			}

			int progress = 100 * hrt_elapsed_time(&start) / calibration_duration;

			if (progress >= last_progress_report + 20) {
				calibration_log_info(mavlink_log_pub, CAL_QGC_PROGRESS_MSG, progress);
				last_progress_report = progress;
			}

			Eulerf att_euler{Quatf{att.q}};

			// keep min + max angles
			for (int i = 0; i < 2; ++i) {
				if (att_euler(i) < min_angles(i)) { min_angles(i) = att_euler(i); }

				if (att_euler(i) > max_angles(i)) { max_angles(i) = att_euler(i); }
			}

			att_euler(2) = 0.f; // ignore yaw

			att_euler = Eulerf{board_rotation_offset *Dcmf{att_euler}};  // subtract existing board rotation
			roll_mean += att_euler.phi();
			pitch_mean += att_euler.theta();
			++counter;
		}

		// motion detection: check that (max-min angle) is within a threshold.
		// The difference is typically <0.1 deg while at rest
		if (max_angles(0) - min_angles(0) < math::radians(0.5f) &&
		    max_angles(1) - min_angles(1) < math::radians(0.5f)) {

			had_motion = false;
		}
	}

	calibration_log_info(mavlink_log_pub, CAL_QGC_PROGRESS_MSG, 100);

	roll_mean /= counter;
	pitch_mean /= counter;

	if (had_motion) {
		calibration_log_critical(mavlink_log_pub, "motion during calibration");

	} else if (fabsf(roll_mean) > 0.8f) {
		calibration_log_critical(mavlink_log_pub, "excess roll angle");

	} else if (fabsf(pitch_mean) > 0.8f) {
		calibration_log_critical(mavlink_log_pub, "excess pitch angle");

	} else {
		float roll_mean_degrees = math::degrees(roll_mean);
		float pitch_mean_degrees = math::degrees(pitch_mean);
		param_set_no_notification(roll_offset_handle, &roll_mean_degrees);
		param_set_no_notification(pitch_offset_handle, &pitch_mean_degrees);
		param_notify_changes();
		success = true;
	}

out:

	if (success) {
		calibration_log_info(mavlink_log_pub, CAL_QGC_DONE_MSG, "level");
		return 0;

	} else {
		calibration_log_critical(mavlink_log_pub, CAL_QGC_FAILED_MSG, "level");
		return 1;
	}
}<|MERGE_RESOLUTION|>--- conflicted
+++ resolved
@@ -352,45 +352,7 @@
 	accel_worker_data_t worker_data{};
 	worker_data.mavlink_log_pub = mavlink_log_pub;
 
-<<<<<<< HEAD
-			} else {
-				orb_unsubscribe(worker_data.subs[cur_accel]);
-			}
-
-#else
-
-			// For the DriverFramework drivers, we fill device ID (this is the first time) by copying one report.
-			device_id[cur_accel] = report.device_id;
-			found_cur_accel = true;
-
-#endif
-		}
-
-		if (!found_cur_accel) {
-			calibration_log_critical(mavlink_log_pub, "Accel #%u (ID %u) no matching uORB devid", cur_accel, device_id[cur_accel]);
-			result = calibrate_return_error;
-			break;
-		}
-
-		if (device_id[cur_accel] != 0) {
-			// Get priority
-			ORB_PRIO prio = ORB_PRIO_UNINITIALIZED;
-			orb_priority(worker_data.subs[cur_accel], &prio);
-
-			if (prio > device_prio_max) {
-				device_prio_max = prio;
-				device_id_primary = device_id[cur_accel];
-			}
-
-		} else {
-			calibration_log_critical(mavlink_log_pub, "Accel #%u no device id, abort", cur_accel);
-			result = calibrate_return_error;
-			break;
-		}
-	}
-=======
 	bool data_collected[detect_orientation_side_count] {};
->>>>>>> d791c8ba
 
 	if (result == calibrate_return_ok) {
 		int cancel_sub = calibrate_cancel_subscribe();
