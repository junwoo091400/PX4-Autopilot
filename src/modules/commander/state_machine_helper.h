--- conflicted
+++ resolved
@@ -133,11 +133,7 @@
 		   const link_loss_actions_t rc_loss_act, const offboard_loss_actions_t offb_loss_act,
 		   const offboard_loss_rc_actions_t offb_loss_rc_act,
 		   const position_nav_loss_actions_t posctl_nav_loss_act,
-<<<<<<< HEAD
 		   const float param_com_rcl_act_t, const float gps_fail_openloop_loiter_time_s);
-=======
-		   const float param_com_rcl_act_t);
->>>>>>> 0f29b871
 
 /*
  * Checks the validty of position data against the requirements of the current navigation
