/****************************************************************************
 *
 *   Copyright (c) 2020 PX4 Development Team. All rights reserved.
 *
 * Redistribution and use in source and binary forms, with or without
 * modification, are permitted provided that the following conditions
 * are met:
 *
 * 1. Redistributions of source code must retain the above copyright
 *    notice, this list of conditions and the following disclaimer.
 * 2. Redistributions in binary form must reproduce the above copyright
 *    notice, this list of conditions and the following disclaimer in
 *    the documentation and/or other materials provided with the
 *    distribution.
 * 3. Neither the name PX4 nor the names of its contributors may be
 *    used to endorse or promote products derived from this software
 *    without specific prior written permission.
 *
 * THIS SOFTWARE IS PROVIDED BY THE COPYRIGHT HOLDERS AND CONTRIBUTORS
 * "AS IS" AND ANY EXPRESS OR IMPLIED WARRANTIES, INCLUDING, BUT NOT
 * LIMITED TO, THE IMPLIED WARRANTIES OF MERCHANTABILITY AND FITNESS
 * FOR A PARTICULAR PURPOSE ARE DISCLAIMED. IN NO EVENT SHALL THE
 * COPYRIGHT OWNER OR CONTRIBUTORS BE LIABLE FOR ANY DIRECT, INDIRECT,
 * INCIDENTAL, SPECIAL, EXEMPLARY, OR CONSEQUENTIAL DAMAGES (INCLUDING,
 * BUT NOT LIMITED TO, PROCUREMENT OF SUBSTITUTE GOODS OR SERVICES; LOSS
 * OF USE, DATA, OR PROFITS; OR BUSINESS INTERRUPTION) HOWEVER CAUSED
 * AND ON ANY THEORY OF LIABILITY, WHETHER IN CONTRACT, STRICT
 * LIABILITY, OR TORT (INCLUDING NEGLIGENCE OR OTHERWISE) ARISING IN
 * ANY WAY OUT OF THE USE OF THIS SOFTWARE, EVEN IF ADVISED OF THE
 * POSSIBILITY OF SUCH DAMAGE.
 *
 ****************************************************************************/

#include "VehicleIMU.hpp"

#include <px4_platform_common/log.h>

#include <float.h>

using namespace matrix;
using namespace time_literals;

using math::constrain;

namespace sensors
{

VehicleIMU::VehicleIMU(uint8_t accel_index, uint8_t gyro_index) :
	ModuleParams(nullptr),
<<<<<<< HEAD
	WorkItem(MODULE_NAME, px4::wq_configurations::att_pos_ctrl),
	_sensor_accel_sub(this, ORB_ID(sensor_accel), accel_index),
	_sensor_gyro_sub(this, ORB_ID(sensor_gyro), gyro_index),
	_accel_corrections(this, SensorCorrections::SensorType::Accelerometer),
	_gyro_corrections(this, SensorCorrections::SensorType::Gyroscope)
{
	const float configured_interval_us = 1e6f / _param_imu_integ_rate.get();
	_accel_integrator.set_reset_interval(configured_interval_us);
	_gyro_integrator.set_reset_interval(configured_interval_us);
=======
	ScheduledWorkItem(MODULE_NAME, px4::wq_configurations::nav_and_controllers),
	_sensor_accel_sub(this, ORB_ID(sensor_accel), accel_index),
	_sensor_gyro_sub(this, ORB_ID(sensor_gyro), gyro_index)
{
	const float configured_interval_us = 1e6f / _param_imu_integ_rate.get();

	_accel_integrator.set_reset_interval(configured_interval_us);
	_accel_integrator.set_reset_samples(sensor_accel_s::ORB_QUEUE_LENGTH);
	_sensor_accel_sub.set_required_updates(1);

	_gyro_integrator.set_reset_interval(configured_interval_us);
	_gyro_integrator.set_reset_samples(sensor_gyro_s::ORB_QUEUE_LENGTH);
	_sensor_gyro_sub.set_required_updates(1);
>>>>>>> d791c8ba

	// advertise immediately to ensure consistent ordering
	_vehicle_imu_pub.advertise();
	_vehicle_imu_status_pub.advertise();
}

VehicleIMU::~VehicleIMU()
{
	Stop();

	perf_free(_accel_generation_gap_perf);
	perf_free(_accel_update_perf);
	perf_free(_gyro_generation_gap_perf);
	perf_free(_gyro_update_perf);
}

bool VehicleIMU::Start()
{
	// force initial updates
	ParametersUpdate(true);

<<<<<<< HEAD
	return _sensor_gyro_sub.registerCallback();
=======
	return _sensor_gyro_sub.registerCallback() && _sensor_accel_sub.registerCallback();
>>>>>>> d791c8ba
}

void VehicleIMU::Stop()
{
	// clear all registered callbacks
	_sensor_accel_sub.unregisterCallback();
	_sensor_gyro_sub.unregisterCallback();

	Deinit();
}

void VehicleIMU::ParametersUpdate(bool force)
{
	// Check if parameters have changed
	if (_params_sub.updated() || force) {
		// clear update
		parameter_update_s param_update;
		_params_sub.copy(&param_update);

		const auto imu_integ_rate_prev = _param_imu_integ_rate.get();

		updateParams();

<<<<<<< HEAD
		_accel_corrections.ParametersUpdate();
		_gyro_corrections.ParametersUpdate();

		// constrain IMU integration time 1-20 milliseconds (50-1000 Hz)
		int32_t imu_integration_rate_hz = math::constrain(_param_imu_integ_rate.get(), 50, 1000);

		if (imu_integration_rate_hz != _param_imu_integ_rate.get()) {
			_param_imu_integ_rate.set(imu_integration_rate_hz);
			_param_imu_integ_rate.commit_no_notification();
		}
=======
		_accel_calibration.ParametersUpdate();
		_gyro_calibration.ParametersUpdate();

		// constrain IMU integration time 1-10 milliseconds (100-1000 Hz)
		int32_t imu_integration_rate_hz = constrain(_param_imu_integ_rate.get(),
						  100, math::max(_param_imu_gyro_ratemax.get(), 1000));

		if (imu_integration_rate_hz != _param_imu_integ_rate.get()) {
			PX4_WARN("IMU_INTEG_RATE updated %d -> %d", _param_imu_integ_rate.get(), imu_integration_rate_hz);
			_param_imu_integ_rate.set(imu_integration_rate_hz);
			_param_imu_integ_rate.commit_no_notification();
		}

		if (_param_imu_integ_rate.get() != imu_integ_rate_prev) {
			// force update
			UpdateIntegratorConfiguration();
		}
>>>>>>> d791c8ba
	}
}

bool VehicleIMU::UpdateIntervalAverage(IntervalAverage &intavg, const hrt_abstime &timestamp_sample)
{
	bool updated = false;

<<<<<<< HEAD
	if ((intavg.timestamp_sample_last > 0) && (timestamp_sample > intavg.timestamp_sample_last)) {
		intavg.interval_sum += (timestamp_sample - intavg.timestamp_sample_last);
		intavg.interval_count++;

	} else {
=======
	// conservative maximum time between samples to reject large gaps and reset averaging
	float max_interval_us = 10000; // 100 Hz
	float min_interval_us = 100;   // 10,000 Hz

	if (intavg.update_interval > 0) {
		// if available use previously calculated interval as bounds
		max_interval_us = 1.5f * intavg.update_interval;
		min_interval_us = 0.5f * intavg.update_interval;
	}

	const float interval_us = (timestamp_sample - intavg.timestamp_sample_last);

	if ((intavg.timestamp_sample_last > 0) && (interval_us < max_interval_us) && (interval_us > min_interval_us)) {

		intavg.interval_sum += interval_us;
		intavg.interval_count++;

		// periodically calculate sensor update rate
		if (intavg.interval_count > 10000 || ((intavg.update_interval <= FLT_EPSILON) && intavg.interval_count > 100)) {

			const float sample_interval_avg = intavg.interval_sum / intavg.interval_count;

			if (PX4_ISFINITE(sample_interval_avg) && (sample_interval_avg > 0.f)) {
				// update if interval has changed by more than 0.5%
				if ((fabsf(intavg.update_interval - sample_interval_avg) / intavg.update_interval) > 0.005f) {

					intavg.update_interval = sample_interval_avg;
					updated = true;
				}
			}

			// reset sample interval accumulator
			intavg.interval_sum = 0.f;
			intavg.interval_count = 0.f;
		}

	} else {
		// reset
>>>>>>> d791c8ba
		intavg.interval_sum = 0.f;
		intavg.interval_count = 0.f;
	}

	intavg.timestamp_sample_last = timestamp_sample;

<<<<<<< HEAD
	// periodically calculate sensor update rate
	if (intavg.interval_count > 10000 || ((intavg.update_interval <= FLT_EPSILON) && intavg.interval_count > 100)) {

		const float sample_interval_avg = intavg.interval_sum / intavg.interval_count;

		if (PX4_ISFINITE(sample_interval_avg) && (sample_interval_avg > 0.f)) {
			// update if interval has changed by more than 1%
			if ((fabsf(intavg.update_interval - sample_interval_avg) / intavg.update_interval) > 0.01f) {

				intavg.update_interval = sample_interval_avg;
				updated = true;
			}
		}

		// reset sample interval accumulator
		intavg.timestamp_sample_last = 0;
	}

=======
>>>>>>> d791c8ba
	return updated;
}

void VehicleIMU::Run()
{
<<<<<<< HEAD
	ParametersUpdate();
	_accel_corrections.SensorCorrectionsUpdate();
	_gyro_corrections.SensorCorrectionsUpdate();

	while (_sensor_gyro_sub.updated() || _sensor_accel_sub.updated()) {

		bool update_integrator_config = false;

		// integrate all available (queued) gyro
		sensor_gyro_s gyro;

		while (_sensor_gyro_sub.update(&gyro)) {
			_gyro_corrections.set_device_id(gyro.device_id);
			_gyro_error_count = gyro.error_count;

			const Vector3f gyro_corrected{_gyro_corrections.Correct(Vector3f{gyro.x, gyro.y, gyro.z})};
			_gyro_integrator.put(gyro.timestamp_sample, gyro_corrected);
			_last_timestamp_sample_gyro = gyro.timestamp_sample;

			// collect sample interval average for filters
			if (UpdateIntervalAverage(_gyro_interval, gyro.timestamp_sample)) {
				update_integrator_config = true;
			}
		}

		// update accel, stopping once caught up to the last gyro sample
		sensor_accel_s accel;

		while (_sensor_accel_sub.update(&accel)) {
			_accel_corrections.set_device_id(accel.device_id);
			_accel_error_count = accel.error_count;

			const Vector3f accel_corrected{_accel_corrections.Correct(Vector3f{accel.x, accel.y, accel.z})};
			_accel_integrator.put(accel.timestamp_sample, accel_corrected);
			_last_timestamp_sample_accel = accel.timestamp_sample;

			// collect sample interval average for filters
			if (UpdateIntervalAverage(_accel_interval, accel.timestamp_sample)) {
				update_integrator_config = true;
			}

			if (accel.clip_counter[0] > 0 || accel.clip_counter[1] > 0 || accel.clip_counter[2] > 0) {

				const Vector3f sensor_clip_count{(float)accel.clip_counter[0], (float)accel.clip_counter[1], (float)accel.clip_counter[2]};
				const Vector3f clipping{_accel_corrections.getBoardRotation() *sensor_clip_count};
				static constexpr float CLIP_COUNT_THRESHOLD = 1.f;

				if (fabsf(clipping(0)) >= CLIP_COUNT_THRESHOLD) {
					_delta_velocity_clipping |= vehicle_imu_s::CLIPPING_X;
					_delta_velocity_clipping_total[0] += fabsf(clipping(0));
				}

				if (fabsf(clipping(1)) >= CLIP_COUNT_THRESHOLD) {
					_delta_velocity_clipping |= vehicle_imu_s::CLIPPING_Y;
					_delta_velocity_clipping_total[1] += fabsf(clipping(1));
				}

				if (fabsf(clipping(2)) >= CLIP_COUNT_THRESHOLD) {
					_delta_velocity_clipping |= vehicle_imu_s::CLIPPING_Z;
					_delta_velocity_clipping_total[2] += fabsf(clipping(2));
				}
			}

			// break once caught up to gyro (only after rate sensor publication rate is known)
			if ((_accel_interval.update_interval > 0)
			    && (_last_timestamp_sample_accel >= (_last_timestamp_sample_gyro - 0.5f * _accel_interval.update_interval))) {

				break;
			}
		}

		// reconfigure integrators if calculated sensor intervals have changed
		if (update_integrator_config) {
			UpdateIntergratorConfiguration();
		}

		// publish if both accel & gyro integrators are ready
		if (_accel_integrator.integral_ready() && _gyro_integrator.integral_ready()) {

			uint32_t accel_integral_dt;
			uint32_t gyro_integral_dt;
			Vector3f delta_angle;
			Vector3f delta_velocity;

			if (_accel_integrator.reset(delta_velocity, accel_integral_dt)
			    && _gyro_integrator.reset(delta_angle, gyro_integral_dt)) {

				// publich vehicle_imu
				vehicle_imu_s imu{};

				imu.timestamp_sample = _last_timestamp_sample_gyro;
				imu.accel_device_id = _accel_corrections.get_device_id();
				imu.gyro_device_id = _gyro_corrections.get_device_id();
				delta_angle.copyTo(imu.delta_angle);
				delta_velocity.copyTo(imu.delta_velocity);
				imu.delta_angle_dt = gyro_integral_dt;
				imu.delta_velocity_dt = accel_integral_dt;
				imu.delta_velocity_clipping = _delta_velocity_clipping;
				imu.timestamp = hrt_absolute_time();

				_vehicle_imu_pub.publish(imu);

				UpdateAccelVibrationMetrics(delta_velocity);
				UpdateGyroVibrationMetrics(delta_angle);

				PublishStatus();

				// reset
				_delta_velocity_clipping = 0;

				return;
			}
		}
	}
}

void VehicleIMU::UpdateIntergratorConfiguration()
{
	const float configured_interval_us = 1e6f / _param_imu_integ_rate.get();

	if ((_accel_interval.update_interval > 0) && (_gyro_interval.update_interval > 0)) {

		// determine closest number of sensor samples that will get closest to the desired integration interval
		const uint8_t integral_samples = math::constrain((uint8_t)roundf(configured_interval_us /
						 _gyro_interval.update_interval), (uint8_t)1, sensor_gyro_s::ORB_QUEUE_LENGTH);

		// let the gyro set the configuration and scheduling
		// accel integrator will be forced to reset when gyro integrator is ready
		_gyro_integrator.set_reset_samples(integral_samples);
		_accel_integrator.set_reset_samples(1);

		// no minimum integration time required
		_gyro_integrator.set_reset_interval(0);
		_accel_integrator.set_reset_interval(0);

		_sensor_accel_sub.set_required_updates(integral_samples);
		_sensor_gyro_sub.set_required_updates(integral_samples);

		// run when there are enough new gyro samples, unregister accel
		_sensor_accel_sub.unregisterCallback();

		PX4_DEBUG("accel (%d) gyro (%d) gyro samples: %.0f",
			  _accel_corrections.get_device_id(), _gyro_corrections.get_device_id(), (double)integral_samples);
	}
}

=======
	// backup schedule
	ScheduleDelayed(10_ms);

	ParametersUpdate();

	bool sensor_data_gap = false;
	bool update_integrator_config = false;
	bool publish_status = false;

	// integrate queued gyro
	sensor_gyro_s gyro;

	while (_sensor_gyro_sub.update(&gyro)) {
		perf_count_interval(_gyro_update_perf, gyro.timestamp_sample);

		if (_sensor_gyro_sub.get_last_generation() != _gyro_last_generation + 1) {
			sensor_data_gap = true;
			perf_count(_gyro_generation_gap_perf);

			_gyro_interval.timestamp_sample_last = 0; // invalidate any ongoing publication rate averaging

		} else {
			// collect sample interval average for filters
			if (!_intervals_configured && UpdateIntervalAverage(_gyro_interval, gyro.timestamp_sample)) {
				update_integrator_config = true;
				publish_status = true;
				_status.gyro_rate_hz = roundf(1e6f / _gyro_interval.update_interval);
			}
		}

		_gyro_last_generation = _sensor_gyro_sub.get_last_generation();

		_gyro_calibration.set_device_id(gyro.device_id);

		if (gyro.error_count != _status.gyro_error_count) {
			publish_status = true;
			_status.gyro_error_count = gyro.error_count;
		}

		_gyro_integrator.put(gyro.timestamp_sample, Vector3f{gyro.x, gyro.y, gyro.z});
		_last_timestamp_sample_gyro = gyro.timestamp_sample;

		if (!sensor_data_gap && _intervals_configured && _gyro_integrator.integral_ready()) {
			break;
		}
	}

	// update accel, stopping once caught up to the last gyro sample
	sensor_accel_s accel;

	while (_sensor_accel_sub.update(&accel)) {
		perf_count_interval(_accel_update_perf, accel.timestamp_sample);

		if (_sensor_accel_sub.get_last_generation() != _accel_last_generation + 1) {
			sensor_data_gap = true;
			perf_count(_accel_generation_gap_perf);

			_accel_interval.timestamp_sample_last = 0; // invalidate any ongoing publication rate averaging

		} else {
			// collect sample interval average for filters
			if (!_intervals_configured && UpdateIntervalAverage(_accel_interval, accel.timestamp_sample)) {
				update_integrator_config = true;
				publish_status = true;
				_status.accel_rate_hz = roundf(1e6f / _accel_interval.update_interval);
			}
		}

		_accel_last_generation = _sensor_accel_sub.get_last_generation();

		_accel_calibration.set_device_id(accel.device_id);

		if (accel.error_count != _status.accel_error_count) {
			publish_status = true;
			_status.accel_error_count = accel.error_count;
		}

		_accel_integrator.put(accel.timestamp_sample, Vector3f{accel.x, accel.y, accel.z});
		_last_timestamp_sample_accel = accel.timestamp_sample;

		if (accel.clip_counter[0] > 0 || accel.clip_counter[1] > 0 || accel.clip_counter[2] > 0) {

			// rotate sensor clip counts into vehicle body frame
			const Vector3f clipping{_accel_calibration.getBoardRotation() *
				Vector3f{(float)accel.clip_counter[0], (float)accel.clip_counter[1], (float)accel.clip_counter[2]}};

			// round to get reasonble clip counts per axis (after board rotation)
			const uint8_t clip_x = roundf(fabsf(clipping(0)));
			const uint8_t clip_y = roundf(fabsf(clipping(1)));
			const uint8_t clip_z = roundf(fabsf(clipping(2)));

			_status.accel_clipping[0] += clip_x;
			_status.accel_clipping[1] += clip_y;
			_status.accel_clipping[2] += clip_z;

			if (clip_x > 0) {
				_delta_velocity_clipping |= vehicle_imu_s::CLIPPING_X;
			}

			if (clip_y > 0) {
				_delta_velocity_clipping |= vehicle_imu_s::CLIPPING_Y;
			}

			if (clip_z > 0) {
				_delta_velocity_clipping |= vehicle_imu_s::CLIPPING_Z;
			}

			publish_status = true;
		}

		// break once caught up to gyro
		if (!sensor_data_gap && _intervals_configured
		    && (_last_timestamp_sample_accel >= (_last_timestamp_sample_gyro - 0.5f * _accel_interval.update_interval))) {

			break;
		}
	}

	if (sensor_data_gap) {
		_consecutive_data_gap++;

		// if there's consistently a gap in data start monitoring publication interval again
		if (_consecutive_data_gap > 10) {
			_intervals_configured = false;
		}

	} else {
		_consecutive_data_gap = 0;
	}

	// reconfigure integrators if calculated sensor intervals have changed
	if (update_integrator_config) {
		UpdateIntegratorConfiguration();
	}

	// publish if both accel & gyro integrators are ready
	if (_accel_integrator.integral_ready() && _gyro_integrator.integral_ready()) {

		uint32_t accel_integral_dt;
		uint32_t gyro_integral_dt;
		Vector3f delta_angle;
		Vector3f delta_velocity;

		if (_accel_integrator.reset(delta_velocity, accel_integral_dt)
		    && _gyro_integrator.reset(delta_angle, gyro_integral_dt)) {

			// delta angle: apply offsets, scale, and board rotation
			_gyro_calibration.SensorCorrectionsUpdate();
			const float gyro_dt_inv = 1.e6f / gyro_integral_dt;
			const Vector3f delta_angle_corrected{_gyro_calibration.Correct(delta_angle * gyro_dt_inv) / gyro_dt_inv};

			// delta velocity: apply offsets, scale, and board rotation
			_accel_calibration.SensorCorrectionsUpdate();
			const float accel_dt_inv = 1.e6f / accel_integral_dt;
			Vector3f delta_velocity_corrected{_accel_calibration.Correct(delta_velocity * accel_dt_inv) / accel_dt_inv};

			UpdateAccelVibrationMetrics(delta_velocity_corrected);
			UpdateGyroVibrationMetrics(delta_angle_corrected);

			// vehicle_imu_status
			//  publish before vehicle_imu so that error counts are available synchronously if needed
			if (publish_status || (hrt_elapsed_time(&_status.timestamp) >= 100_ms)) {
				_status.accel_device_id = _accel_calibration.device_id();
				_status.gyro_device_id = _gyro_calibration.device_id();
				_status.timestamp = hrt_absolute_time();
				_vehicle_imu_status_pub.publish(_status);
			}


			// publish vehicle_imu
			vehicle_imu_s imu;
			imu.timestamp_sample = _last_timestamp_sample_gyro;
			imu.accel_device_id = _accel_calibration.device_id();
			imu.gyro_device_id = _gyro_calibration.device_id();
			delta_angle_corrected.copyTo(imu.delta_angle);
			delta_velocity_corrected.copyTo(imu.delta_velocity);
			imu.delta_angle_dt = gyro_integral_dt;
			imu.delta_velocity_dt = accel_integral_dt;
			imu.delta_velocity_clipping = _delta_velocity_clipping;
			imu.timestamp = hrt_absolute_time();
			_vehicle_imu_pub.publish(imu);

			// reset clip counts
			_delta_velocity_clipping = 0;

			return;
		}
	}
}

void VehicleIMU::UpdateIntegratorConfiguration()
{
	if ((_accel_interval.update_interval > 0) && (_gyro_interval.update_interval > 0)) {

		const float configured_interval_us = 1e6f / _param_imu_integ_rate.get();

		// determine number of sensor samples that will get closest to the desired integration interval
		const uint8_t accel_integral_samples = math::max(1.f, roundf(configured_interval_us / _accel_interval.update_interval));
		const uint8_t gyro_integral_samples = math::max(1.f, roundf(configured_interval_us / _gyro_interval.update_interval));

		// let the gyro set the configuration and scheduling
		// accel integrator will be forced to reset when gyro integrator is ready
		_gyro_integrator.set_reset_samples(gyro_integral_samples);
		_accel_integrator.set_reset_samples(1);

		// relaxed minimum integration time required
		_accel_integrator.set_reset_interval(roundf((accel_integral_samples - 0.5f) * _accel_interval.update_interval));
		_gyro_integrator.set_reset_interval(roundf((gyro_integral_samples - 0.5f) * _gyro_interval.update_interval));

		// gyro: find largest integer multiple of gyro_integral_samples
		for (int n = sensor_gyro_s::ORB_QUEUE_LENGTH; n > 0; n--) {
			if (gyro_integral_samples % n == 0) {
				_sensor_gyro_sub.set_required_updates(n);

				// run when there are enough new gyro samples, unregister accel
				_sensor_accel_sub.unregisterCallback();

				_intervals_configured = true; // stop monitoring topic publication rates

				PX4_DEBUG("accel (%d), gyro (%d), accel samples: %d, gyro samples: %d, accel interval: %.1f, gyro interval: %.1f sub samples: %d",
					  _accel_calibration.device_id(), _gyro_calibration.device_id(), accel_integral_samples, gyro_integral_samples,
					  (double)_accel_interval.update_interval, (double)_gyro_interval.update_interval, n);

				break;
			}
		}
	}
}

>>>>>>> d791c8ba
void VehicleIMU::UpdateAccelVibrationMetrics(const Vector3f &delta_velocity)
{
	// Accel high frequency vibe = filtered length of (delta_velocity - prev_delta_velocity)
	const Vector3f delta_velocity_diff = delta_velocity - _delta_velocity_prev;
<<<<<<< HEAD
	_accel_vibration_metric = 0.99f * _accel_vibration_metric + 0.01f * delta_velocity_diff.norm();
=======
	_status.accel_vibration_metric = 0.99f * _status.accel_vibration_metric + 0.01f * delta_velocity_diff.norm();
>>>>>>> d791c8ba

	_delta_velocity_prev = delta_velocity;
}

void VehicleIMU::UpdateGyroVibrationMetrics(const Vector3f &delta_angle)
{
	// Gyro high frequency vibe = filtered length of (delta_angle - prev_delta_angle)
	const Vector3f delta_angle_diff = delta_angle - _delta_angle_prev;
<<<<<<< HEAD
	_gyro_vibration_metric = 0.99f * _gyro_vibration_metric + 0.01f * delta_angle_diff.norm();

	// Gyro delta angle coning metric = filtered length of (delta_angle x prev_delta_angle)
	const Vector3f coning_metric = delta_angle % _delta_angle_prev;
	_gyro_coning_vibration = 0.99f * _gyro_coning_vibration + 0.01f * coning_metric.norm();
=======
	_status.gyro_vibration_metric = 0.99f * _status.gyro_vibration_metric + 0.01f * delta_angle_diff.norm();

	// Gyro delta angle coning metric = filtered length of (delta_angle x prev_delta_angle)
	const Vector3f coning_metric = delta_angle % _delta_angle_prev;
	_status.gyro_coning_vibration = 0.99f * _status.gyro_coning_vibration + 0.01f * coning_metric.norm();
>>>>>>> d791c8ba

	_delta_angle_prev = delta_angle;
}

<<<<<<< HEAD
void VehicleIMU::PublishStatus()
{
	vehicle_imu_status_s status{};

	status.accel_device_id = _accel_corrections.get_device_id();
	status.gyro_device_id = _gyro_corrections.get_device_id();
	status.accel_error_count = _accel_error_count;
	status.gyro_error_count = _gyro_error_count;
	status.accel_rate_hz = 1e6f / _accel_interval.update_interval;
	status.gyro_rate_hz = 1e6f / _gyro_interval.update_interval;
	status.accel_vibration_metric = _accel_vibration_metric;
	status.gyro_vibration_metric = _gyro_vibration_metric;
	status.gyro_coning_vibration = _gyro_coning_vibration;
	status.accel_clipping[0] = _delta_velocity_clipping_total[0];
	status.accel_clipping[1] = _delta_velocity_clipping_total[1];
	status.accel_clipping[2] = _delta_velocity_clipping_total[2];
	status.timestamp = hrt_absolute_time();

	_vehicle_imu_status_pub.publish(status);
}

void VehicleIMU::PrintStatus()
{
	PX4_INFO("selected IMU: accel: %d gyro: %d ", _accel_corrections.get_device_id(), _gyro_corrections.get_device_id());
	_accel_corrections.PrintStatus();
	_gyro_corrections.PrintStatus();
=======
void VehicleIMU::PrintStatus()
{
	if (_accel_calibration.device_id() == _gyro_calibration.device_id()) {
		PX4_INFO("IMU ID: %d, accel interval: %.1f us, gyro interval: %.1f us", _accel_calibration.device_id(),
			 (double)_accel_interval.update_interval, (double)_gyro_interval.update_interval);

	} else {
		PX4_INFO("Accel ID: %d, interval: %.1f us, Gyro ID: %d, interval: %.1f us", _accel_calibration.device_id(),
			 (double)_accel_interval.update_interval, _gyro_calibration.device_id(), (double)_gyro_interval.update_interval);
	}

	perf_print_counter(_accel_generation_gap_perf);
	perf_print_counter(_gyro_generation_gap_perf);
	perf_print_counter(_accel_update_perf);
	perf_print_counter(_gyro_update_perf);

	_accel_calibration.PrintStatus();
	_gyro_calibration.PrintStatus();
>>>>>>> d791c8ba
}

} // namespace sensors<|MERGE_RESOLUTION|>--- conflicted
+++ resolved
@@ -47,17 +47,6 @@
 
 VehicleIMU::VehicleIMU(uint8_t accel_index, uint8_t gyro_index) :
 	ModuleParams(nullptr),
-<<<<<<< HEAD
-	WorkItem(MODULE_NAME, px4::wq_configurations::att_pos_ctrl),
-	_sensor_accel_sub(this, ORB_ID(sensor_accel), accel_index),
-	_sensor_gyro_sub(this, ORB_ID(sensor_gyro), gyro_index),
-	_accel_corrections(this, SensorCorrections::SensorType::Accelerometer),
-	_gyro_corrections(this, SensorCorrections::SensorType::Gyroscope)
-{
-	const float configured_interval_us = 1e6f / _param_imu_integ_rate.get();
-	_accel_integrator.set_reset_interval(configured_interval_us);
-	_gyro_integrator.set_reset_interval(configured_interval_us);
-=======
 	ScheduledWorkItem(MODULE_NAME, px4::wq_configurations::nav_and_controllers),
 	_sensor_accel_sub(this, ORB_ID(sensor_accel), accel_index),
 	_sensor_gyro_sub(this, ORB_ID(sensor_gyro), gyro_index)
@@ -71,7 +60,6 @@
 	_gyro_integrator.set_reset_interval(configured_interval_us);
 	_gyro_integrator.set_reset_samples(sensor_gyro_s::ORB_QUEUE_LENGTH);
 	_sensor_gyro_sub.set_required_updates(1);
->>>>>>> d791c8ba
 
 	// advertise immediately to ensure consistent ordering
 	_vehicle_imu_pub.advertise();
@@ -93,11 +81,7 @@
 	// force initial updates
 	ParametersUpdate(true);
 
-<<<<<<< HEAD
-	return _sensor_gyro_sub.registerCallback();
-=======
 	return _sensor_gyro_sub.registerCallback() && _sensor_accel_sub.registerCallback();
->>>>>>> d791c8ba
 }
 
 void VehicleIMU::Stop()
@@ -121,18 +105,6 @@
 
 		updateParams();
 
-<<<<<<< HEAD
-		_accel_corrections.ParametersUpdate();
-		_gyro_corrections.ParametersUpdate();
-
-		// constrain IMU integration time 1-20 milliseconds (50-1000 Hz)
-		int32_t imu_integration_rate_hz = math::constrain(_param_imu_integ_rate.get(), 50, 1000);
-
-		if (imu_integration_rate_hz != _param_imu_integ_rate.get()) {
-			_param_imu_integ_rate.set(imu_integration_rate_hz);
-			_param_imu_integ_rate.commit_no_notification();
-		}
-=======
 		_accel_calibration.ParametersUpdate();
 		_gyro_calibration.ParametersUpdate();
 
@@ -150,7 +122,6 @@
 			// force update
 			UpdateIntegratorConfiguration();
 		}
->>>>>>> d791c8ba
 	}
 }
 
@@ -158,13 +129,6 @@
 {
 	bool updated = false;
 
-<<<<<<< HEAD
-	if ((intavg.timestamp_sample_last > 0) && (timestamp_sample > intavg.timestamp_sample_last)) {
-		intavg.interval_sum += (timestamp_sample - intavg.timestamp_sample_last);
-		intavg.interval_count++;
-
-	} else {
-=======
 	// conservative maximum time between samples to reject large gaps and reset averaging
 	float max_interval_us = 10000; // 100 Hz
 	float min_interval_us = 100;   // 10,000 Hz
@@ -203,187 +167,17 @@
 
 	} else {
 		// reset
->>>>>>> d791c8ba
 		intavg.interval_sum = 0.f;
 		intavg.interval_count = 0.f;
 	}
 
 	intavg.timestamp_sample_last = timestamp_sample;
 
-<<<<<<< HEAD
-	// periodically calculate sensor update rate
-	if (intavg.interval_count > 10000 || ((intavg.update_interval <= FLT_EPSILON) && intavg.interval_count > 100)) {
-
-		const float sample_interval_avg = intavg.interval_sum / intavg.interval_count;
-
-		if (PX4_ISFINITE(sample_interval_avg) && (sample_interval_avg > 0.f)) {
-			// update if interval has changed by more than 1%
-			if ((fabsf(intavg.update_interval - sample_interval_avg) / intavg.update_interval) > 0.01f) {
-
-				intavg.update_interval = sample_interval_avg;
-				updated = true;
-			}
-		}
-
-		// reset sample interval accumulator
-		intavg.timestamp_sample_last = 0;
-	}
-
-=======
->>>>>>> d791c8ba
 	return updated;
 }
 
 void VehicleIMU::Run()
 {
-<<<<<<< HEAD
-	ParametersUpdate();
-	_accel_corrections.SensorCorrectionsUpdate();
-	_gyro_corrections.SensorCorrectionsUpdate();
-
-	while (_sensor_gyro_sub.updated() || _sensor_accel_sub.updated()) {
-
-		bool update_integrator_config = false;
-
-		// integrate all available (queued) gyro
-		sensor_gyro_s gyro;
-
-		while (_sensor_gyro_sub.update(&gyro)) {
-			_gyro_corrections.set_device_id(gyro.device_id);
-			_gyro_error_count = gyro.error_count;
-
-			const Vector3f gyro_corrected{_gyro_corrections.Correct(Vector3f{gyro.x, gyro.y, gyro.z})};
-			_gyro_integrator.put(gyro.timestamp_sample, gyro_corrected);
-			_last_timestamp_sample_gyro = gyro.timestamp_sample;
-
-			// collect sample interval average for filters
-			if (UpdateIntervalAverage(_gyro_interval, gyro.timestamp_sample)) {
-				update_integrator_config = true;
-			}
-		}
-
-		// update accel, stopping once caught up to the last gyro sample
-		sensor_accel_s accel;
-
-		while (_sensor_accel_sub.update(&accel)) {
-			_accel_corrections.set_device_id(accel.device_id);
-			_accel_error_count = accel.error_count;
-
-			const Vector3f accel_corrected{_accel_corrections.Correct(Vector3f{accel.x, accel.y, accel.z})};
-			_accel_integrator.put(accel.timestamp_sample, accel_corrected);
-			_last_timestamp_sample_accel = accel.timestamp_sample;
-
-			// collect sample interval average for filters
-			if (UpdateIntervalAverage(_accel_interval, accel.timestamp_sample)) {
-				update_integrator_config = true;
-			}
-
-			if (accel.clip_counter[0] > 0 || accel.clip_counter[1] > 0 || accel.clip_counter[2] > 0) {
-
-				const Vector3f sensor_clip_count{(float)accel.clip_counter[0], (float)accel.clip_counter[1], (float)accel.clip_counter[2]};
-				const Vector3f clipping{_accel_corrections.getBoardRotation() *sensor_clip_count};
-				static constexpr float CLIP_COUNT_THRESHOLD = 1.f;
-
-				if (fabsf(clipping(0)) >= CLIP_COUNT_THRESHOLD) {
-					_delta_velocity_clipping |= vehicle_imu_s::CLIPPING_X;
-					_delta_velocity_clipping_total[0] += fabsf(clipping(0));
-				}
-
-				if (fabsf(clipping(1)) >= CLIP_COUNT_THRESHOLD) {
-					_delta_velocity_clipping |= vehicle_imu_s::CLIPPING_Y;
-					_delta_velocity_clipping_total[1] += fabsf(clipping(1));
-				}
-
-				if (fabsf(clipping(2)) >= CLIP_COUNT_THRESHOLD) {
-					_delta_velocity_clipping |= vehicle_imu_s::CLIPPING_Z;
-					_delta_velocity_clipping_total[2] += fabsf(clipping(2));
-				}
-			}
-
-			// break once caught up to gyro (only after rate sensor publication rate is known)
-			if ((_accel_interval.update_interval > 0)
-			    && (_last_timestamp_sample_accel >= (_last_timestamp_sample_gyro - 0.5f * _accel_interval.update_interval))) {
-
-				break;
-			}
-		}
-
-		// reconfigure integrators if calculated sensor intervals have changed
-		if (update_integrator_config) {
-			UpdateIntergratorConfiguration();
-		}
-
-		// publish if both accel & gyro integrators are ready
-		if (_accel_integrator.integral_ready() && _gyro_integrator.integral_ready()) {
-
-			uint32_t accel_integral_dt;
-			uint32_t gyro_integral_dt;
-			Vector3f delta_angle;
-			Vector3f delta_velocity;
-
-			if (_accel_integrator.reset(delta_velocity, accel_integral_dt)
-			    && _gyro_integrator.reset(delta_angle, gyro_integral_dt)) {
-
-				// publich vehicle_imu
-				vehicle_imu_s imu{};
-
-				imu.timestamp_sample = _last_timestamp_sample_gyro;
-				imu.accel_device_id = _accel_corrections.get_device_id();
-				imu.gyro_device_id = _gyro_corrections.get_device_id();
-				delta_angle.copyTo(imu.delta_angle);
-				delta_velocity.copyTo(imu.delta_velocity);
-				imu.delta_angle_dt = gyro_integral_dt;
-				imu.delta_velocity_dt = accel_integral_dt;
-				imu.delta_velocity_clipping = _delta_velocity_clipping;
-				imu.timestamp = hrt_absolute_time();
-
-				_vehicle_imu_pub.publish(imu);
-
-				UpdateAccelVibrationMetrics(delta_velocity);
-				UpdateGyroVibrationMetrics(delta_angle);
-
-				PublishStatus();
-
-				// reset
-				_delta_velocity_clipping = 0;
-
-				return;
-			}
-		}
-	}
-}
-
-void VehicleIMU::UpdateIntergratorConfiguration()
-{
-	const float configured_interval_us = 1e6f / _param_imu_integ_rate.get();
-
-	if ((_accel_interval.update_interval > 0) && (_gyro_interval.update_interval > 0)) {
-
-		// determine closest number of sensor samples that will get closest to the desired integration interval
-		const uint8_t integral_samples = math::constrain((uint8_t)roundf(configured_interval_us /
-						 _gyro_interval.update_interval), (uint8_t)1, sensor_gyro_s::ORB_QUEUE_LENGTH);
-
-		// let the gyro set the configuration and scheduling
-		// accel integrator will be forced to reset when gyro integrator is ready
-		_gyro_integrator.set_reset_samples(integral_samples);
-		_accel_integrator.set_reset_samples(1);
-
-		// no minimum integration time required
-		_gyro_integrator.set_reset_interval(0);
-		_accel_integrator.set_reset_interval(0);
-
-		_sensor_accel_sub.set_required_updates(integral_samples);
-		_sensor_gyro_sub.set_required_updates(integral_samples);
-
-		// run when there are enough new gyro samples, unregister accel
-		_sensor_accel_sub.unregisterCallback();
-
-		PX4_DEBUG("accel (%d) gyro (%d) gyro samples: %.0f",
-			  _accel_corrections.get_device_id(), _gyro_corrections.get_device_id(), (double)integral_samples);
-	}
-}
-
-=======
 	// backup schedule
 	ScheduleDelayed(10_ms);
 
@@ -613,16 +407,11 @@
 	}
 }
 
->>>>>>> d791c8ba
 void VehicleIMU::UpdateAccelVibrationMetrics(const Vector3f &delta_velocity)
 {
 	// Accel high frequency vibe = filtered length of (delta_velocity - prev_delta_velocity)
 	const Vector3f delta_velocity_diff = delta_velocity - _delta_velocity_prev;
-<<<<<<< HEAD
-	_accel_vibration_metric = 0.99f * _accel_vibration_metric + 0.01f * delta_velocity_diff.norm();
-=======
 	_status.accel_vibration_metric = 0.99f * _status.accel_vibration_metric + 0.01f * delta_velocity_diff.norm();
->>>>>>> d791c8ba
 
 	_delta_velocity_prev = delta_velocity;
 }
@@ -631,51 +420,15 @@
 {
 	// Gyro high frequency vibe = filtered length of (delta_angle - prev_delta_angle)
 	const Vector3f delta_angle_diff = delta_angle - _delta_angle_prev;
-<<<<<<< HEAD
-	_gyro_vibration_metric = 0.99f * _gyro_vibration_metric + 0.01f * delta_angle_diff.norm();
-
-	// Gyro delta angle coning metric = filtered length of (delta_angle x prev_delta_angle)
-	const Vector3f coning_metric = delta_angle % _delta_angle_prev;
-	_gyro_coning_vibration = 0.99f * _gyro_coning_vibration + 0.01f * coning_metric.norm();
-=======
 	_status.gyro_vibration_metric = 0.99f * _status.gyro_vibration_metric + 0.01f * delta_angle_diff.norm();
 
 	// Gyro delta angle coning metric = filtered length of (delta_angle x prev_delta_angle)
 	const Vector3f coning_metric = delta_angle % _delta_angle_prev;
 	_status.gyro_coning_vibration = 0.99f * _status.gyro_coning_vibration + 0.01f * coning_metric.norm();
->>>>>>> d791c8ba
 
 	_delta_angle_prev = delta_angle;
 }
 
-<<<<<<< HEAD
-void VehicleIMU::PublishStatus()
-{
-	vehicle_imu_status_s status{};
-
-	status.accel_device_id = _accel_corrections.get_device_id();
-	status.gyro_device_id = _gyro_corrections.get_device_id();
-	status.accel_error_count = _accel_error_count;
-	status.gyro_error_count = _gyro_error_count;
-	status.accel_rate_hz = 1e6f / _accel_interval.update_interval;
-	status.gyro_rate_hz = 1e6f / _gyro_interval.update_interval;
-	status.accel_vibration_metric = _accel_vibration_metric;
-	status.gyro_vibration_metric = _gyro_vibration_metric;
-	status.gyro_coning_vibration = _gyro_coning_vibration;
-	status.accel_clipping[0] = _delta_velocity_clipping_total[0];
-	status.accel_clipping[1] = _delta_velocity_clipping_total[1];
-	status.accel_clipping[2] = _delta_velocity_clipping_total[2];
-	status.timestamp = hrt_absolute_time();
-
-	_vehicle_imu_status_pub.publish(status);
-}
-
-void VehicleIMU::PrintStatus()
-{
-	PX4_INFO("selected IMU: accel: %d gyro: %d ", _accel_corrections.get_device_id(), _gyro_corrections.get_device_id());
-	_accel_corrections.PrintStatus();
-	_gyro_corrections.PrintStatus();
-=======
 void VehicleIMU::PrintStatus()
 {
 	if (_accel_calibration.device_id() == _gyro_calibration.device_id()) {
@@ -694,7 +447,6 @@
 
 	_accel_calibration.PrintStatus();
 	_gyro_calibration.PrintStatus();
->>>>>>> d791c8ba
 }
 
 } // namespace sensors