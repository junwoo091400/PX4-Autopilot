/****************************************************************************
 *
 *   Copyright (c) 2013-2019 PX4 Development Team. All rights reserved.
 *
 * Redistribution and use in source and binary forms, with or without
 * modification, are permitted provided that the following conditions
 * are met:
 *
 * 1. Redistributions of source code must retain the above copyright
 *    notice, this list of conditions and the following disclaimer.
 * 2. Redistributions in binary form must reproduce the above copyright
 *    notice, this list of conditions and the following disclaimer in
 *    the documentation and/or other materials provided with the
 *    distribution.
 * 3. Neither the name PX4 nor the names of its contributors may be
 *    used to endorse or promote products derived from this software
 *    without specific prior written permission.
 *
 * THIS SOFTWARE IS PROVIDED BY THE COPYRIGHT HOLDERS AND CONTRIBUTORS
 * "AS IS" AND ANY EXPRESS OR IMPLIED WARRANTIES, INCLUDING, BUT NOT
 * LIMITED TO, THE IMPLIED WARRANTIES OF MERCHANTABILITY AND FITNESS
 * FOR A PARTICULAR PURPOSE ARE DISCLAIMED. IN NO EVENT SHALL THE
 * COPYRIGHT OWNER OR CONTRIBUTORS BE LIABLE FOR ANY DIRECT, INDIRECT,
 * INCIDENTAL, SPECIAL, EXEMPLARY, OR CONSEQUENTIAL DAMAGES (INCLUDING,
 * BUT NOT LIMITED TO, PROCUREMENT OF SUBSTITUTE GOODS OR SERVICES; LOSS
 * OF USE, DATA, OR PROFITS; OR BUSINESS INTERRUPTION) HOWEVER CAUSED
 * AND ON ANY THEORY OF LIABILITY, WHETHER IN CONTRACT, STRICT
 * LIABILITY, OR TORT (INCLUDING NEGLIGENCE OR OTHERWISE) ARISING IN
 * ANY WAY OUT OF THE USE OF THIS SOFTWARE, EVEN IF ADVISED OF THE
 * POSSIBILITY OF SUCH DAMAGE.
 *
 ****************************************************************************/

#include <drivers/drv_hrt.h>
#include "ecl_pitch_controller.h"
#include "ecl_roll_controller.h"
#include "ecl_wheel_controller.h"
#include "ecl_yaw_controller.h"
#include <lib/ecl/geo/geo.h>
#include <lib/mathlib/mathlib.h>
#include <lib/parameters/param.h>
#include <lib/perf/perf_counter.h>
#include <matrix/math.hpp>
#include <px4_platform_common/px4_config.h>
#include <px4_platform_common/defines.h>
#include <px4_platform_common/module.h>
#include <px4_platform_common/module_params.h>
#include <px4_platform_common/posix.h>
#include <px4_platform_common/tasks.h>
#include <px4_platform_common/px4_work_queue/WorkItem.hpp>
#include <uORB/Publication.hpp>
#include <uORB/PublicationMulti.hpp>
#include <uORB/Subscription.hpp>
#include <uORB/SubscriptionCallback.hpp>
#include <uORB/topics/actuator_controls.h>
#include <uORB/topics/airspeed_validated.h>
#include <uORB/topics/battery_status.h>
#include <uORB/topics/manual_control_setpoint.h>
#include <uORB/topics/parameter_update.h>
#include <uORB/topics/rate_ctrl_status.h>
#include <uORB/topics/vehicle_angular_velocity.h>
#include <uORB/topics/vehicle_attitude.h>
#include <uORB/topics/vehicle_attitude_setpoint.h>
#include <uORB/topics/vehicle_control_mode.h>
#include <uORB/topics/vehicle_local_position.h>
#include <uORB/topics/vehicle_land_detected.h>
#include <uORB/topics/vehicle_rates_setpoint.h>
#include <uORB/topics/vehicle_status.h>

using matrix::Eulerf;
using matrix::Quatf;

using uORB::SubscriptionData;

class FixedwingAttitudeControl final : public ModuleBase<FixedwingAttitudeControl>, public ModuleParams,
	public px4::WorkItem
{
public:
	FixedwingAttitudeControl(bool vtol = false);
	~FixedwingAttitudeControl() override;

	/** @see ModuleBase */
	static int task_spawn(int argc, char *argv[]);

	/** @see ModuleBase */
	static int custom_command(int argc, char *argv[]);

	/** @see ModuleBase */
	static int print_usage(const char *reason = nullptr);

	bool init();

private:
	void Run() override;

	uORB::SubscriptionCallbackWorkItem _att_sub{this, ORB_ID(vehicle_attitude)};	/**< vehicle attitude */

	uORB::Subscription _att_sp_sub{ORB_ID(vehicle_attitude_setpoint)};		/**< vehicle attitude setpoint */
	uORB::Subscription _battery_status_sub{ORB_ID(battery_status)};			/**< battery status subscription */
	uORB::Subscription _local_pos_sub{ORB_ID(vehicle_local_position)};		/**< local position subscription */
	uORB::Subscription _manual_control_setpoint_sub{ORB_ID(manual_control_setpoint)};		/**< notification of manual control updates */
	uORB::Subscription _parameter_update_sub{ORB_ID(parameter_update)};		/**< notification of parameter updates */
	uORB::Subscription _rates_sp_sub{ORB_ID(vehicle_rates_setpoint)};		/**< vehicle rates setpoint */
	uORB::Subscription _vcontrol_mode_sub{ORB_ID(vehicle_control_mode)};		/**< vehicle status subscription */
	uORB::Subscription _vehicle_land_detected_sub{ORB_ID(vehicle_land_detected)};	/**< vehicle land detected subscription */
	uORB::Subscription _vehicle_status_sub{ORB_ID(vehicle_status)};			/**< vehicle status subscription */
	uORB::Subscription _vehicle_rates_sub{ORB_ID(vehicle_angular_velocity)};

	uORB::SubscriptionData<airspeed_validated_s> _airspeed_validated_sub{ORB_ID(airspeed_validated)};

	uORB::Publication<actuator_controls_s>		_actuators_0_pub;
	uORB::Publication<vehicle_attitude_setpoint_s>	_attitude_sp_pub;
	uORB::Publication<vehicle_rates_setpoint_s>	_rate_sp_pub{ORB_ID(vehicle_rates_setpoint)};
	uORB::PublicationMulti<rate_ctrl_status_s>	_rate_ctrl_status_pub{ORB_ID(rate_ctrl_status)};

	actuator_controls_s			_actuators {};		/**< actuator control inputs */
<<<<<<< HEAD
	manual_control_setpoint_s		_manual {};		/**< r/c channel data */
=======
	manual_control_setpoint_s		_manual_control_setpoint {};		/**< r/c channel data */
>>>>>>> d791c8ba
	vehicle_attitude_s			_att {};		/**< vehicle attitude setpoint */
	vehicle_attitude_setpoint_s		_att_sp {};		/**< vehicle attitude setpoint */
	vehicle_control_mode_s			_vcontrol_mode {};	/**< vehicle control mode */
	vehicle_local_position_s		_local_pos {};		/**< local position */
	vehicle_rates_setpoint_s		_rates_sp {};		/* attitude rates setpoint */
	vehicle_status_s			_vehicle_status {};	/**< vehicle status */

	perf_counter_t	_loop_perf;			/**< loop performance counter */

	float _flaps_applied{0.0f};
	float _flaperons_applied{0.0f};

	float _airspeed_scaling{1.0f};

	bool _landed{true};

	float _battery_scale{1.0f};

	bool _flag_control_attitude_enabled_last{false};

	bool _is_tailsitter{false};

	DEFINE_PARAMETERS(
		(ParamFloat<px4::params::FW_ACRO_X_MAX>) _param_fw_acro_x_max,
		(ParamFloat<px4::params::FW_ACRO_Y_MAX>) _param_fw_acro_y_max,
		(ParamFloat<px4::params::FW_ACRO_Z_MAX>) _param_fw_acro_z_max,

		(ParamFloat<px4::params::FW_AIRSPD_MAX>) _param_fw_airspd_max,
		(ParamFloat<px4::params::FW_AIRSPD_MIN>) _param_fw_airspd_min,
		(ParamFloat<px4::params::FW_AIRSPD_TRIM>) _param_fw_airspd_trim,
		(ParamInt<px4::params::FW_ARSP_MODE>) _param_fw_arsp_mode,

		(ParamInt<px4::params::FW_ARSP_SCALE_EN>) _param_fw_arsp_scale_en,

		(ParamBool<px4::params::FW_BAT_SCALE_EN>) _param_fw_bat_scale_en,

		(ParamFloat<px4::params::FW_DTRIM_P_FLPS>) _param_fw_dtrim_p_flps,
		(ParamFloat<px4::params::FW_DTRIM_P_VMAX>) _param_fw_dtrim_p_vmax,
		(ParamFloat<px4::params::FW_DTRIM_P_VMIN>) _param_fw_dtrim_p_vmin,
		(ParamFloat<px4::params::FW_DTRIM_R_FLPS>) _param_fw_dtrim_r_flps,
		(ParamFloat<px4::params::FW_DTRIM_R_VMAX>) _param_fw_dtrim_r_vmax,
		(ParamFloat<px4::params::FW_DTRIM_R_VMIN>) _param_fw_dtrim_r_vmin,
		(ParamFloat<px4::params::FW_DTRIM_Y_VMAX>) _param_fw_dtrim_y_vmax,
		(ParamFloat<px4::params::FW_DTRIM_Y_VMIN>) _param_fw_dtrim_y_vmin,

		(ParamFloat<px4::params::FW_FLAPERON_SCL>) _param_fw_flaperon_scl,
		(ParamFloat<px4::params::FW_FLAPS_LND_SCL>) _param_fw_flaps_lnd_scl,
		(ParamFloat<px4::params::FW_FLAPS_SCL>) _param_fw_flaps_scl,
		(ParamFloat<px4::params::FW_FLAPS_TO_SCL>) _param_fw_flaps_to_scl,

		(ParamFloat<px4::params::FW_MAN_P_MAX>) _param_fw_man_p_max,
		(ParamFloat<px4::params::FW_MAN_P_SC>) _param_fw_man_p_sc,
		(ParamFloat<px4::params::FW_MAN_R_MAX>) _param_fw_man_r_max,
		(ParamFloat<px4::params::FW_MAN_R_SC>) _param_fw_man_r_sc,
		(ParamFloat<px4::params::FW_MAN_Y_SC>) _param_fw_man_y_sc,

		(ParamFloat<px4::params::FW_P_RMAX_NEG>) _param_fw_p_rmax_neg,
		(ParamFloat<px4::params::FW_P_RMAX_POS>) _param_fw_p_rmax_pos,
		(ParamFloat<px4::params::FW_P_TC>) _param_fw_p_tc,
		(ParamFloat<px4::params::FW_PR_FF>) _param_fw_pr_ff,
		(ParamFloat<px4::params::FW_PR_I>) _param_fw_pr_i,
		(ParamFloat<px4::params::FW_PR_IMAX>) _param_fw_pr_imax,
		(ParamFloat<px4::params::FW_PR_P>) _param_fw_pr_p,
		(ParamFloat<px4::params::FW_PSP_OFF>) _param_fw_psp_off,

		(ParamFloat<px4::params::FW_RATT_TH>) _param_fw_ratt_th,

		(ParamFloat<px4::params::FW_R_RMAX>) _param_fw_r_rmax,
		(ParamFloat<px4::params::FW_R_TC>) _param_fw_r_tc,
		(ParamFloat<px4::params::FW_RLL_TO_YAW_FF>) _param_fw_rll_to_yaw_ff,
		(ParamFloat<px4::params::FW_RR_FF>) _param_fw_rr_ff,
		(ParamFloat<px4::params::FW_RR_I>) _param_fw_rr_i,
		(ParamFloat<px4::params::FW_RR_IMAX>) _param_fw_rr_imax,
		(ParamFloat<px4::params::FW_RR_P>) _param_fw_rr_p,
		(ParamFloat<px4::params::FW_RSP_OFF>) _param_fw_rsp_off,

		(ParamBool<px4::params::FW_W_EN>) _param_fw_w_en,
		(ParamFloat<px4::params::FW_W_RMAX>) _param_fw_w_rmax,
		(ParamFloat<px4::params::FW_WR_FF>) _param_fw_wr_ff,
		(ParamFloat<px4::params::FW_WR_I>) _param_fw_wr_i,
		(ParamFloat<px4::params::FW_WR_IMAX>) _param_fw_wr_imax,
		(ParamFloat<px4::params::FW_WR_P>) _param_fw_wr_p,

		(ParamFloat<px4::params::FW_Y_RMAX>) _param_fw_y_rmax,
		(ParamFloat<px4::params::FW_YR_FF>) _param_fw_yr_ff,
		(ParamFloat<px4::params::FW_YR_I>) _param_fw_yr_i,
		(ParamFloat<px4::params::FW_YR_IMAX>) _param_fw_yr_imax,
		(ParamFloat<px4::params::FW_YR_P>) _param_fw_yr_p,

		(ParamFloat<px4::params::TRIM_PITCH>) _param_trim_pitch,
		(ParamFloat<px4::params::TRIM_ROLL>) _param_trim_roll,
		(ParamFloat<px4::params::TRIM_YAW>) _param_trim_yaw
	)

	ECL_RollController		_roll_ctrl;
	ECL_PitchController		_pitch_ctrl;
	ECL_YawController		_yaw_ctrl;
	ECL_WheelController		_wheel_ctrl;

	void control_flaps(const float dt);

	/**
	 * Update our local parameter cache.
	 */
	int		parameters_update();

	void		vehicle_control_mode_poll();
	void		vehicle_manual_poll();
	void		vehicle_attitude_setpoint_poll();
	void		vehicle_rates_setpoint_poll();
	void		vehicle_land_detected_poll();

	float 		get_airspeed_and_update_scaling();
};<|MERGE_RESOLUTION|>--- conflicted
+++ resolved
@@ -114,11 +114,7 @@
 	uORB::PublicationMulti<rate_ctrl_status_s>	_rate_ctrl_status_pub{ORB_ID(rate_ctrl_status)};
 
 	actuator_controls_s			_actuators {};		/**< actuator control inputs */
-<<<<<<< HEAD
-	manual_control_setpoint_s		_manual {};		/**< r/c channel data */
-=======
 	manual_control_setpoint_s		_manual_control_setpoint {};		/**< r/c channel data */
->>>>>>> d791c8ba
 	vehicle_attitude_s			_att {};		/**< vehicle attitude setpoint */
 	vehicle_attitude_setpoint_s		_att_sp {};		/**< vehicle attitude setpoint */
 	vehicle_control_mode_s			_vcontrol_mode {};	/**< vehicle control mode */
