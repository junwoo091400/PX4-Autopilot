/****************************************************************************
 *
 *   Copyright (c) 2018 PX4 Development Team. All rights reserved.
 *
 * Redistribution and use in source and binary forms, with or without
 * modification, are permitted provided that the following conditions
 * are met:
 *
 * 1. Redistributions of source code must retain the above copyright
 *    notice, this list of conditions and the following disclaimer.
 * 2. Redistributions in binary form must reproduce the above copyright
 *    notice, this list of conditions and the following disclaimer in
 *    the documentation and/or other materials provided with the
 *    distribution.
 * 3. Neither the name PX4 nor the names of its contributors may be
 *    used to endorse or promote products derived from this software
 *    without specific prior written permission.
 *
 * THIS SOFTWARE IS PROVIDED BY THE COPYRIGHT HOLDERS AND CONTRIBUTORS
 * "AS IS" AND ANY EXPRESS OR IMPLIED WARRANTIES, INCLUDING, BUT NOT
 * LIMITED TO, THE IMPLIED WARRANTIES OF MERCHANTABILITY AND FITNESS
 * FOR A PARTICULAR PURPOSE ARE DISCLAIMED. IN NO EVENT SHALL THE
 * COPYRIGHT OWNER OR CONTRIBUTORS BE LIABLE FOR ANY DIRECT, INDIRECT,
 * INCIDENTAL, SPECIAL, EXEMPLARY, OR CONSEQUENTIAL DAMAGES (INCLUDING,
 * BUT NOT LIMITED TO, PROCUREMENT OF SUBSTITUTE GOODS OR SERVICES; LOSS
 * OF USE, DATA, OR PROFITS; OR BUSINESS INTERRUPTION) HOWEVER CAUSED
 * AND ON ANY THEORY OF LIABILITY, WHETHER IN CONTRACT, STRICT
 * LIABILITY, OR TORT (INCLUDING NEGLIGENCE OR OTHERWISE) ARISING IN
 * ANY WAY OUT OF THE USE OF THIS SOFTWARE, EVEN IF ADVISED OF THE
 * POSSIBILITY OF SUCH DAMAGE.
 *
 ****************************************************************************/

#pragma once

#include <drivers/drv_hrt.h>
#include <drivers/device/spi.h>
#include <drivers/drv_mag.h>
<<<<<<< HEAD
#include <drivers/device/ringbuffer.h>
#include <mathlib/math/filter/LowPassFilter2p.hpp>
#include <lib/conversion/rotation.h>
#include <perf/perf_counter.h>
=======
#include <lib/perf/perf_counter.h>
>>>>>>> d791c8ba
#include <px4_platform_common/i2c_spi_buses.h>
#include <lib/drivers/magnetometer/PX4Magnetometer.hpp>

// Register mapping
static constexpr uint8_t WHO_AM_I_M = 0x4F;

static constexpr uint8_t CFG_REG_A_M = 0x60;

struct CFG_REG_A_M_BITS {
	uint8_t
	: 1, // unused
	: 1, // unused
	SOFT_RST	: 1,
	LP			: 1,
	ODR1		: 1,
	ODR0		: 1,
	MD1			: 1,
	MD0			: 1;
};

static constexpr uint8_t CFG_REG_A_M_SOFT_RST	= (1 << 5);
static constexpr uint8_t CFG_REG_A_M_ODR1		= (1 << 3);
static constexpr uint8_t CFG_REG_A_M_ODR0		= (1 << 2);
static constexpr uint8_t CFG_REG_A_M_MD1		= (1 << 1);
static constexpr uint8_t CFG_REG_A_M_MD0		= (1 << 0);

static constexpr uint8_t CFG_REG_B_M = 0x61;
static constexpr uint8_t CFG_REG_B_M_OFF_CANC	= (1 << 1);
static constexpr uint8_t CFG_REG_B_M_OFF_LPF	= (1 << 0);

static constexpr uint8_t CFG_REG_C_M = 0x62;
static constexpr uint8_t CFG_REG_C_M_I2C_DIS	= (1 << 5);
static constexpr uint8_t CFG_REG_C_M_BDU		= (1 << 4);
static constexpr uint8_t CFG_REG_C_M_Self_test	= (1 << 1);

static constexpr uint8_t STATUS_REG_M = 0x67;
static constexpr uint8_t STATUS_REG_M_Zyxda		= (1 << 3);

// Magnetometer output registers
static constexpr uint8_t OUTX_L_REG_M = 0x68;
static constexpr uint8_t OUTX_H_REG_M = 0x69;
static constexpr uint8_t OUTY_L_REG_M = 0x6A;
static constexpr uint8_t OUTY_H_REG_M = 0x6B;
static constexpr uint8_t OUTZ_L_REG_M = 0x6C;
static constexpr uint8_t OUTZ_H_REG_M = 0x6D;

class LSM303AGR : public device::SPI, public I2CSPIDriver<LSM303AGR>
{
public:
	LSM303AGR(I2CSPIBusOption bus_option, int bus, int device, enum Rotation rotation, int bus_frequency,
		  spi_mode_e spi_mode);
	virtual ~LSM303AGR();

	static I2CSPIDriverBase *instantiate(const BusCLIArguments &cli, const BusInstanceIterator &iterator,
					     int runtime_instance);
	static void print_usage();

	int		init() override;

	void			print_status() override;

	void			RunImpl();

private:
	int		probe() override;

	PX4Magnetometer		_px4_mag;

	bool			_collect_phase{false};

	unsigned		_measure_interval{0};

	unsigned		_call_mag_interval{0};

	static constexpr float	_mag_range_ga{49.152f};

	unsigned		_mag_samplerate{100};

	perf_counter_t		_mag_sample_perf;
	perf_counter_t		_bad_registers;
	perf_counter_t		_bad_values;

	/**
	 * Start automatic measurement.
	 */
	void			start();

	/**
	 * Reset chip.
	 *
	 * Resets the chip and measurements ranges, but not scale and offset.
	 */
	int			reset();


	bool			self_test();

	/**
	 * Issue a measurement command.
	 *
	 * @return		OK if the measurement command was successful.
	 */
	void			measure();

	/**
	 * Collect the result of the most recent measurement.
	 */
	int			collect();

	/**
	 * Read a register from the LSM303AGR
	 *
	 * @param		The register to read.
	 * @return		The value that was read.
	 */
	uint8_t			read_reg(unsigned reg) override;

	/**
	 * Write a register in the LSM303AGR
	 *
	 * @param reg		The register to write.
	 * @param value		The new value to write.
	 * @return		OK on success, negative errno otherwise.
	 */
<<<<<<< HEAD
	void			write_reg(unsigned reg, uint8_t value);

	/* this class cannot be copied */
	LSM303AGR(const LSM303AGR &);
	LSM303AGR operator=(const LSM303AGR &);
=======
	int			write_reg(unsigned reg, uint8_t value) override;
>>>>>>> d791c8ba
};<|MERGE_RESOLUTION|>--- conflicted
+++ resolved
@@ -36,14 +36,7 @@
 #include <drivers/drv_hrt.h>
 #include <drivers/device/spi.h>
 #include <drivers/drv_mag.h>
-<<<<<<< HEAD
-#include <drivers/device/ringbuffer.h>
-#include <mathlib/math/filter/LowPassFilter2p.hpp>
-#include <lib/conversion/rotation.h>
-#include <perf/perf_counter.h>
-=======
 #include <lib/perf/perf_counter.h>
->>>>>>> d791c8ba
 #include <px4_platform_common/i2c_spi_buses.h>
 #include <lib/drivers/magnetometer/PX4Magnetometer.hpp>
 
@@ -168,13 +161,5 @@
 	 * @param value		The new value to write.
 	 * @return		OK on success, negative errno otherwise.
 	 */
-<<<<<<< HEAD
-	void			write_reg(unsigned reg, uint8_t value);
-
-	/* this class cannot be copied */
-	LSM303AGR(const LSM303AGR &);
-	LSM303AGR operator=(const LSM303AGR &);
-=======
 	int			write_reg(unsigned reg, uint8_t value) override;
->>>>>>> d791c8ba
 };