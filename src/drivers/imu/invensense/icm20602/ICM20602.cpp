/****************************************************************************
 *
 *   Copyright (c) 2019 PX4 Development Team. All rights reserved.
 *
 * Redistribution and use in source and binary forms, with or without
 * modification, are permitted provided that the following conditions
 * are met:
 *
 * 1. Redistributions of source code must retain the above copyright
 *    notice, this list of conditions and the following disclaimer.
 * 2. Redistributions in binary form must reproduce the above copyright
 *    notice, this list of conditions and the following disclaimer in
 *    the documentation and/or other materials provided with the
 *    distribution.
 * 3. Neither the name PX4 nor the names of its contributors may be
 *    used to endorse or promote products derived from this software
 *    without specific prior written permission.
 *
 * THIS SOFTWARE IS PROVIDED BY THE COPYRIGHT HOLDERS AND CONTRIBUTORS
 * "AS IS" AND ANY EXPRESS OR IMPLIED WARRANTIES, INCLUDING, BUT NOT
 * LIMITED TO, THE IMPLIED WARRANTIES OF MERCHANTABILITY AND FITNESS
 * FOR A PARTICULAR PURPOSE ARE DISCLAIMED. IN NO EVENT SHALL THE
 * COPYRIGHT OWNER OR CONTRIBUTORS BE LIABLE FOR ANY DIRECT, INDIRECT,
 * INCIDENTAL, SPECIAL, EXEMPLARY, OR CONSEQUENTIAL DAMAGES (INCLUDING,
 * BUT NOT LIMITED TO, PROCUREMENT OF SUBSTITUTE GOODS OR SERVICES; LOSS
 * OF USE, DATA, OR PROFITS; OR BUSINESS INTERRUPTION) HOWEVER CAUSED
 * AND ON ANY THEORY OF LIABILITY, WHETHER IN CONTRACT, STRICT
 * LIABILITY, OR TORT (INCLUDING NEGLIGENCE OR OTHERWISE) ARISING IN
 * ANY WAY OUT OF THE USE OF THIS SOFTWARE, EVEN IF ADVISED OF THE
 * POSSIBILITY OF SUCH DAMAGE.
 *
 ****************************************************************************/

#include "ICM20602.hpp"

using namespace time_literals;

static constexpr int16_t combine(uint8_t msb, uint8_t lsb)
{
	return (msb << 8u) | lsb;
}

ICM20602::ICM20602(I2CSPIBusOption bus_option, int bus, uint32_t device, enum Rotation rotation, int bus_frequency,
		   spi_mode_e spi_mode, spi_drdy_gpio_t drdy_gpio) :
	SPI(DRV_IMU_DEVTYPE_ICM20602, MODULE_NAME, bus, device, spi_mode, bus_frequency),
	I2CSPIDriver(MODULE_NAME, px4::device_bus_to_wq(get_device_id()), bus_option, bus),
	_drdy_gpio(drdy_gpio),
	_px4_accel(get_device_id(), ORB_PRIO_HIGH, rotation),
	_px4_gyro(get_device_id(), ORB_PRIO_HIGH, rotation)
{
	ConfigureSampleRate(_px4_gyro.get_max_rate_hz());
}

ICM20602::~ICM20602()
{
	perf_free(_bad_register_perf);
	perf_free(_bad_transfer_perf);
	perf_free(_fifo_empty_perf);
	perf_free(_fifo_overflow_perf);
	perf_free(_fifo_reset_perf);
	perf_free(_drdy_interval_perf);
}

int ICM20602::init()
{
	int ret = SPI::init();

	if (ret != PX4_OK) {
		DEVICE_DEBUG("SPI::init failed (%i)", ret);
		return ret;
	}

	return Reset() ? 0 : -1;
}

bool ICM20602::Reset()
{
	_state = STATE::RESET;
	ScheduleClear();
	ScheduleNow();
	return true;
}

void ICM20602::exit_and_cleanup()
{
	DataReadyInterruptDisable();
	I2CSPIDriverBase::exit_and_cleanup();
}

void ICM20602::print_status()
{
	I2CSPIDriverBase::print_status();
	PX4_INFO("FIFO empty interval: %d us (%.3f Hz)", _fifo_empty_interval_us,
		 static_cast<double>(1000000 / _fifo_empty_interval_us));

	perf_print_counter(_bad_register_perf);
	perf_print_counter(_bad_transfer_perf);
	perf_print_counter(_fifo_empty_perf);
	perf_print_counter(_fifo_overflow_perf);
	perf_print_counter(_fifo_reset_perf);
	perf_print_counter(_drdy_interval_perf);

}

int ICM20602::probe()
{
	const uint8_t whoami = RegisterRead(Register::WHO_AM_I);

	if (whoami != WHOAMI) {
		DEVICE_DEBUG("unexpected WHO_AM_I 0x%02x", whoami);
		return PX4_ERROR;
	}

	return PX4_OK;
}

void ICM20602::RunImpl()
{
	switch (_state) {
	case STATE::RESET:
		// PWR_MGMT_1: Device Reset
		RegisterWrite(Register::PWR_MGMT_1, PWR_MGMT_1_BIT::DEVICE_RESET);
		_reset_timestamp = hrt_absolute_time();
		_state = STATE::WAIT_FOR_RESET;
		ScheduleDelayed(1_ms);
		break;

	case STATE::WAIT_FOR_RESET:

		// The reset value is 0x00 for all registers other than the registers below
		//  Document Number: DS-000176 Page 31 of 57
		if ((RegisterRead(Register::WHO_AM_I) == WHOAMI)
		    && (RegisterRead(Register::PWR_MGMT_1) == 0x41)
		    && (RegisterRead(Register::CONFIG) == 0x80)) {

			// if reset succeeded then configure
			_state = STATE::CONFIGURE;
			ScheduleNow();

		} else {
			// RESET not complete
			if (hrt_elapsed_time(&_reset_timestamp) > 100_ms) {
				PX4_DEBUG("Reset failed, retrying");
				_state = STATE::RESET;
				ScheduleDelayed(100_ms);

			} else {
				PX4_DEBUG("Reset not complete, check again in 10 ms");
				ScheduleDelayed(10_ms);
			}
		}

		break;

	case STATE::CONFIGURE:
		if (Configure()) {
			// if configure succeeded then start reading from FIFO
			_state = STATE::FIFO_READ;

			if (DataReadyInterruptConfigure()) {
				_data_ready_interrupt_enabled = true;

				// backup schedule as a watchdog timeout
				ScheduleDelayed(10_ms);

			} else {
				_data_ready_interrupt_enabled = false;
				ScheduleOnInterval(_fifo_empty_interval_us, _fifo_empty_interval_us);
			}

			FIFOReset();

		} else {
			PX4_DEBUG("Configure failed, retrying");
			// try again in 10 ms
			ScheduleDelayed(10_ms);
		}

		break;

	case STATE::FIFO_READ: {
			hrt_abstime timestamp_sample = 0;
			uint8_t samples = 0;

			if (_data_ready_interrupt_enabled) {
				// re-schedule as watchdog timeout
				ScheduleDelayed(10_ms);

				// timestamp set in data ready interrupt
				samples = _fifo_read_samples.load();
				timestamp_sample = _fifo_watermark_interrupt_timestamp;
			}

			bool failure = false;

			// manually check FIFO count if no samples from DRDY or timestamp looks bogus
			if (!_data_ready_interrupt_enabled || (samples == 0)
			    || (hrt_elapsed_time(&timestamp_sample) > (_fifo_empty_interval_us / 2))) {

				// use the time now roughly corresponding with the last sample we'll pull from the FIFO
				timestamp_sample = hrt_absolute_time();
				const uint16_t fifo_count = FIFOReadCount();
				samples = (fifo_count / sizeof(FIFO::DATA) / SAMPLES_PER_TRANSFER) * SAMPLES_PER_TRANSFER; // round down to nearest
			}

			if (samples > FIFO_MAX_SAMPLES) {
				// not technically an overflow, but more samples than we expected or can publish
				perf_count(_fifo_overflow_perf);
				failure = true;
				FIFOReset();

			} else if (samples >= SAMPLES_PER_TRANSFER) {
				// require at least SAMPLES_PER_TRANSFER (we want at least 1 new accel sample per transfer)
				if (!FIFORead(timestamp_sample, samples)) {
					failure = true;
					_px4_accel.increase_error_count();
					_px4_gyro.increase_error_count();
				}

			} else if (samples == 0) {
				failure = true;
				perf_count(_fifo_empty_perf);
			}

			if (failure || hrt_elapsed_time(&_last_config_check_timestamp) > 10_ms) {
				// check registers incrementally
				if (RegisterCheck(_register_cfg[_checked_register], true)) {
					_last_config_check_timestamp = timestamp_sample;
					_checked_register = (_checked_register + 1) % size_register_cfg;

				} else {
					// register check failed, force reconfigure
					PX4_DEBUG("Health check failed, reconfiguring");
					_state = STATE::CONFIGURE;
					ScheduleNow();
				}
			}
		}

		break;
	}
}

void ICM20602::ConfigureAccel()
{
	const uint8_t ACCEL_FS_SEL = RegisterRead(Register::ACCEL_CONFIG) & (Bit4 | Bit3); // [4:3] ACCEL_FS_SEL[1:0]

	switch (ACCEL_FS_SEL) {
	case ACCEL_FS_SEL_2G:
		_px4_accel.set_scale(CONSTANTS_ONE_G / 16384.f);
		_px4_accel.set_range(2 * CONSTANTS_ONE_G);
		break;

	case ACCEL_FS_SEL_4G:
		_px4_accel.set_scale(CONSTANTS_ONE_G / 8192.f);
		_px4_accel.set_range(4 * CONSTANTS_ONE_G);
		break;

	case ACCEL_FS_SEL_8G:
		_px4_accel.set_scale(CONSTANTS_ONE_G / 4096.f);
		_px4_accel.set_range(8 * CONSTANTS_ONE_G);
		break;

	case ACCEL_FS_SEL_16G:
		_px4_accel.set_scale(CONSTANTS_ONE_G / 2048.f);
		_px4_accel.set_range(16 * CONSTANTS_ONE_G);
		break;
	}
}

void ICM20602::ConfigureGyro()
{
	const uint8_t FS_SEL = RegisterRead(Register::GYRO_CONFIG) & (Bit4 | Bit3); // [4:3] FS_SEL[1:0]

	float range_dps = 0.f;

	switch (FS_SEL) {
	case FS_SEL_250_DPS:
		range_dps = 250.f;
		break;

	case FS_SEL_500_DPS:
		range_dps = 500.f;
		break;

	case FS_SEL_1000_DPS:
		range_dps = 1000.f;
		break;

	case FS_SEL_2000_DPS:
		range_dps = 2000.f;
		break;
	}

	_px4_gyro.set_scale(math::radians(range_dps / 32768.f));
	_px4_gyro.set_range(math::radians(range_dps));
}

void ICM20602::ConfigureSampleRate(int sample_rate)
{
	if (sample_rate == 0) {
		sample_rate = 800; // default to 800 Hz
	}

	// round down to nearest FIFO sample dt * SAMPLES_PER_TRANSFER
	const float min_interval = SAMPLES_PER_TRANSFER * FIFO_SAMPLE_DT;
	_fifo_empty_interval_us = math::max(roundf((1e6f / (float)sample_rate) / min_interval) * min_interval, min_interval);

	_fifo_gyro_samples = math::min((float)_fifo_empty_interval_us / (1e6f / GYRO_RATE), (float)FIFO_MAX_SAMPLES);

	// recompute FIFO empty interval (us) with actual gyro sample limit
	_fifo_empty_interval_us = _fifo_gyro_samples * (1e6f / GYRO_RATE);

	_fifo_accel_samples = math::min(_fifo_empty_interval_us / (1e6f / ACCEL_RATE), (float)FIFO_MAX_SAMPLES);

<<<<<<< HEAD
=======
	ConfigureFIFOWatermark(_fifo_gyro_samples);
}

void ICM20602::ConfigureFIFOWatermark(uint8_t samples)
{
>>>>>>> d791c8ba
	// FIFO watermark threshold in number of bytes
	const uint16_t fifo_watermark_threshold = samples * sizeof(FIFO::DATA);

	for (auto &r : _register_cfg) {
		if (r.reg == Register::FIFO_WM_TH1) {
			r.set_bits = (fifo_watermark_threshold >> 8) & 0b00000011;

		} else if (r.reg == Register::FIFO_WM_TH2) {
			r.set_bits = fifo_watermark_threshold & 0xFF;
		}
	}
}

bool ICM20602::Configure()
{
	bool success = true;

	for (const auto &reg : _register_cfg) {
		if (!RegisterCheck(reg)) {
			success = false;
		}
	}

	ConfigureAccel();
	ConfigureGyro();

	return success;
}

int ICM20602::DataReadyInterruptCallback(int irq, void *context, void *arg)
{
	static_cast<ICM20602 *>(arg)->DataReady();
	return 0;
}

void ICM20602::DataReady()
{
	perf_count(_drdy_interval_perf);
	_fifo_watermark_interrupt_timestamp = hrt_absolute_time();
	_fifo_read_samples.store(_fifo_gyro_samples);
	ScheduleNow();
}

bool ICM20602::DataReadyInterruptConfigure()
{
	if (_drdy_gpio == 0) {
		return false;
	}

	// Setup data ready on falling edge
	return px4_arch_gpiosetevent(_drdy_gpio, false, true, true, &ICM20602::DataReadyInterruptCallback, this) == 0;
}

bool ICM20602::DataReadyInterruptDisable()
{
	if (_drdy_gpio == 0) {
		return false;
	}

	return px4_arch_gpiosetevent(_drdy_gpio, false, false, false, nullptr, nullptr) == 0;
}

bool ICM20602::RegisterCheck(const register_config_t &reg_cfg, bool notify)
{
	bool success = true;

	const uint8_t reg_value = RegisterRead(reg_cfg.reg);

	if (reg_cfg.set_bits && ((reg_value & reg_cfg.set_bits) != reg_cfg.set_bits)) {
		PX4_DEBUG("0x%02hhX: 0x%02hhX (0x%02hhX not set)", (uint8_t)reg_cfg.reg, reg_value, reg_cfg.set_bits);
		success = false;
	}

	if (reg_cfg.clear_bits && ((reg_value & reg_cfg.clear_bits) != 0)) {
		PX4_DEBUG("0x%02hhX: 0x%02hhX (0x%02hhX not cleared)", (uint8_t)reg_cfg.reg, reg_value, reg_cfg.clear_bits);
		success = false;
	}

	if (!success) {
		RegisterSetAndClearBits(reg_cfg.reg, reg_cfg.set_bits, reg_cfg.clear_bits);

		if (notify) {
			perf_count(_bad_register_perf);
			_px4_accel.increase_error_count();
			_px4_gyro.increase_error_count();
		}
	}

	return success;
}

uint8_t ICM20602::RegisterRead(Register reg)
{
	uint8_t cmd[2] {};
	cmd[0] = static_cast<uint8_t>(reg) | DIR_READ;
	transfer(cmd, cmd, sizeof(cmd));
	return cmd[1];
}

void ICM20602::RegisterWrite(Register reg, uint8_t value)
{
	uint8_t cmd[2] { (uint8_t)reg, value };
	transfer(cmd, cmd, sizeof(cmd));
}

void ICM20602::RegisterSetAndClearBits(Register reg, uint8_t setbits, uint8_t clearbits)
{
	const uint8_t orig_val = RegisterRead(reg);
	uint8_t val = orig_val;

	if (setbits) {
		val |= setbits;
	}

	if (clearbits) {
		val &= ~clearbits;
	}

	RegisterWrite(reg, val);
}

uint16_t ICM20602::FIFOReadCount()
{
	// read FIFO count
	uint8_t fifo_count_buf[3] {};
	fifo_count_buf[0] = static_cast<uint8_t>(Register::FIFO_COUNTH) | DIR_READ;

	if (transfer(fifo_count_buf, fifo_count_buf, sizeof(fifo_count_buf)) != PX4_OK) {
		perf_count(_bad_transfer_perf);
		return 0;
	}

	return combine(fifo_count_buf[1], fifo_count_buf[2]);
}

bool ICM20602::FIFORead(const hrt_abstime &timestamp_sample, uint16_t samples)
{
	FIFOTransferBuffer buffer{};
	const size_t transfer_size = math::min(samples * sizeof(FIFO::DATA) + 1, FIFO::SIZE);

	if (transfer((uint8_t *)&buffer, (uint8_t *)&buffer, transfer_size) != PX4_OK) {
		perf_count(_bad_transfer_perf);
		return false;
	}


	bool bad_data = false;

	ProcessGyro(timestamp_sample, buffer, samples);

	if (!ProcessAccel(timestamp_sample, buffer, samples)) {
		bad_data = true;
	}

	// limit temperature updates to 1 Hz
	if (hrt_elapsed_time(&_temperature_update_timestamp) > 1_s) {
		_temperature_update_timestamp = timestamp_sample;

		if (!ProcessTemperature(buffer, samples)) {
			bad_data = true;
		}
	}

	return !bad_data;
}

void ICM20602::FIFOReset()
{
	perf_count(_fifo_reset_perf);

	// FIFO_EN: disable FIFO
	RegisterWrite(Register::FIFO_EN, 0);

	// USER_CTRL: reset FIFO
	RegisterSetAndClearBits(Register::USER_CTRL, USER_CTRL_BIT::FIFO_RST, USER_CTRL_BIT::FIFO_EN);

	// reset while FIFO is disabled
	_fifo_watermark_interrupt_timestamp = 0;
	_fifo_read_samples.store(0);

	// FIFO_EN: enable both gyro and accel
	// USER_CTRL: re-enable FIFO
	for (const auto &r : _register_cfg) {
		if ((r.reg == Register::FIFO_EN) || (r.reg == Register::USER_CTRL)) {
			RegisterSetAndClearBits(r.reg, r.set_bits, r.clear_bits);
		}
	}
}

static bool fifo_accel_equal(const FIFO::DATA &f0, const FIFO::DATA &f1)
{
	return (memcmp(&f0.ACCEL_XOUT_H, &f1.ACCEL_XOUT_H, 6) == 0);
}

bool ICM20602::ProcessAccel(const hrt_abstime &timestamp_sample, const FIFOTransferBuffer &buffer,
			    const uint8_t samples)
{
	sensor_accel_fifo_s accel{};
	accel.timestamp_sample = timestamp_sample;
	accel.dt = _fifo_empty_interval_us / _fifo_accel_samples;

	bool bad_data = false;

	// accel data is doubled in FIFO, but might be shifted
	int accel_first_sample = 1;

	if (samples >= 4) {
		if (fifo_accel_equal(buffer.f[0], buffer.f[1]) && fifo_accel_equal(buffer.f[2], buffer.f[3])) {
			// [A0, A1, A2, A3]
			//  A0==A1, A2==A3
			accel_first_sample = 1;

		} else if (fifo_accel_equal(buffer.f[1], buffer.f[2])) {
			// [A0, A1, A2, A3]
			//  A0, A1==A2, A3
			accel_first_sample = 0;

		} else {
			perf_count(_bad_transfer_perf);
			bad_data = true;
		}
	}

	int accel_samples = 0;

	for (int i = accel_first_sample; i < samples; i = i + 2) {
		const FIFO::DATA &fifo_sample = buffer.f[i];
		int16_t accel_x = combine(fifo_sample.ACCEL_XOUT_H, fifo_sample.ACCEL_XOUT_L);
		int16_t accel_y = combine(fifo_sample.ACCEL_YOUT_H, fifo_sample.ACCEL_YOUT_L);
		int16_t accel_z = combine(fifo_sample.ACCEL_ZOUT_H, fifo_sample.ACCEL_ZOUT_L);

		// sensor's frame is +x forward, +y left, +z up
		//  flip y & z to publish right handed with z down (x forward, y right, z down)
		accel.x[accel_samples] = accel_x;
		accel.y[accel_samples] = (accel_y == INT16_MIN) ? INT16_MAX : -accel_y;
		accel.z[accel_samples] = (accel_z == INT16_MIN) ? INT16_MAX : -accel_z;
		accel_samples++;
	}

	accel.samples = accel_samples;

	_px4_accel.updateFIFO(accel);

	return !bad_data;
}

void ICM20602::ProcessGyro(const hrt_abstime &timestamp_sample, const FIFOTransferBuffer &buffer, const uint8_t samples)
{
	sensor_gyro_fifo_s gyro{};
	gyro.timestamp_sample = timestamp_sample;
	gyro.samples = samples;
	gyro.dt = _fifo_empty_interval_us / _fifo_gyro_samples;

	for (int i = 0; i < samples; i++) {
		const FIFO::DATA &fifo_sample = buffer.f[i];

		const int16_t gyro_x = combine(fifo_sample.GYRO_XOUT_H, fifo_sample.GYRO_XOUT_L);
		const int16_t gyro_y = combine(fifo_sample.GYRO_YOUT_H, fifo_sample.GYRO_YOUT_L);
		const int16_t gyro_z = combine(fifo_sample.GYRO_ZOUT_H, fifo_sample.GYRO_ZOUT_L);

		// sensor's frame is +x forward, +y left, +z up
		//  flip y & z to publish right handed with z down (x forward, y right, z down)
		gyro.x[i] = gyro_x;
		gyro.y[i] = (gyro_y == INT16_MIN) ? INT16_MAX : -gyro_y;
		gyro.z[i] = (gyro_z == INT16_MIN) ? INT16_MAX : -gyro_z;
	}

	_px4_gyro.updateFIFO(gyro);
}

bool ICM20602::ProcessTemperature(const FIFOTransferBuffer &buffer, const uint8_t samples)
{
	int16_t temperature[samples];

	for (int i = 0; i < samples; i++) {
		const FIFO::DATA &fifo_sample = buffer.f[i];
		temperature[i] = combine(fifo_sample.TEMP_OUT_H, fifo_sample.TEMP_OUT_L);
	}

	int32_t temperature_sum{0};

	for (auto t : temperature) {
		temperature_sum += t;
	}

	const float temperature_avg = temperature_sum / samples;

	for (auto t : temperature) {
		// temperature changing wildly is an indication of a transfer error
		if (fabsf(t - temperature_avg) > 1000) {
			perf_count(_bad_transfer_perf);
			return false;
		}
	}

	// use average temperature reading
	const float temperature_C = (temperature_avg / TEMPERATURE_SENSITIVITY) + TEMPERATURE_OFFSET;
	_px4_accel.set_temperature(temperature_C);
	_px4_gyro.set_temperature(temperature_C);

	return true;
}<|MERGE_RESOLUTION|>--- conflicted
+++ resolved
@@ -313,14 +313,11 @@
 
 	_fifo_accel_samples = math::min(_fifo_empty_interval_us / (1e6f / ACCEL_RATE), (float)FIFO_MAX_SAMPLES);
 
-<<<<<<< HEAD
-=======
 	ConfigureFIFOWatermark(_fifo_gyro_samples);
 }
 
 void ICM20602::ConfigureFIFOWatermark(uint8_t samples)
 {
->>>>>>> d791c8ba
 	// FIFO watermark threshold in number of bytes
 	const uint16_t fifo_watermark_threshold = samples * sizeof(FIFO::DATA);
 
