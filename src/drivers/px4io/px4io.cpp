--- conflicted
+++ resolved
@@ -881,11 +881,7 @@
 	_task = px4_task_spawn_cmd("px4io",
 				   SCHED_DEFAULT,
 				   SCHED_PRIORITY_ACTUATOR_OUTPUTS,
-<<<<<<< HEAD
-				   1550,
-=======
 				   1536,
->>>>>>> faca2b17
 				   (px4_main_t)&PX4IO::task_main_trampoline,
 				   nullptr);
 
