--- conflicted
+++ resolved
@@ -89,17 +89,8 @@
 
 	// Update and average speed rate of change if airspeed is being measured
 	if (PX4_ISFINITE(airspeed) && airspeed_sensor_enabled()) {
-<<<<<<< HEAD
-		// Assuming the vehicle is flying X axis forward, use the X axis measured acceleration
-		// compensated for gravity to estimate the rate of change of speed
-		const float speed_deriv_raw = rotMat(2, 0) * CONSTANTS_ONE_G + accel_body(0);
-
-		// Apply some noise filtering
-		_TAS_rate_filter.update(speed_deriv_raw);
-=======
 		// Apply some noise filtering
 		_TAS_rate_filter.update(speed_deriv_forward);
->>>>>>> 96dfa7fc
 		_speed_derivative = _TAS_rate_filter.getState();
 
 	} else {
@@ -265,15 +256,8 @@
 
 	// Calculate the specific energy balance demand which specifies how the available total
 	// energy should be allocated to speed (kinetic energy) and height (potential energy)
-<<<<<<< HEAD
-	float SEB_setpoint = _SPE_setpoint * _SPE_weighting - _SKE_setpoint * _SKE_weighting;
-
-	// Calculate the specific energy balance error
-	_SEB_error = SEB_setpoint - (_SPE_estimate * _SPE_weighting - _SKE_estimate * _SKE_weighting);
-=======
 	// Calculate the specific energy balance error
 	_SEB_error = SEB_setpoint() - (_SPE_estimate * _SPE_weighting - _SKE_estimate * _SKE_weighting);
->>>>>>> 96dfa7fc
 
 	// Calculate specific energy rate demands in units of (m**2/sec**3)
 	_SPE_rate_setpoint = _hgt_rate_setpoint * CONSTANTS_ONE_G; // potential energy rate of change
@@ -651,27 +635,4 @@
 	// loop time constant and therefore can lead to a destabilization of that control loop
 	_SPE_weighting = constrain(2.0f - _SKE_weighting, 0.f, 1.f);
 	_SKE_weighting = constrain(_SKE_weighting, 0.f, 1.f);
-<<<<<<< HEAD
-}
-
-float TECS::SEB()
-{
-	return _SPE_estimate * _SPE_weighting - _SKE_estimate * _SKE_weighting;
-}
-
-float TECS::SEB_setpoint()
-{
-	return _SPE_setpoint * _SPE_weighting - _SKE_setpoint * _SKE_weighting;
-}
-
-float TECS::SEB_rate()
-{
-	return _SPE_rate * _SPE_weighting - _SKE_rate * _SKE_weighting;
-}
-
-float TECS::SEB_rate_setpoint()
-{
-	return _SPE_rate_setpoint * _SPE_weighting - _SKE_rate_setpoint * _SKE_weighting;
-=======
->>>>>>> 96dfa7fc
 }