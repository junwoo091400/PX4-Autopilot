--- conflicted
+++ resolved
@@ -77,17 +77,10 @@
 					(ParamFloat<px4::params::MPC_Z_P>) MPC_Z_P, /**< position controller altitude propotional gain */
 					(ParamFloat<px4::params::MPC_MAN_Y_MAX>) MPC_MAN_Y_MAX, /**< scaling factor from stick to yaw rate */
 					(ParamFloat<px4::params::MPC_MAN_TILT_MAX>) MPC_MAN_TILT_MAX, /**< maximum tilt allowed for manual flight */
-<<<<<<< HEAD
-					(ParamFloat<px4::params::MPC_LAND_ALT1>) MPC_LAND_ALT1,
-					(ParamFloat<px4::params::MPC_LAND_ALT2>) MPC_LAND_ALT2,
-					(ParamFloat<px4::params::MPC_LAND_SPEED>) MPC_LAND_SPEED,
-					(ParamFloat<px4::params::MPC_TKO_SPEED>) MPC_TKO_SPEED
-=======
 					(ParamFloat<px4::params::MPC_LAND_ALT1>) MPC_LAND_ALT1, /**< altitude at which to start downwards slowdown */
 					(ParamFloat<px4::params::MPC_LAND_ALT2>) MPC_LAND_ALT2, /**< altitude below wich to land with land speed */
 					(ParamFloat<px4::params::MPC_LAND_SPEED>) MPC_LAND_SPEED, /**< desired downwards speed when approaching the ground */
 					(ParamFloat<px4::params::MPC_TKO_SPEED>) MPC_TKO_SPEED /**< desired upwards speed when still close to the ground */
->>>>>>> 0eb4942f
 				       )
 private:
 	/**
