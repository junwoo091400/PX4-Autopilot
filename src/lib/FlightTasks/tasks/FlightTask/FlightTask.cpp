#include "FlightTask.hpp"
#include <mathlib/mathlib.h>
#include <lib/ecl/geo/geo.h>

constexpr uint64_t FlightTask::_timeout;
// First index of empty_setpoint corresponds to time-stamp and requires a finite number.
const vehicle_local_position_setpoint_s FlightTask::empty_setpoint = {0, NAN, NAN, NAN, NAN, NAN, NAN, NAN, NAN, NAN, NAN, NAN, NAN, NAN, NAN, {NAN, NAN, NAN}};

const vehicle_constraints_s FlightTask::empty_constraints = {0, NAN, NAN, NAN, NAN, NAN, NAN, NAN, false, {}};
const landing_gear_s FlightTask::empty_landing_gear_default_keep = {0, landing_gear_s::GEAR_KEEP, {}};

bool FlightTask::initializeSubscriptions(SubscriptionArray &subscription_array)
{
	if (!subscription_array.get(ORB_ID(vehicle_local_position), _sub_vehicle_local_position)) {
		return false;
	}

	if (!subscription_array.get(ORB_ID(vehicle_attitude), _sub_attitude)) {
		return false;
	}

	return true;
}

bool FlightTask::activate()
{
	_resetSetpoints();
	_setDefaultConstraints();
	_time_stamp_activate = hrt_absolute_time();
	_heading_reset_counter = _sub_attitude->get().quat_reset_counter;
	_gear = empty_landing_gear_default_keep;
	return true;
}

void FlightTask::reActivate()
{
	activate();
}

bool FlightTask::updateInitialize()
{
	_time_stamp_current = hrt_absolute_time();
	_time = (_time_stamp_current - _time_stamp_activate) / 1e6f;
	_deltatime  = math::min((_time_stamp_current - _time_stamp_last), _timeout) / 1e6f;
	_time_stamp_last = _time_stamp_current;
	_evaluateVehicleLocalPosition();
	return true;
}

const vehicle_local_position_setpoint_s FlightTask::getPositionSetpoint()
{
	/* fill position setpoint message */
	vehicle_local_position_setpoint_s vehicle_local_position_setpoint;
	vehicle_local_position_setpoint.timestamp = hrt_absolute_time();

	vehicle_local_position_setpoint.x = _position_setpoint(0);
	vehicle_local_position_setpoint.y = _position_setpoint(1);
	vehicle_local_position_setpoint.z = _position_setpoint(2);

	vehicle_local_position_setpoint.vx = _velocity_setpoint(0);
	vehicle_local_position_setpoint.vy = _velocity_setpoint(1);
	vehicle_local_position_setpoint.vz = _velocity_setpoint(2);

	vehicle_local_position_setpoint.acc_x = _acceleration_setpoint(0);
	vehicle_local_position_setpoint.acc_y = _acceleration_setpoint(1);
	vehicle_local_position_setpoint.acc_z = _acceleration_setpoint(2);

	vehicle_local_position_setpoint.jerk_x = _jerk_setpoint(0);
	vehicle_local_position_setpoint.jerk_y = _jerk_setpoint(1);
	vehicle_local_position_setpoint.jerk_z = _jerk_setpoint(2);

	_thrust_setpoint.copyTo(vehicle_local_position_setpoint.thrust);
	vehicle_local_position_setpoint.yaw = _yaw_setpoint;
	vehicle_local_position_setpoint.yawspeed = _yawspeed_setpoint;

	return vehicle_local_position_setpoint;
}

void FlightTask::_resetSetpoints()
{
	_position_setpoint.setAll(NAN);
	_velocity_setpoint.setAll(NAN);
	_acceleration_setpoint.setAll(NAN);
	_jerk_setpoint.setAll(NAN);
	_thrust_setpoint.setAll(NAN);
	_yaw_setpoint = _yawspeed_setpoint = NAN;
}

void FlightTask::_evaluateVehicleLocalPosition()
{
	_position.setAll(NAN);
	_velocity.setAll(NAN);
	_yaw = NAN;
	_dist_to_bottom = NAN;

	if ((_time_stamp_current - _sub_attitude->get().timestamp) < _timeout) {
		// yaw
		_yaw = matrix::Eulerf(matrix::Quatf(_sub_attitude->get().q)).psi();
	}

	// Only use vehicle-local-position topic fields if the topic is received within a certain timestamp
	if ((_time_stamp_current - _sub_vehicle_local_position->get().timestamp) < _timeout) {

		// position
		if (_sub_vehicle_local_position->get().xy_valid) {
			_position(0) = _sub_vehicle_local_position->get().x;
			_position(1) = _sub_vehicle_local_position->get().y;
		}

		if (_sub_vehicle_local_position->get().z_valid) {
			_position(2) = _sub_vehicle_local_position->get().z;
		}

		// velocity
		if (_sub_vehicle_local_position->get().v_xy_valid) {
			_velocity(0) = _sub_vehicle_local_position->get().vx;
			_velocity(1) = _sub_vehicle_local_position->get().vy;
		}

		if (_sub_vehicle_local_position->get().v_z_valid) {
			_velocity(2) = _sub_vehicle_local_position->get().vz;
		}

		// distance to bottom
		if (_sub_vehicle_local_position->get().dist_bottom_valid
		    && PX4_ISFINITE(_sub_vehicle_local_position->get().dist_bottom)) {
			_dist_to_bottom =  _sub_vehicle_local_position->get().dist_bottom;
		}

		// global frame reference coordinates to enable conversions
		if (_sub_vehicle_local_position->get().xy_global && _sub_vehicle_local_position->get().z_global) {
			globallocalconverter_init(_sub_vehicle_local_position->get().ref_lat, _sub_vehicle_local_position->get().ref_lon,
						  _sub_vehicle_local_position->get().ref_alt, _sub_vehicle_local_position->get().ref_timestamp);
		}
	}
}

void FlightTask::_setDefaultConstraints()
{
	_constraints.speed_xy = _param_mpc_xy_vel_max.get();
	_constraints.speed_up = _param_mpc_z_vel_max_up.get();
	_constraints.speed_down = _param_mpc_z_vel_max_dn.get();
	_constraints.tilt = math::radians(_param_mpc_tiltmax_air.get());
	_constraints.min_distance_to_ground = NAN;
	_constraints.max_distance_to_ground = NAN;
	_constraints.want_takeoff = false;
}

bool FlightTask::_checkTakeoff()
{
	// position setpoint above the minimum altitude
	bool position_triggered_takeoff = false;

	if (PX4_ISFINITE(_position_setpoint(2))) {
<<<<<<< HEAD
		//minimal altitude either 20cm or what is necessary for correct estimation e.g. optical flow
=======
		// minimal altitude either 20cm or what is necessary for correct estimation e.g. optical flow
>>>>>>> ea48cd49
		float min_altitude = 0.2f;
		const float min_distance_to_ground = _sub_vehicle_local_position->get().hagl_min;

		if (PX4_ISFINITE(min_distance_to_ground)) {
			min_altitude = min_distance_to_ground + 0.05f;
		}

		position_triggered_takeoff = _position_setpoint(2) < (_position(2) - min_altitude);
	}

	// upwards velocity setpoint
	bool velocity_triggered_takeoff = false;

	if (PX4_ISFINITE(_velocity_setpoint(2))) {
		velocity_triggered_takeoff = _velocity_setpoint(2) < -0.3f;
	}

	return position_triggered_takeoff || velocity_triggered_takeoff;
}<|MERGE_RESOLUTION|>--- conflicted
+++ resolved
@@ -152,11 +152,7 @@
 	bool position_triggered_takeoff = false;
 
 	if (PX4_ISFINITE(_position_setpoint(2))) {
-<<<<<<< HEAD
-		//minimal altitude either 20cm or what is necessary for correct estimation e.g. optical flow
-=======
 		// minimal altitude either 20cm or what is necessary for correct estimation e.g. optical flow
->>>>>>> ea48cd49
 		float min_altitude = 0.2f;
 		const float min_distance_to_ground = _sub_vehicle_local_position->get().hagl_min;
 
