/****************************************************************************
 *
 *   Copyright (c) 2019-2021 PX4 Development Team. All rights reserved.
 *
 * Redistribution and use in source and binary forms, with or without
 * modification, are permitted provided that the following conditions
 * are met:
 *
 * 1. Redistributions of source code must retain the above copyright
 *    notice, this list of conditions and the following disclaimer.
 * 2. Redistributions in binary form must reproduce the above copyright
 *    notice, this list of conditions and the following disclaimer in
 *    the documentation and/or other materials provided with the
 *    distribution.
 * 3. Neither the name PX4 nor the names of its contributors may be
 *    used to endorse or promote products derived from this software
 *    without specific prior written permission.
 *
 * THIS SOFTWARE IS PROVIDED BY THE COPYRIGHT HOLDERS AND CONTRIBUTORS
 * "AS IS" AND ANY EXPRESS OR IMPLIED WARRANTIES, INCLUDING, BUT NOT
 * LIMITED TO, THE IMPLIED WARRANTIES OF MERCHANTABILITY AND FITNESS
 * FOR A PARTICULAR PURPOSE ARE DISCLAIMED. IN NO EVENT SHALL THE
 * COPYRIGHT OWNER OR CONTRIBUTORS BE LIABLE FOR ANY DIRECT, INDIRECT,
 * INCIDENTAL, SPECIAL, EXEMPLARY, OR CONSEQUENTIAL DAMAGES (INCLUDING,
 * BUT NOT LIMITED TO, PROCUREMENT OF SUBSTITUTE GOODS OR SERVICES; LOSS
 * OF USE, DATA, OR PROFITS; OR BUSINESS INTERRUPTION) HOWEVER CAUSED
 * AND ON ANY THEORY OF LIABILITY, WHETHER IN CONTRACT, STRICT
 * LIABILITY, OR TORT (INCLUDING NEGLIGENCE OR OTHERWISE) ARISING IN
 * ANY WAY OUT OF THE USE OF THIS SOFTWARE, EVEN IF ADVISED OF THE
 * POSSIBILITY OF SUCH DAMAGE.
 *
 ****************************************************************************/

/**
 * @file battery.cpp
 *
 * Library calls for battery functionality.
 *
 * @author Julian Oes <julian@oes.ch>
 * @author Timothy Scott <timothy@auterion.com>
 */

#include "battery.h"
#include <mathlib/mathlib.h>
#include <cstring>
#include <px4_platform_common/defines.h>

using namespace time_literals;

Battery::Battery(int index, ModuleParams *parent, const int sample_interval_us) :
	ModuleParams(parent),
	_index(index < 1 || index > 9 ? 1 : index)
{
	const float expected_filter_dt = static_cast<float>(sample_interval_us) / 1_s;
	_voltage_filter_v.setParameters(expected_filter_dt, 1.f);
	_current_filter_a.setParameters(expected_filter_dt, .5f);
	_current_average_filter_a.setParameters(expected_filter_dt, 25.f);
	_throttle_filter.setParameters(expected_filter_dt, 1.f);

	if (index > 9 || index < 1) {
		PX4_ERR("Battery index must be between 1 and 9 (inclusive). Received %d. Defaulting to 1.", index);
	}

	// 16 chars for parameter name + null terminator
	char param_name[17];

	snprintf(param_name, sizeof(param_name), "BAT%d_V_EMPTY", _index);
	_param_handles.v_empty = param_find(param_name);

	if (_param_handles.v_empty == PARAM_INVALID) {
		PX4_ERR("Could not find parameter with name %s", param_name);
	}

	snprintf(param_name, sizeof(param_name), "BAT%d_V_CHARGED", _index);
	_param_handles.v_charged = param_find(param_name);

	snprintf(param_name, sizeof(param_name), "BAT%d_N_CELLS", _index);
	_param_handles.n_cells = param_find(param_name);

	snprintf(param_name, sizeof(param_name), "BAT%d_CAPACITY", _index);
	_param_handles.capacity = param_find(param_name);

	snprintf(param_name, sizeof(param_name), "BAT%d_V_LOAD_DROP", _index);
	_param_handles.v_load_drop = param_find(param_name);

	snprintf(param_name, sizeof(param_name), "BAT%d_R_INTERNAL", _index);
	_param_handles.r_internal = param_find(param_name);

	snprintf(param_name, sizeof(param_name), "BAT%d_SOURCE", _index);
	_param_handles.source = param_find(param_name);

	_param_handles.low_thr = param_find("BAT_LOW_THR");
	_param_handles.crit_thr = param_find("BAT_CRIT_THR");
	_param_handles.emergen_thr = param_find("BAT_EMERGEN_THR");

	updateParams();
}

void Battery::updateBatteryStatus(const hrt_abstime &timestamp, float voltage_v, float current_a, bool connected,
				  int source, int priority, float throttle_normalized, bool publish)
{
	if (!_battery_initialized) {
		_voltage_filter_v.reset(voltage_v);
		_current_filter_a.reset(current_a);
		_throttle_filter.reset(throttle_normalized);
	}

	_voltage_filter_v.update(voltage_v);
	_current_filter_a.update(current_a);
	_throttle_filter.update(throttle_normalized);
	sumDischarged(timestamp, current_a);
	estimateStateOfCharge(_voltage_filter_v.getState(), _current_filter_a.getState(), _throttle_filter.getState());
	computeScale();

	if (connected && _battery_initialized) {
		_warning = determineWarning(_state_of_charge);
	}

	if (_voltage_filter_v.getState() > 2.1f) {
		_battery_initialized = true;

	} else {
		connected = false;
	}

<<<<<<< HEAD
	_battery_status.voltage_v = voltage_v;
	_battery_status.voltage_filtered_v = _voltage_filter_v.getState();
	_battery_status.current_a = current_a;
	_battery_status.current_filtered_a = _current_filter_a.getState();
	_battery_status.current_average_a = _current_average_filter_a.getState();
	_battery_status.discharged_mah = _discharged_mah;
	_battery_status.remaining = _state_of_charge;
	_battery_status.scale = _scale;
	_battery_status.time_remaining_s = computeRemainingTime(current_a);
	_battery_status.temperature = NAN;
	// Publish at least one cell such that the total voltage gets into MAVLink BATTERY_STATUS
	_battery_status.cell_count = math::max(_params.n_cells, static_cast<int32_t>(1));
	_battery_status.connected = connected;
	_battery_status.source = source;
	_battery_status.priority = priority;
	_battery_status.capacity = _params.capacity > 0.f ? static_cast<uint16_t>(_params.capacity) : 0;
	_battery_status.id = static_cast<uint8_t>(_index);
	_battery_status.warning = _warning;

	static constexpr int32_t uorb_max_cells = sizeof(_battery_status.voltage_cell_v) / sizeof(
				_battery_status.voltage_cell_v[0]);

	int max_cells = math::min(_battery_status.cell_count, uorb_max_cells);

	// Fill cell voltages with average values to work around MAVLink BATTERY_STATUS not allowing to report just total voltage
	for (int i = 0; i < max_cells; i++) {
		_battery_status.voltage_cell_v[i] = _battery_status.voltage_filtered_v / max_cells;
	}

	_battery_status.timestamp = hrt_absolute_time();

	if ((source == _params.source) && publish) {
		_battery_status_pub.publish(_battery_status);
=======
	battery_status_s battery_status{};
	battery_status.voltage_v = voltage_v;
	battery_status.voltage_filtered_v = _voltage_filter_v.getState();
	battery_status.current_a = current_a;
	battery_status.current_filtered_a = _current_filter_a.getState();
	battery_status.current_average_a = -1.f; // support will follow
	battery_status.discharged_mah = _discharged_mah;
	battery_status.remaining = _state_of_charge;
	battery_status.scale = _scale;
	battery_status.temperature = NAN;
	// Publish at least one cell such that the total voltage gets into MAVLink BATTERY_STATUS
	battery_status.cell_count = math::max(_params.n_cells, static_cast<int32_t>(1));
	battery_status.connected = connected;
	battery_status.source = source;
	battery_status.priority = priority;
	battery_status.capacity = _params.capacity > 0.f ? static_cast<uint16_t>(_params.capacity) : 0;
	battery_status.id = static_cast<uint8_t>(_index);
	battery_status.warning = _warning;

	static constexpr int32_t uorb_max_cells = sizeof(battery_status.voltage_cell_v) / sizeof(
				battery_status.voltage_cell_v[0]);

	int max_cells = math::min(battery_status.cell_count, uorb_max_cells);

	// Fill cell voltages with average values to work around MAVLink BATTERY_STATUS not allowing to report just total voltage
	for (int i = 0; i < max_cells; i++) {
		battery_status.voltage_cell_v[i] = battery_status.voltage_filtered_v / max_cells;
	}

	if (source == _params.source) {
		battery_status.timestamp = hrt_absolute_time();
		_battery_status_pub.publish(battery_status);
>>>>>>> faca2b17
	}
}

void Battery::sumDischarged(const hrt_abstime &timestamp, float current_a)
{
	// Not a valid measurement
	if (current_a < 0.f) {
		// Because the measurement was invalid we need to stop integration
		// and re-initialize with the next valid measurement
		_last_timestamp = 0;
		return;
	}

	// Ignore first update because we don't know dt.
	if (_last_timestamp != 0) {
		const float dt = (timestamp - _last_timestamp) / 1e6;
		// mAh since last loop: (current[A] * 1000 = [mA]) * (dt[s] / 3600 = [h])
		_discharged_mah_loop = (current_a * 1e3f) * (dt / 3600.f);
		_discharged_mah += _discharged_mah_loop;
	}

	_last_timestamp = timestamp;
}

void Battery::estimateStateOfCharge(const float voltage_v, const float current_a, const float throttle)
{
	// remaining battery capacity based on voltage
	float cell_voltage = voltage_v / _params.n_cells;

	// correct battery voltage locally for load drop to avoid estimation fluctuations
	if (_params.r_internal >= 0.f) {
		cell_voltage += _params.r_internal * current_a;

	} else {
		// assume linear relation between throttle and voltage drop
		cell_voltage += throttle * _params.v_load_drop;
	}

	_state_of_charge_volt_based = math::gradual(cell_voltage, _params.v_empty, _params.v_charged, 0.f, 1.f);

	// choose which quantity we're using for final reporting
	if (_params.capacity > 0.f && _battery_initialized) {
		// if battery capacity is known, fuse voltage measurement with used capacity
		// The lower the voltage the more adjust the estimate with it to avoid deep discharge
		const float weight_v = 3e-4f * (1 - _state_of_charge_volt_based);
		_state_of_charge = (1 - weight_v) * _state_of_charge + weight_v * _state_of_charge_volt_based;
		// directly apply current capacity slope calculated using current
		_state_of_charge -= _discharged_mah_loop / _params.capacity;
		_state_of_charge = math::max(_state_of_charge, 0.f);

		const float state_of_charge_current_based = math::max(1.f - _discharged_mah / _params.capacity, 0.f);
		_state_of_charge = math::min(state_of_charge_current_based, _state_of_charge);

	} else {
		_state_of_charge = _state_of_charge_volt_based;
	}
}

uint8_t Battery::determineWarning(float state_of_charge)
{
	if (state_of_charge < _params.emergen_thr) {
		return battery_status_s::BATTERY_WARNING_EMERGENCY;

	} else if (state_of_charge < _params.crit_thr) {
		return battery_status_s::BATTERY_WARNING_CRITICAL;

	} else if (state_of_charge < _params.low_thr) {
		return battery_status_s::BATTERY_WARNING_LOW;

	} else {
		return battery_status_s::BATTERY_WARNING_NONE;
	}
}

void Battery::computeScale()
{
	const float voltage_range = (_params.v_charged - _params.v_empty);

	// reusing capacity calculation to get single cell voltage before drop
	const float bat_v = _params.v_empty + (voltage_range * _state_of_charge_volt_based);

	_scale = _params.v_charged / bat_v;

	if (_scale > 1.3f) { // Allow at most 30% compensation
		_scale = 1.3f;

	} else if (!PX4_ISFINITE(_scale) || _scale < 1.f) { // Shouldn't ever be more than the power at full battery
		_scale = 1.f;
	}
}

float Battery::computeRemainingTime(float current_a)
{
	float time_remaining_s{NAN};

	// Only estimate remaining time with useful in flight current measurements
	if (_current_filter_a.getState() > 1.f) {
		// Initialize strongly filtered current to an estimated average consumption
		if (_current_average_filter_a.getState() < 0.f) {
			// TODO: better initial value based on "average current" from last flight
			_current_average_filter_a.reset(15.f);
		}

		// Filter current very strong, we basically want the average consumption
		_current_average_filter_a.update(current_a);

		// Remaining time estimation only possible with capacity
		if (_params.capacity > 0.f) {
			const float remaining_capacity_mah = _state_of_charge * _params.capacity;
			const float current_ma = _current_average_filter_a.getState() * 1e3f;
			time_remaining_s = remaining_capacity_mah / current_ma * 3600.f;
		}
	}

	return time_remaining_s;
}

void Battery::updateParams()
{
	param_get(_param_handles.v_empty, &_params.v_empty);
	param_get(_param_handles.v_charged, &_params.v_charged);
	param_get(_param_handles.n_cells, &_params.n_cells);
	param_get(_param_handles.capacity, &_params.capacity);
	param_get(_param_handles.v_load_drop, &_params.v_load_drop);
	param_get(_param_handles.r_internal, &_params.r_internal);
	param_get(_param_handles.source, &_params.source);
	param_get(_param_handles.low_thr, &_params.low_thr);
	param_get(_param_handles.crit_thr, &_params.crit_thr);
	param_get(_param_handles.emergen_thr, &_params.emergen_thr);

	ModuleParams::updateParams();

	_first_parameter_update = false;
}<|MERGE_RESOLUTION|>--- conflicted
+++ resolved
@@ -123,7 +123,6 @@
 		connected = false;
 	}
 
-<<<<<<< HEAD
 	_battery_status.voltage_v = voltage_v;
 	_battery_status.voltage_filtered_v = _voltage_filter_v.getState();
 	_battery_status.current_a = current_a;
@@ -157,40 +156,6 @@
 
 	if ((source == _params.source) && publish) {
 		_battery_status_pub.publish(_battery_status);
-=======
-	battery_status_s battery_status{};
-	battery_status.voltage_v = voltage_v;
-	battery_status.voltage_filtered_v = _voltage_filter_v.getState();
-	battery_status.current_a = current_a;
-	battery_status.current_filtered_a = _current_filter_a.getState();
-	battery_status.current_average_a = -1.f; // support will follow
-	battery_status.discharged_mah = _discharged_mah;
-	battery_status.remaining = _state_of_charge;
-	battery_status.scale = _scale;
-	battery_status.temperature = NAN;
-	// Publish at least one cell such that the total voltage gets into MAVLink BATTERY_STATUS
-	battery_status.cell_count = math::max(_params.n_cells, static_cast<int32_t>(1));
-	battery_status.connected = connected;
-	battery_status.source = source;
-	battery_status.priority = priority;
-	battery_status.capacity = _params.capacity > 0.f ? static_cast<uint16_t>(_params.capacity) : 0;
-	battery_status.id = static_cast<uint8_t>(_index);
-	battery_status.warning = _warning;
-
-	static constexpr int32_t uorb_max_cells = sizeof(battery_status.voltage_cell_v) / sizeof(
-				battery_status.voltage_cell_v[0]);
-
-	int max_cells = math::min(battery_status.cell_count, uorb_max_cells);
-
-	// Fill cell voltages with average values to work around MAVLink BATTERY_STATUS not allowing to report just total voltage
-	for (int i = 0; i < max_cells; i++) {
-		battery_status.voltage_cell_v[i] = battery_status.voltage_filtered_v / max_cells;
-	}
-
-	if (source == _params.source) {
-		battery_status.timestamp = hrt_absolute_time();
-		_battery_status_pub.publish(battery_status);
->>>>>>> faca2b17
 	}
 }
 
