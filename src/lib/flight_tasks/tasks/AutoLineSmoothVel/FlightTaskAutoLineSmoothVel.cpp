/****************************************************************************
 *
 *   Copyright (c) 2018 PX4 Development Team. All rights reserved.
 *
 * Redistribution and use in source and binary forms, with or without
 * modification, are permitted provided that the following conditions
 * are met:
 *
 * 1. Redistributions of source code must retain the above copyright
 *    notice, this list of conditions and the following disclaimer.
 * 2. Redistributions in binary form must reproduce the above copyright
 *    notice, this list of conditions and the following disclaimer in
 *    the documentation and/or other materials provided with the
 *    distribution.
 * 3. Neither the name PX4 nor the names of its contributors may be
 *    used to endorse or promote products derived from this software
 *    without specific prior written permission.
 *
 * THIS SOFTWARE IS PROVIDED BY THE COPYRIGHT HOLDERS AND CONTRIBUTORS
 * "AS IS" AND ANY EXPRESS OR IMPLIED WARRANTIES, INCLUDING, BUT NOT
 * LIMITED TO, THE IMPLIED WARRANTIES OF MERCHANTABILITY AND FITNESS
 * FOR A PARTICULAR PURPOSE ARE DISCLAIMED. IN NO EVENT SHALL THE
 * COPYRIGHT OWNER OR CONTRIBUTORS BE LIABLE FOR ANY DIRECT, INDIRECT,
 * INCIDENTAL, SPECIAL, EXEMPLARY, OR CONSEQUENTIAL DAMAGES (INCLUDING,
 * BUT NOT LIMITED TO, PROCUREMENT OF SUBSTITUTE GOODS OR SERVICES; LOSS
 * OF USE, DATA, OR PROFITS; OR BUSINESS INTERRUPTION) HOWEVER CAUSED
 * AND ON ANY THEORY OF LIABILITY, WHETHER IN CONTRACT, STRICT
 * LIABILITY, OR TORT (INCLUDING NEGLIGENCE OR OTHERWISE) ARISING IN
 * ANY WAY OUT OF THE USE OF THIS SOFTWARE, EVEN IF ADVISED OF THE
 * POSSIBILITY OF SUCH DAMAGE.
 *
 ****************************************************************************/

/**
 * @file FlightAutoLine.cpp
 */

#include "FlightTaskAutoLineSmoothVel.hpp"

#include "TrajectoryConstraints.hpp"

using namespace matrix;

bool FlightTaskAutoLineSmoothVel::activate(const vehicle_local_position_setpoint_s &last_setpoint)
{
	bool ret = FlightTaskAutoMapper::activate(last_setpoint);

	Vector3f vel_prev{last_setpoint.vx, last_setpoint.vy, last_setpoint.vz};
	Vector3f pos_prev{last_setpoint.x, last_setpoint.y, last_setpoint.z};
	Vector3f accel_prev{last_setpoint.acceleration};

	for (int i = 0; i < 3; i++) {
		// If the position setpoint is unknown, set to the current postion
		if (!PX4_ISFINITE(pos_prev(i))) { pos_prev(i) = _position(i); }

		// If the velocity setpoint is unknown, set to the current velocity
		if (!PX4_ISFINITE(vel_prev(i))) { vel_prev(i) = _velocity(i); }

		// No acceleration estimate available, set to zero if the setpoint is NAN
		if (!PX4_ISFINITE(accel_prev(i))) { accel_prev(i) = 0.f; }
	}

	for (int i = 0; i < 3; ++i) {
		_trajectory[i].reset(accel_prev(i), vel_prev(i), pos_prev(i));
	}

	_yaw_sp_prev = PX4_ISFINITE(last_setpoint.yaw) ? last_setpoint.yaw : _yaw;
	_updateTrajConstraints();

	return ret;
}

void FlightTaskAutoLineSmoothVel::reActivate()
{
	FlightTaskAutoMapper::reActivate();

	// On ground, reset acceleration and velocity to zero
	for (int i = 0; i < 2; ++i) {
		_trajectory[i].reset(0.f, 0.f, _position(i));
	}

	_trajectory[2].reset(0.f, 0.7f, _position(2));
}

/**
 * EKF reset handling functions
 * Those functions are called by the base FlightTask in
 * case of an EKF reset event
 */
void FlightTaskAutoLineSmoothVel::_ekfResetHandlerPositionXY()
{
	_trajectory[0].setCurrentPosition(_position(0));
	_trajectory[1].setCurrentPosition(_position(1));
}

void FlightTaskAutoLineSmoothVel::_ekfResetHandlerVelocityXY()
{
	_trajectory[0].setCurrentVelocity(_velocity(0));
	_trajectory[1].setCurrentVelocity(_velocity(1));
}

void FlightTaskAutoLineSmoothVel::_ekfResetHandlerPositionZ()
{
	_trajectory[2].setCurrentPosition(_position(2));
}

void FlightTaskAutoLineSmoothVel::_ekfResetHandlerVelocityZ()
{
	_trajectory[2].setCurrentVelocity(_velocity(2));
}

void FlightTaskAutoLineSmoothVel::_ekfResetHandlerHeading(float delta_psi)
{
	_yaw_sp_prev += delta_psi;
}

void FlightTaskAutoLineSmoothVel::_generateSetpoints()
{
	_updateTurningCheck();
	_prepareSetpoints();
	_generateTrajectory();

	if (!PX4_ISFINITE(_yaw_setpoint) && !PX4_ISFINITE(_yawspeed_setpoint)) {
		// no valid heading -> generate heading in this flight task
		_generateHeading();
	}
}

void FlightTaskAutoLineSmoothVel::_updateTurningCheck()
{
	const Vector2f vel_traj(_trajectory[0].getCurrentVelocity(),
				_trajectory[1].getCurrentVelocity());
	const Vector2f pos_traj(_trajectory[0].getCurrentPosition(),
				_trajectory[1].getCurrentPosition());
	const Vector2f target_xy(_target);
	const Vector2f u_vel_traj = vel_traj.unit_or_zero();
	const Vector2f pos_to_target = Vector2f(target_xy - pos_traj);
	const float cos_align = u_vel_traj * pos_to_target.unit_or_zero();

	// The vehicle is turning if the angle between the velocity vector
	// and the direction to the target is greater than 10 degrees, the
	// velocity is large enough and the drone isn't in the acceptance
	// radius of the last WP.
	_is_turning = vel_traj.longerThan(0.2f)
		      && cos_align < 0.98f
		      && pos_to_target.longerThan(_target_acceptance_radius);
}

void FlightTaskAutoLineSmoothVel::_generateHeading()
{
	// Generate heading along trajectory if possible, otherwise hold the previous yaw setpoint
	if (!_generateHeadingAlongTraj()) {
		_yaw_setpoint = _yaw_sp_prev;
	}
}

bool FlightTaskAutoLineSmoothVel::_generateHeadingAlongTraj()
{
	bool res = false;
	Vector2f vel_sp_xy(_velocity_setpoint);
	Vector2f traj_to_target = Vector2f(_target) - Vector2f(_position);

	if ((vel_sp_xy.length() > .1f) &&
	    (traj_to_target.length() > 2.f)) {
		// Generate heading from velocity vector, only if it is long enough
		// and if the drone is far enough from the target
		_compute_heading_from_2D_vector(_yaw_setpoint, vel_sp_xy);
		res = true;
	}

	return res;
}

/* Constrain some value vith a constrain depending on the sign of the constraint
 * Example: 	- if the constrain is -5, the value will be constrained between -5 and 0
 * 		- if the constrain is 5, the value will be constrained between 0 and 5
 */
float FlightTaskAutoLineSmoothVel::_constrainOneSide(float val, float constraint)
{
	const float min = (constraint < FLT_EPSILON) ? constraint : 0.f;
	const float max = (constraint > FLT_EPSILON) ? constraint : 0.f;

	return math::constrain(val, min, max);
}

float FlightTaskAutoLineSmoothVel::_constrainAbs(float val, float max)
{
	return sign(val) * math::min(fabsf(val), fabsf(max));
}

float FlightTaskAutoLineSmoothVel::_getMaxXYSpeed() const
{
	Vector3f pos_traj(_trajectory[0].getCurrentPosition(),
			  _trajectory[1].getCurrentPosition(),
			  _trajectory[2].getCurrentPosition());

	math::trajectory::VehicleDynamicLimits config;
	config.z_accept_rad = _param_nav_mc_alt_rad.get();
	config.xy_accept_rad = _target_acceptance_radius;
	config.max_acc_xy = _trajectory[0].getMaxAccel();
	config.max_jerk = _trajectory[0].getMaxJerk();
	config.max_speed_xy = _mc_cruise_speed;
	config.max_acc_xy_radius_scale = _param_mpc_xy_traj_p.get();

	// constrain velocity to go to the position setpoint first if the position setpoint has been modified by an external source
	// (eg. Obstacle Avoidance)

	Vector3f waypoints[3] = {pos_traj, _target, _next_wp};

	if (isTargetModified()) {
		waypoints[2] = waypoints[1] = _position_setpoint;
	}

	float max_xy_speed = math::trajectory::computeXYSpeedFromWaypoints<3>(waypoints, config);

	return max_xy_speed;
}

float FlightTaskAutoLineSmoothVel::_getMaxZSpeed() const
{
	Vector3f pos_traj(_trajectory[0].getCurrentPosition(),
			  _trajectory[1].getCurrentPosition(),
			  _trajectory[2].getCurrentPosition());
	float z_setpoint = _target(2);

	// constrain velocity to go to the position setpoint first if the position setpoint has been modified by an external source
	// (eg. Obstacle Avoidance)
	bool z_valid = PX4_ISFINITE(_position_setpoint(2));
	bool z_modified =  z_valid && fabsf((_target - _position_setpoint)(2)) > FLT_EPSILON;

	if (z_modified) {
		z_setpoint = _position_setpoint(2);
	}

	const float distance_start_target = fabs(z_setpoint - pos_traj(2));
	const float arrival_z_speed = 0.f;

	float max_speed = math::min(_trajectory[2].getMaxVel(), math::trajectory::computeMaxSpeedFromDistance(
					    _trajectory[2].getMaxJerk(), _trajectory[2].getMaxAccel(),
					    distance_start_target, arrival_z_speed));

	return max_speed;
}

Vector3f FlightTaskAutoLineSmoothVel::getCrossingPoint() const
{
	Vector3f pos_crossing_point{};

	if (isTargetModified()) {
		// Strictly follow the modified setpoint
		pos_crossing_point = _position_setpoint;

	} else {
		if (_is_turning) {
			// Get the crossing point using L1-style guidance
			pos_crossing_point.xy() = getL1Point();
			pos_crossing_point(2) = _target(2);

		} else {
			pos_crossing_point = _target;
		}
	}

	return pos_crossing_point;
}

bool FlightTaskAutoLineSmoothVel::isTargetModified() const
{
	const bool xy_modified = (_target - _position_setpoint).xy().longerThan(FLT_EPSILON);
	const bool z_valid = PX4_ISFINITE(_position_setpoint(2));
	const bool z_modified =  z_valid && fabs((_target - _position_setpoint)(2)) > FLT_EPSILON;

	return xy_modified || z_modified;
}

Vector2f FlightTaskAutoLineSmoothVel::getL1Point() const
{
	const Vector2f pos_traj(_trajectory[0].getCurrentPosition(),
				_trajectory[1].getCurrentPosition());
	const Vector2f target_xy(_target);
	const Vector2f u_prev_to_target = Vector2f(target_xy - Vector2f(_prev_wp)).unit_or_zero();
	const Vector2f prev_to_pos(pos_traj - Vector2f(_prev_wp));
	const Vector2f prev_to_closest(u_prev_to_target * (prev_to_pos * u_prev_to_target));
	const Vector2f closest_pt = Vector2f(_prev_wp) + prev_to_closest;

	// Compute along-track error using L1 distance and cross-track error
	const float crosstrack_error = Vector2f(closest_pt - pos_traj).length();

	const float l1 = math::max(_target_acceptance_radius, 5.f);
	float alongtrack_error = 0.f;

	// Protect against sqrt of a negative number
	if (l1 > crosstrack_error) {
		alongtrack_error = sqrtf(l1 * l1 - crosstrack_error * crosstrack_error);
	}

	// Position of the point on the line where L1 intersect the line between the two waypoints
	const Vector2f l1_point = closest_pt + alongtrack_error * u_prev_to_target;

	return l1_point;
}

void FlightTaskAutoLineSmoothVel::_prepareSetpoints()
{
	// Interface: A valid position setpoint generates a velocity target using conservative motion constraints.
	// If a velocity is specified, that is used as a feedforward to track the position setpoint
	// (ie. it assumes the position setpoint is moving at the specified velocity)
	// If the position setpoints are set to NAN, the values in the velocity setpoints are used as velocity targets: nothing to do here.

	_want_takeoff = false;

	if (_param_mpc_yaw_mode.get() == 4 && !_yaw_sp_aligned) {
		// Wait for the yaw setpoint to be aligned
		_velocity_setpoint.setAll(0.f);
		return;
	}

	const bool xy_pos_setpoint_valid = PX4_ISFINITE(_position_setpoint(0)) && PX4_ISFINITE(_position_setpoint(1));
	const bool z_pos_setpoint_valid = PX4_ISFINITE(_position_setpoint(2));
<<<<<<< HEAD

	if (xy_pos_setpoint_valid && z_pos_setpoint_valid) {
		// Use 3D position setpoint to generate a 3D velocity setpoint
		Vector3f pos_traj(_trajectory[0].getCurrentPosition(),
				  _trajectory[1].getCurrentPosition(),
				  _trajectory[2].getCurrentPosition());

		const Vector3f u_pos_traj_to_dest((getCrossingPoint() - pos_traj).unit_or_zero());

		float xy_speed = _getMaxXYSpeed();
		const float z_speed = _getMaxZSpeed();

		if (_is_turning) {
			// Lock speed during turn
			xy_speed = math::min(_max_speed_prev, xy_speed);

		} else {
			_max_speed_prev = xy_speed;
		}

		Vector3f vel_sp_constrained = u_pos_traj_to_dest * sqrtf(xy_speed * xy_speed + z_speed * z_speed);
		math::trajectory::clampToXYNorm(vel_sp_constrained, xy_speed, 0.5f);
		math::trajectory::clampToZNorm(vel_sp_constrained, z_speed, 0.5f);

		for (int i = 0; i < 3; i++) {
			// If available, use the existing velocity as a feedforward, otherwise replace it
			if (PX4_ISFINITE(_velocity_setpoint(i))) {
				_velocity_setpoint(i) += vel_sp_constrained(i);

=======

	if (xy_pos_setpoint_valid && z_pos_setpoint_valid) {
		// Use 3D position setpoint to generate a 3D velocity setpoint
		Vector3f pos_traj(_trajectory[0].getCurrentPosition(),
				  _trajectory[1].getCurrentPosition(),
				  _trajectory[2].getCurrentPosition());

		const Vector3f u_pos_traj_to_dest((getCrossingPoint() - pos_traj).unit_or_zero());

		float xy_speed = _getMaxXYSpeed();
		const float z_speed = _getMaxZSpeed();

		if (_is_turning) {
			// Lock speed during turn
			xy_speed = math::min(_max_speed_prev, xy_speed);

		} else {
			_max_speed_prev = xy_speed;
		}

		Vector3f vel_sp_constrained = u_pos_traj_to_dest * sqrtf(xy_speed * xy_speed + z_speed * z_speed);
		math::trajectory::clampToXYNorm(vel_sp_constrained, xy_speed, 0.5f);
		math::trajectory::clampToZNorm(vel_sp_constrained, z_speed, 0.5f);

		for (int i = 0; i < 3; i++) {
			// If available, use the existing velocity as a feedforward, otherwise replace it
			if (PX4_ISFINITE(_velocity_setpoint(i))) {
				_velocity_setpoint(i) += vel_sp_constrained(i);

>>>>>>> 48f125f1
			} else {
				_velocity_setpoint(i) = vel_sp_constrained(i);
			}
		}
	}
<<<<<<< HEAD

	else if (xy_pos_setpoint_valid) {
		// Use 2D position setpoint to generate a 2D velocity setpoint

		// Get various path specific vectors
		Vector2f pos_traj(_trajectory[0].getCurrentPosition(), _trajectory[1].getCurrentPosition());
		Vector2f pos_traj_to_dest_xy = Vector2f(getCrossingPoint()) - pos_traj;
		Vector2f u_pos_traj_to_dest_xy(pos_traj_to_dest_xy.unit_or_zero());

		float xy_speed = _getMaxXYSpeed();

		if (_is_turning) {
			// Lock speed during turn
			xy_speed = math::min(_max_speed_prev, xy_speed);

		} else {
			_max_speed_prev = xy_speed;
		}

		Vector2f vel_sp_constrained_xy = u_pos_traj_to_dest_xy * xy_speed;

=======

	else if (xy_pos_setpoint_valid) {
		// Use 2D position setpoint to generate a 2D velocity setpoint

		// Get various path specific vectors
		Vector2f pos_traj(_trajectory[0].getCurrentPosition(), _trajectory[1].getCurrentPosition());
		Vector2f pos_traj_to_dest_xy = Vector2f(getCrossingPoint()) - pos_traj;
		Vector2f u_pos_traj_to_dest_xy(pos_traj_to_dest_xy.unit_or_zero());

		float xy_speed = _getMaxXYSpeed();

		if (_is_turning) {
			// Lock speed during turn
			xy_speed = math::min(_max_speed_prev, xy_speed);

		} else {
			_max_speed_prev = xy_speed;
		}

		Vector2f vel_sp_constrained_xy = u_pos_traj_to_dest_xy * xy_speed;

>>>>>>> 48f125f1
		for (int i = 0; i < 2; i++) {
			// If available, use the existing velocity as a feedforward, otherwise replace it
			if (PX4_ISFINITE(_velocity_setpoint(i))) {
				_velocity_setpoint(i) += vel_sp_constrained_xy(i);

			} else {
				_velocity_setpoint(i) = vel_sp_constrained_xy(i);
			}
		}
	}
<<<<<<< HEAD

	else if (z_pos_setpoint_valid) {
		// Use Z position setpoint to generate a Z velocity setpoint

		const float z_dir = sign(_position_setpoint(2) - _trajectory[2].getCurrentPosition());
		const float vel_sp_z = z_dir * _getMaxZSpeed();

=======

	else if (z_pos_setpoint_valid) {
		// Use Z position setpoint to generate a Z velocity setpoint

		const float z_dir = sign(_position_setpoint(2) - _trajectory[2].getCurrentPosition());
		const float vel_sp_z = z_dir * _getMaxZSpeed();

>>>>>>> 48f125f1
		// If available, use the existing velocity as a feedforward, otherwise replace it
		if (PX4_ISFINITE(_velocity_setpoint(2))) {
			_velocity_setpoint(2) += vel_sp_z;

		} else {
			_velocity_setpoint(2) = vel_sp_z;
		}
	}

	_want_takeoff = _velocity_setpoint(2) < -0.3f;
}

void FlightTaskAutoLineSmoothVel::_updateTrajConstraints()
{
	// Update the constraints of the trajectories
	_trajectory[0].setMaxAccel(_param_mpc_acc_hor.get()); // TODO : Should be computed using heading
	_trajectory[1].setMaxAccel(_param_mpc_acc_hor.get());
	_trajectory[0].setMaxVel(_param_mpc_xy_vel_max.get());
	_trajectory[1].setMaxVel(_param_mpc_xy_vel_max.get());
	_trajectory[0].setMaxJerk(_param_mpc_jerk_auto.get()); // TODO : Should be computed using heading
	_trajectory[1].setMaxJerk(_param_mpc_jerk_auto.get());
	_trajectory[2].setMaxJerk(_param_mpc_jerk_auto.get());

	if (_velocity_setpoint(2) < 0.f) { // up
		float z_accel_constraint = _param_mpc_acc_up_max.get();
		float z_vel_constraint = _param_mpc_z_vel_max_up.get();

		// The constraints are broken because they are used as hard limits by the position controller, so put this here
		// until the constraints don't do things like cause controller integrators to saturate. Once the controller
		// doesn't use z speed constraints, this can go in AutoMapper::_prepareTakeoffSetpoints(). Accel limit is to
		// emulate the motor ramp (also done in the controller) so that the controller can actually track the setpoint.
		if (_type == WaypointType::takeoff &&  _dist_to_ground < _param_mpc_land_alt1.get()) {
			z_vel_constraint = _param_mpc_tko_speed.get();
			z_accel_constraint = math::min(z_accel_constraint, _param_mpc_tko_speed.get() / _param_mpc_tko_ramp_t.get());

			// Keep the altitude setpoint at the current altitude
			// to avoid having it going down into the ground during
			// the initial ramp as the velocity does not start at 0
			_trajectory[2].setCurrentPosition(_position(2));
		}

		_trajectory[2].setMaxVel(z_vel_constraint);
		_trajectory[2].setMaxAccel(z_accel_constraint);

	} else { // down
		_trajectory[2].setMaxAccel(_param_mpc_acc_down_max.get());
		_trajectory[2].setMaxVel(_param_mpc_z_vel_max_dn.get());
	}
}

void FlightTaskAutoLineSmoothVel::_generateTrajectory()
{
	if (!PX4_ISFINITE(_velocity_setpoint(0)) || !PX4_ISFINITE(_velocity_setpoint(1))
	    || !PX4_ISFINITE(_velocity_setpoint(2))) {
		return;
	}

	/* Slow down the trajectory by decreasing the integration time based on the position error.
	 * This is only performed when the drone is behind the trajectory
	 */
	Vector2f position_trajectory_xy(_trajectory[0].getCurrentPosition(), _trajectory[1].getCurrentPosition());
	Vector2f position_xy(_position);
	Vector2f vel_traj_xy(_trajectory[0].getCurrentVelocity(), _trajectory[1].getCurrentVelocity());
	Vector2f drone_to_trajectory_xy(position_trajectory_xy - position_xy);
	float position_error = drone_to_trajectory_xy.length();

	float time_stretch = 1.f - math::constrain(position_error * 0.5f, 0.f, 1.f);

	// Don't stretch time if the drone is ahead of the position setpoint
	if (drone_to_trajectory_xy.dot(vel_traj_xy) < 0.f) {
		time_stretch = 1.f;
	}

	Vector3f jerk_sp_smooth;
	Vector3f accel_sp_smooth;
	Vector3f vel_sp_smooth;
	Vector3f pos_sp_smooth;

	for (int i = 0; i < 3; ++i) {
		_trajectory[i].updateTraj(_deltatime, time_stretch);
		jerk_sp_smooth(i) = _trajectory[i].getCurrentJerk();
		accel_sp_smooth(i) = _trajectory[i].getCurrentAcceleration();
		vel_sp_smooth(i) = _trajectory[i].getCurrentVelocity();
		pos_sp_smooth(i) = _trajectory[i].getCurrentPosition();
	}

	_updateTrajConstraints();

	for (int i = 0; i < 3; ++i) {
		_trajectory[i].updateDurations(_velocity_setpoint(i));
	}

	VelocitySmoothing::timeSynchronization(_trajectory, 3);

	_jerk_setpoint = jerk_sp_smooth;
	_acceleration_setpoint = accel_sp_smooth;
	_velocity_setpoint = vel_sp_smooth;
	_position_setpoint = pos_sp_smooth;
}<|MERGE_RESOLUTION|>--- conflicted
+++ resolved
@@ -317,7 +317,6 @@
 
 	const bool xy_pos_setpoint_valid = PX4_ISFINITE(_position_setpoint(0)) && PX4_ISFINITE(_position_setpoint(1));
 	const bool z_pos_setpoint_valid = PX4_ISFINITE(_position_setpoint(2));
-<<<<<<< HEAD
 
 	if (xy_pos_setpoint_valid && z_pos_setpoint_valid) {
 		// Use 3D position setpoint to generate a 3D velocity setpoint
@@ -347,43 +346,11 @@
 			if (PX4_ISFINITE(_velocity_setpoint(i))) {
 				_velocity_setpoint(i) += vel_sp_constrained(i);
 
-=======
-
-	if (xy_pos_setpoint_valid && z_pos_setpoint_valid) {
-		// Use 3D position setpoint to generate a 3D velocity setpoint
-		Vector3f pos_traj(_trajectory[0].getCurrentPosition(),
-				  _trajectory[1].getCurrentPosition(),
-				  _trajectory[2].getCurrentPosition());
-
-		const Vector3f u_pos_traj_to_dest((getCrossingPoint() - pos_traj).unit_or_zero());
-
-		float xy_speed = _getMaxXYSpeed();
-		const float z_speed = _getMaxZSpeed();
-
-		if (_is_turning) {
-			// Lock speed during turn
-			xy_speed = math::min(_max_speed_prev, xy_speed);
-
-		} else {
-			_max_speed_prev = xy_speed;
-		}
-
-		Vector3f vel_sp_constrained = u_pos_traj_to_dest * sqrtf(xy_speed * xy_speed + z_speed * z_speed);
-		math::trajectory::clampToXYNorm(vel_sp_constrained, xy_speed, 0.5f);
-		math::trajectory::clampToZNorm(vel_sp_constrained, z_speed, 0.5f);
-
-		for (int i = 0; i < 3; i++) {
-			// If available, use the existing velocity as a feedforward, otherwise replace it
-			if (PX4_ISFINITE(_velocity_setpoint(i))) {
-				_velocity_setpoint(i) += vel_sp_constrained(i);
-
->>>>>>> 48f125f1
 			} else {
 				_velocity_setpoint(i) = vel_sp_constrained(i);
 			}
 		}
 	}
-<<<<<<< HEAD
 
 	else if (xy_pos_setpoint_valid) {
 		// Use 2D position setpoint to generate a 2D velocity setpoint
@@ -405,29 +372,6 @@
 
 		Vector2f vel_sp_constrained_xy = u_pos_traj_to_dest_xy * xy_speed;
 
-=======
-
-	else if (xy_pos_setpoint_valid) {
-		// Use 2D position setpoint to generate a 2D velocity setpoint
-
-		// Get various path specific vectors
-		Vector2f pos_traj(_trajectory[0].getCurrentPosition(), _trajectory[1].getCurrentPosition());
-		Vector2f pos_traj_to_dest_xy = Vector2f(getCrossingPoint()) - pos_traj;
-		Vector2f u_pos_traj_to_dest_xy(pos_traj_to_dest_xy.unit_or_zero());
-
-		float xy_speed = _getMaxXYSpeed();
-
-		if (_is_turning) {
-			// Lock speed during turn
-			xy_speed = math::min(_max_speed_prev, xy_speed);
-
-		} else {
-			_max_speed_prev = xy_speed;
-		}
-
-		Vector2f vel_sp_constrained_xy = u_pos_traj_to_dest_xy * xy_speed;
-
->>>>>>> 48f125f1
 		for (int i = 0; i < 2; i++) {
 			// If available, use the existing velocity as a feedforward, otherwise replace it
 			if (PX4_ISFINITE(_velocity_setpoint(i))) {
@@ -438,7 +382,6 @@
 			}
 		}
 	}
-<<<<<<< HEAD
 
 	else if (z_pos_setpoint_valid) {
 		// Use Z position setpoint to generate a Z velocity setpoint
@@ -446,15 +389,6 @@
 		const float z_dir = sign(_position_setpoint(2) - _trajectory[2].getCurrentPosition());
 		const float vel_sp_z = z_dir * _getMaxZSpeed();
 
-=======
-
-	else if (z_pos_setpoint_valid) {
-		// Use Z position setpoint to generate a Z velocity setpoint
-
-		const float z_dir = sign(_position_setpoint(2) - _trajectory[2].getCurrentPosition());
-		const float vel_sp_z = z_dir * _getMaxZSpeed();
-
->>>>>>> 48f125f1
 		// If available, use the existing velocity as a feedforward, otherwise replace it
 		if (PX4_ISFINITE(_velocity_setpoint(2))) {
 			_velocity_setpoint(2) += vel_sp_z;
