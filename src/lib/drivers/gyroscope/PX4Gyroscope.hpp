/****************************************************************************
 *
 *   Copyright (c) 2018-2020 PX4 Development Team. All rights reserved.
 *
 * Redistribution and use in source and binary forms, with or without
 * modification, are permitted provided that the following conditions
 * are met:
 *
 * 1. Redistributions of source code must retain the above copyright
 *    notice, this list of conditions and the following disclaimer.
 * 2. Redistributions in binary form must reproduce the above copyright
 *    notice, this list of conditions and the following disclaimer in
 *    the documentation and/or other materials provided with the
 *    distribution.
 * 3. Neither the name PX4 nor the names of its contributors may be
 *    used to endorse or promote products derived from this software
 *    without specific prior written permission.
 *
 * THIS SOFTWARE IS PROVIDED BY THE COPYRIGHT HOLDERS AND CONTRIBUTORS
 * "AS IS" AND ANY EXPRESS OR IMPLIED WARRANTIES, INCLUDING, BUT NOT
 * LIMITED TO, THE IMPLIED WARRANTIES OF MERCHANTABILITY AND FITNESS
 * FOR A PARTICULAR PURPOSE ARE DISCLAIMED. IN NO EVENT SHALL THE
 * COPYRIGHT OWNER OR CONTRIBUTORS BE LIABLE FOR ANY DIRECT, INDIRECT,
 * INCIDENTAL, SPECIAL, EXEMPLARY, OR CONSEQUENTIAL DAMAGES (INCLUDING,
 * BUT NOT LIMITED TO, PROCUREMENT OF SUBSTITUTE GOODS OR SERVICES; LOSS
 * OF USE, DATA, OR PROFITS; OR BUSINESS INTERRUPTION) HOWEVER CAUSED
 * AND ON ANY THEORY OF LIABILITY, WHETHER IN CONTRACT, STRICT
 * LIABILITY, OR TORT (INCLUDING NEGLIGENCE OR OTHERWISE) ARISING IN
 * ANY WAY OUT OF THE USE OF THIS SOFTWARE, EVEN IF ADVISED OF THE
 * POSSIBILITY OF SUCH DAMAGE.
 *
 ****************************************************************************/

#pragma once

#include <drivers/drv_hrt.h>
#include <lib/conversion/rotation.h>
#include <px4_platform_common/module_params.h>
#include <uORB/PublicationMulti.hpp>
<<<<<<< HEAD
#include <uORB/PublicationMulti.hpp>
=======
>>>>>>> d791c8ba
#include <uORB/topics/sensor_gyro.h>
#include <uORB/topics/sensor_gyro_fifo.h>

class PX4Gyroscope : public ModuleParams
{
public:
	PX4Gyroscope(uint32_t device_id, ORB_PRIO priority = ORB_PRIO_DEFAULT, enum Rotation rotation = ROTATION_NONE);
	~PX4Gyroscope() override;

	uint32_t get_device_id() const { return _device_id; }

	float get_max_rate_hz() const { return _param_imu_gyro_rate_max.get(); }

	void set_device_id(uint32_t device_id) { _device_id = device_id; }
	void set_device_type(uint8_t devtype);
	void set_error_count(uint64_t error_count) { _error_count = error_count; }
	void increase_error_count() { _error_count++; }
	void set_range(float range) { _range = range; }
	void set_scale(float scale) { _scale = scale; }
	void set_temperature(float temperature) { _temperature = temperature; }
<<<<<<< HEAD

	void update(hrt_abstime timestamp_sample, float x, float y, float z);

	void print_status();

	struct FIFOSample {
		hrt_abstime timestamp_sample;
		uint8_t samples; // number of samples
		float dt; // in microseconds
=======
>>>>>>> d791c8ba

	void update(const hrt_abstime &timestamp_sample, float x, float y, float z);

	void updateFIFO(sensor_gyro_fifo_s &sample);

private:
<<<<<<< HEAD
	uORB::PublicationQueuedMulti<sensor_gyro_s>      _sensor_pub;
	uORB::PublicationMulti<sensor_gyro_fifo_s>       _sensor_fifo_pub;

	matrix::Vector3f	_calibration_offset{0.f, 0.f, 0.f};

	int			_class_device_instance{-1};
=======
	void Publish(const hrt_abstime &timestamp_sample, float x, float y, float z);

	uORB::PublicationQueuedMulti<sensor_gyro_s> _sensor_pub;
	uORB::PublicationMulti<sensor_gyro_fifo_s>  _sensor_fifo_pub;
>>>>>>> d791c8ba

	uint32_t		_device_id{0};
	const enum Rotation	_rotation;

	float			_range{math::radians(2000.f)};
	float			_scale{1.f};
	float			_temperature{NAN};

	uint32_t		_error_count{0};

	int16_t			_last_sample[3] {};

	DEFINE_PARAMETERS(
		(ParamInt<px4::params::IMU_GYRO_RATEMAX>) _param_imu_gyro_rate_max
	)
};<|MERGE_RESOLUTION|>--- conflicted
+++ resolved
@@ -37,10 +37,6 @@
 #include <lib/conversion/rotation.h>
 #include <px4_platform_common/module_params.h>
 #include <uORB/PublicationMulti.hpp>
-<<<<<<< HEAD
-#include <uORB/PublicationMulti.hpp>
-=======
->>>>>>> d791c8ba
 #include <uORB/topics/sensor_gyro.h>
 #include <uORB/topics/sensor_gyro_fifo.h>
 
@@ -61,37 +57,16 @@
 	void set_range(float range) { _range = range; }
 	void set_scale(float scale) { _scale = scale; }
 	void set_temperature(float temperature) { _temperature = temperature; }
-<<<<<<< HEAD
-
-	void update(hrt_abstime timestamp_sample, float x, float y, float z);
-
-	void print_status();
-
-	struct FIFOSample {
-		hrt_abstime timestamp_sample;
-		uint8_t samples; // number of samples
-		float dt; // in microseconds
-=======
->>>>>>> d791c8ba
 
 	void update(const hrt_abstime &timestamp_sample, float x, float y, float z);
 
 	void updateFIFO(sensor_gyro_fifo_s &sample);
 
 private:
-<<<<<<< HEAD
-	uORB::PublicationQueuedMulti<sensor_gyro_s>      _sensor_pub;
-	uORB::PublicationMulti<sensor_gyro_fifo_s>       _sensor_fifo_pub;
-
-	matrix::Vector3f	_calibration_offset{0.f, 0.f, 0.f};
-
-	int			_class_device_instance{-1};
-=======
 	void Publish(const hrt_abstime &timestamp_sample, float x, float y, float z);
 
 	uORB::PublicationQueuedMulti<sensor_gyro_s> _sensor_pub;
 	uORB::PublicationMulti<sensor_gyro_fifo_s>  _sensor_fifo_pub;
->>>>>>> d791c8ba
 
 	uint32_t		_device_id{0};
 	const enum Rotation	_rotation;
