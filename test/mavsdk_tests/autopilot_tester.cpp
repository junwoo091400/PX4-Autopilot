/****************************************************************************
 *
 *   Copyright (c) 2020 PX4 Development Team. All rights reserved.
 *
 * Redistribution and use in source and binary forms, with or without
 * modification, are permitted provided that the following conditions
 * are met:
 *
 * 1. Redistributions of source code must retain the above copyright
 *    notice, this list of conditions and the following disclaimer.
 * 2. Redistributions in binary form must reproduce the above copyright
 *    notice, this list of conditions and the following disclaimer in
 *    the documentation and/or other materials provided with the
 *    distribution.
 * 3. Neither the name PX4 nor the names of its contributors may be
 *    used to endorse or promote products derived from this software
 *    without specific prior written permission.
 *
 * THIS SOFTWARE IS PROVIDED BY THE COPYRIGHT HOLDERS AND CONTRIBUTORS
 * "AS IS" AND ANY EXPRESS OR IMPLIED WARRANTIES, INCLUDING, BUT NOT
 * LIMITED TO, THE IMPLIED WARRANTIES OF MERCHANTABILITY AND FITNESS
 * FOR A PARTICULAR PURPOSE ARE DISCLAIMED. IN NO EVENT SHALL THE
 * COPYRIGHT OWNER OR CONTRIBUTORS BE LIABLE FOR ANY DIRECT, INDIRECT,
 * INCIDENTAL, SPECIAL, EXEMPLARY, OR CONSEQUENTIAL DAMAGES (INCLUDING,
 * BUT NOT LIMITED TO, PROCUREMENT OF SUBSTITUTE GOODS OR SERVICES; LOSS
 * OF USE, DATA, OR PROFITS; OR BUSINESS INTERRUPTION) HOWEVER CAUSED
 * AND ON ANY THEORY OF LIABILITY, WHETHER IN CONTRACT, STRICT
 * LIABILITY, OR TORT (INCLUDING NEGLIGENCE OR OTHERWISE) ARISING IN
 * ANY WAY OUT OF THE USE OF THIS SOFTWARE, EVEN IF ADVISED OF THE
 * POSSIBILITY OF SUCH DAMAGE.
 *
 ****************************************************************************/

#include "autopilot_tester.h"
#include "math_helpers.h"
#include <iostream>
#include <future>

std::string connection_url {"udp://"};

void AutopilotTester::connect(const std::string uri)
{
	ConnectionResult ret = _mavsdk.add_any_connection(uri);
	REQUIRE(ret == ConnectionResult::Success);

	std::cout << "Waiting for system connect" << std::endl;
	REQUIRE(poll_condition_with_timeout(
	[this]() { return _mavsdk.is_connected(); }, adjust_to_lockstep_speed(std::chrono::seconds(25))));

	auto &system = _mavsdk.system();

	_action.reset(new Action(system));
	_failure.reset(new Failure(system));
	_info.reset(new Info(system));
	_manual_control.reset(new ManualControl(system));
	_mission.reset(new Mission(system));
	_offboard.reset(new Offboard(system));
	_param.reset(new Param(system));
	_telemetry.reset(new Telemetry(system));
}

void AutopilotTester::wait_until_ready()
{
	std::cout << "Waiting for system to be ready" << std::endl;
	CHECK(poll_condition_with_timeout(
<<<<<<< HEAD
	[this]() { return _telemetry->health_all_ok(); }, std::chrono::seconds(20)));
=======
	[this]() { return _telemetry->health_all_ok(); }, std::chrono::seconds(30)));
>>>>>>> 95d114e9

	// FIXME: workaround to prevent race between PX4 switching to Hold mode
	// and us trying to arm and take off. If PX4 is not in Hold mode yet,
	// our arming presumably triggers a failsafe in manual mode.
	std::this_thread::sleep_for(std::chrono::seconds(1));
}

void AutopilotTester::wait_until_ready_local_position_only()
{
	std::cout << "Waiting for system to be ready" << std::endl;
	CHECK(poll_condition_with_timeout(
	[this]() {
		return
			(_telemetry->health().is_gyrometer_calibration_ok &&
			 _telemetry->health().is_accelerometer_calibration_ok &&
			 _telemetry->health().is_magnetometer_calibration_ok &&
			 _telemetry->health().is_level_calibration_ok &&
			 _telemetry->health().is_local_position_ok);
	}, std::chrono::seconds(20)));
}

void AutopilotTester::store_home()
{
	request_ground_truth();
	std::cout << "Waiting to get home position" << std::endl;
	CHECK(poll_condition_with_timeout(
	[this]() {
		_home = _telemetry->ground_truth();
		return std::isfinite(_home.latitude_deg) && std::isfinite(_home.longitude_deg);
	}, std::chrono::seconds(10)));
}

void AutopilotTester::check_home_within(float acceptance_radius_m)
{
	CHECK(ground_truth_horizontal_position_close_to(_home, acceptance_radius_m));
}

void AutopilotTester::check_home_not_within(float min_distance_m)
{
	CHECK(ground_truth_horizontal_position_far_from(_home, min_distance_m));
}

void AutopilotTester::set_takeoff_altitude(const float altitude_m)
{
	CHECK(Action::Result::Success == _action->set_takeoff_altitude(altitude_m));
	const auto result = _action->get_takeoff_altitude();
	CHECK(result.first == Action::Result::Success);
	CHECK(result.second == Approx(altitude_m));
}

void AutopilotTester::set_height_source(AutopilotTester::HeightSource height_source)
{
	switch (height_source) {
	case HeightSource::Baro:
		CHECK(_param->set_param_int("EKF2_HGT_MODE", 0) == Param::Result::Success);
		break;

	case HeightSource::Gps:
		CHECK(_param->set_param_int("EKF2_HGT_MODE", 1) == Param::Result::Success);
	}
}

void AutopilotTester::arm()
{
	const auto result = _action->arm();
	REQUIRE(result == Action::Result::Success);
}

void AutopilotTester::takeoff()
{
	const auto result = _action->takeoff();
	REQUIRE(result == Action::Result::Success);
}

void AutopilotTester::land()
{
	const auto result = _action->land();
	REQUIRE(result == Action::Result::Success);
}

void AutopilotTester::transition_to_fixedwing()
{
	const auto result = _action->transition_to_fixedwing();
	REQUIRE(result == Action::Result::Success);
}

void AutopilotTester::transition_to_multicopter()
{
	const auto result = _action->transition_to_multicopter();
	REQUIRE(result == Action::Result::Success);
}

void AutopilotTester::wait_until_disarmed(std::chrono::seconds timeout_duration)
{
	REQUIRE(poll_condition_with_timeout(
	[this]() { return !_telemetry->armed(); }, timeout_duration));
}

void AutopilotTester::wait_until_hovering()
{
	REQUIRE(poll_condition_with_timeout(
	[this]() { return _telemetry->landed_state() == Telemetry::LandedState::InAir; }, std::chrono::seconds(30)));
}

void AutopilotTester::prepare_square_mission(MissionOptions mission_options)
{
	const auto ct = get_coordinate_transformation();

	Mission::MissionPlan mission_plan {};
	mission_plan.mission_items.push_back(create_mission_item({mission_options.leg_length_m, 0.}, mission_options, ct));
	mission_plan.mission_items.push_back(create_mission_item({mission_options.leg_length_m, mission_options.leg_length_m},
					     mission_options, ct));
	mission_plan.mission_items.push_back(create_mission_item({0., mission_options.leg_length_m}, mission_options, ct));

	_mission->set_return_to_launch_after_mission(mission_options.rtl_at_end);

	std::promise<void> prom;
	auto fut = prom.get_future();

	_mission->upload_mission_async(mission_plan, [&prom](Mission::Result result) {
		REQUIRE(Mission::Result::Success == result);
		prom.set_value();
	});

	REQUIRE(fut.wait_for(std::chrono::seconds(2)) == std::future_status::ready);
}

void AutopilotTester::prepare_straight_mission(MissionOptions mission_options)
{
	const auto ct = get_coordinate_transformation();

	Mission::MissionPlan mission_plan {};
	mission_plan.mission_items.push_back(create_mission_item({0, 0.}, mission_options, ct));
	mission_plan.mission_items.push_back(create_mission_item({mission_options.leg_length_m, 0}, mission_options, ct));
	mission_plan.mission_items.push_back(create_mission_item({2 * mission_options.leg_length_m, 0}, mission_options, ct));
	mission_plan.mission_items.push_back(create_mission_item({3 * mission_options.leg_length_m, 0}, mission_options, ct));
	mission_plan.mission_items.push_back(create_mission_item({4 * mission_options.leg_length_m, 0}, mission_options, ct));

	_mission->set_return_to_launch_after_mission(mission_options.rtl_at_end);

	std::promise<void> prom;
	auto fut = prom.get_future();

	_mission->upload_mission_async(mission_plan, [&prom](Mission::Result result) {
		REQUIRE(Mission::Result::Success == result);
		prom.set_value();
	});

	REQUIRE(fut.wait_for(std::chrono::seconds(2)) == std::future_status::ready);
}

void AutopilotTester::execute_mission()
{
	std::promise<void> prom;
	auto fut = prom.get_future();

	_mission->start_mission_async([&prom](Mission::Result result) {
		REQUIRE(Mission::Result::Success == result);
		prom.set_value();
	});

	// TODO: Adapt time limit based on mission size, flight speed, sim speed factor, etc.

	REQUIRE(poll_condition_with_timeout(
	[this]() {
		auto result = _mission->is_mission_finished();
		return result.first == Mission::Result::Success && result.second;
	}, std::chrono::seconds(60)));

	REQUIRE(fut.wait_for(std::chrono::seconds(1)) == std::future_status::ready);
}

void AutopilotTester::execute_mission_and_lose_gps()
{
	CHECK(_param->set_param_int("SYS_FAILURE_EN", 1) == Param::Result::Success);

	_mission->subscribe_mission_progress([this](Mission::MissionProgress progress) {
		std::cout << "Progress: " << progress.current << "/" << progress.total << std::endl;

		if (progress.current == 1) {
			std::thread([this]() {
				CHECK(_failure->inject(Failure::FailureUnit::SensorGps, Failure::FailureType::Off, 0)
				      == Failure::Result::Success);
			}).detach();
		}
	});

	std::promise<void> prom;
	auto fut = prom.get_future();
	_mission->start_mission_async([&prom](Mission::Result result) {
		REQUIRE(Mission::Result::Success == result);
		prom.set_value();
	});
	REQUIRE(fut.wait_for(std::chrono::seconds(1)) == std::future_status::ready);

	// We expect that a blind land is performed.
	REQUIRE(poll_condition_with_timeout(
	[this]() {
		auto flight_mode = _telemetry->flight_mode();
		return flight_mode == Telemetry::FlightMode::Land;
	}, std::chrono::seconds(90)));
}

void AutopilotTester::execute_mission_and_lose_mag()
{
	CHECK(_param->set_param_int("SYS_FAILURE_EN", 1) == Param::Result::Success);

	_mission->subscribe_mission_progress([this](Mission::MissionProgress progress) {
		std::cout << "Progress: " << progress.current << "/" << progress.total << std::endl;

		if (progress.current == 1) {
			std::thread([this]() {
				CHECK(_failure->inject(Failure::FailureUnit::SensorMag, Failure::FailureType::Off, 0)
				      == Failure::Result::Success);
			}).detach();
		}
	});

	std::promise<void> prom;
	auto fut = prom.get_future();
	_mission->start_mission_async([&prom](Mission::Result result) {
		REQUIRE(Mission::Result::Success == result);
		prom.set_value();
	});
	REQUIRE(fut.wait_for(std::chrono::seconds(1)) == std::future_status::ready);

	// We except the mission to continue without mag just fine.
	REQUIRE(poll_condition_with_timeout(
	[this]() {
		auto progress = _mission->mission_progress();
		return progress.current == progress.total;
	}, std::chrono::seconds(90)));

}

void AutopilotTester::execute_mission_and_lose_baro()
{
	CHECK(_param->set_param_int("SYS_FAILURE_EN", 1) == Param::Result::Success);

	_mission->subscribe_mission_progress([this](Mission::MissionProgress progress) {
		std::cout << "Progress: " << progress.current << "/" << progress.total << std::endl;

		if (progress.current == 1) {
			std::thread([this]() {
				CHECK(_failure->inject(Failure::FailureUnit::SensorBaro, Failure::FailureType::Off, 0)
				      == Failure::Result::Success);
			}).detach();
		}
	});

	std::promise<void> prom;
	auto fut = prom.get_future();
	_mission->start_mission_async([&prom](Mission::Result result) {
		REQUIRE(Mission::Result::Success == result);
		prom.set_value();
	});
	REQUIRE(fut.wait_for(std::chrono::seconds(1)) == std::future_status::ready);

	// We except the mission to continue without baro just fine.
	REQUIRE(poll_condition_with_timeout(
	[this]() {
		auto progress = _mission->mission_progress();
		return progress.current == progress.total;
	}, std::chrono::seconds(90)));
}

void AutopilotTester::execute_mission_and_get_baro_stuck()
{
	CHECK(_param->set_param_int("SYS_FAILURE_EN", 1) == Param::Result::Success);

	_mission->subscribe_mission_progress([this](Mission::MissionProgress progress) {
		std::cout << "Progress: " << progress.current << "/" << progress.total << std::endl;

		if (progress.current == 1) {
			std::thread([this]() {
				CHECK(_failure->inject(Failure::FailureUnit::SensorBaro, Failure::FailureType::Stuck, 0)
				      == Failure::Result::Success);
			}).detach();
		}
	});

	std::promise<void> prom;
	auto fut = prom.get_future();
	_mission->start_mission_async([&prom](Mission::Result result) {
		REQUIRE(Mission::Result::Success == result);
		prom.set_value();
	});
	REQUIRE(fut.wait_for(std::chrono::seconds(1)) == std::future_status::ready);

	// We except the mission to continue with a stuck baro just fine.
	REQUIRE(poll_condition_with_timeout(
	[this]() {
		auto progress = _mission->mission_progress();
		return progress.current == progress.total;
	}, std::chrono::seconds(90)));
}

void AutopilotTester::execute_mission_and_get_mag_stuck()
{
	CHECK(_param->set_param_int("SYS_FAILURE_EN", 1) == Param::Result::Success);

	_mission->subscribe_mission_progress([this](Mission::MissionProgress progress) {
		std::cout << "Progress: " << progress.current << "/" << progress.total << std::endl;

		if (progress.current == 1) {
			std::thread([this]() {
				CHECK(_failure->inject(Failure::FailureUnit::SensorMag, Failure::FailureType::Stuck, 0)
				      == Failure::Result::Success);
			}).detach();
		}
	});

	std::promise<void> prom;
	auto fut = prom.get_future();
	_mission->start_mission_async([&prom](Mission::Result result) {
		REQUIRE(Mission::Result::Success == result);
		prom.set_value();
	});
	REQUIRE(fut.wait_for(std::chrono::seconds(1)) == std::future_status::ready);

	// We except the mission to continue with a stuck mag just fine.
	REQUIRE(poll_condition_with_timeout(
	[this]() {
		auto progress = _mission->mission_progress();
		return progress.current == progress.total;
	}, std::chrono::seconds(120)));
}

CoordinateTransformation AutopilotTester::get_coordinate_transformation()
{
	const auto home = _telemetry->home();
	CHECK(std::isfinite(home.latitude_deg));
	CHECK(std::isfinite(home.longitude_deg));
	return CoordinateTransformation({home.latitude_deg, home.longitude_deg});
}

Mission::MissionItem  AutopilotTester::create_mission_item(
	const CoordinateTransformation::LocalCoordinate &local_coordinate,
	const MissionOptions &mission_options,
	const CoordinateTransformation &ct)
{
	auto mission_item = Mission::MissionItem{};
	const auto pos_north = ct.global_from_local(local_coordinate);
	mission_item.latitude_deg = pos_north.latitude_deg;
	mission_item.longitude_deg = pos_north.longitude_deg;
	mission_item.relative_altitude_m = mission_options.relative_altitude_m;
	mission_item.is_fly_through = mission_options.fly_through;
	return mission_item;
}

void AutopilotTester::execute_rtl()
{
	REQUIRE(Action::Result::Success == _action->return_to_launch());
}

void AutopilotTester::offboard_goto(const Offboard::PositionNedYaw &target, float acceptance_radius_m,
				    std::chrono::seconds timeout_duration)
{
	_offboard->set_position_ned(target);
	REQUIRE(_offboard->start() == Offboard::Result::Success);
	CHECK(poll_condition_with_timeout(
	[ = ]() { return estimated_position_close_to(target, acceptance_radius_m); }, timeout_duration));
	std::cout << "Target position reached" << std::endl;
}

void AutopilotTester::check_mission_item_speed_above(int item_index, float min_speed_m_s)
{

	_telemetry->set_rate_velocity_ned(10);
	_telemetry->subscribe_velocity_ned([item_index, min_speed_m_s, this](Telemetry::VelocityNed velocity) {
		float horizontal = std::hypot(velocity.north_m_s, velocity.east_m_s);
		auto progress = _mission->mission_progress();

		if (progress.current == item_index) {
			CHECK(horizontal > min_speed_m_s);
		}
	});
}

void AutopilotTester::fly_forward_in_posctl()
{
	const unsigned manual_control_rate_hz = 50;

	// Send something to make sure RC is available.
	for (unsigned i = 0; i < 5 * manual_control_rate_hz; ++i) {
		CHECK(_manual_control->set_manual_control_input(0.f, 0.f, 0.5f, 0.f) == ManualControl::Result::Success);
		std::this_thread::sleep_for(adjust_to_lockstep_speed(std::chrono::milliseconds(1000 / manual_control_rate_hz)));
	}

	CHECK(_manual_control->start_position_control() == ManualControl::Result::Success);

	// Climb up for 5 seconds
	for (unsigned i = 0; i < 5 * manual_control_rate_hz; ++i) {
		CHECK(_manual_control->set_manual_control_input(0.f, 0.f, 1.f, 0.f) == ManualControl::Result::Success);
		std::this_thread::sleep_for(adjust_to_lockstep_speed(std::chrono::milliseconds(1000 / manual_control_rate_hz)));
	}

	// Fly forward for 30 seconds
	for (unsigned i = 0; i < 30 * manual_control_rate_hz; ++i) {
		CHECK(_manual_control->set_manual_control_input(0.5f, 0.f, 0.5f, 0.f) == ManualControl::Result::Success);
		std::this_thread::sleep_for(adjust_to_lockstep_speed(std::chrono::milliseconds(1000 / manual_control_rate_hz)));
	}

	// Descend until disarmed
	for (unsigned i = 0; i < 10 * manual_control_rate_hz; ++i) {
		CHECK(_manual_control->set_manual_control_input(0.f, 0.f, 0.0f, 0.f) == ManualControl::Result::Success);
		std::this_thread::sleep_for(adjust_to_lockstep_speed(std::chrono::milliseconds(1000 / manual_control_rate_hz)));

		if (!_telemetry->in_air()) {
			break;
		}
	}
}

void AutopilotTester::fly_forward_in_altctl()
{
	const unsigned manual_control_rate_hz = 50;

	// Send something to make sure RC is available.
	for (unsigned i = 0; i < 5 * manual_control_rate_hz; ++i) {
		CHECK(_manual_control->set_manual_control_input(0.f, 0.f, 0.5f, 0.f) == ManualControl::Result::Success);
		std::this_thread::sleep_for(adjust_to_lockstep_speed(std::chrono::milliseconds(1000 / manual_control_rate_hz)));
	}

	CHECK(_manual_control->start_altitude_control() == ManualControl::Result::Success);

	// Climb up for 5 seconds
	for (unsigned i = 0; i < 5 * manual_control_rate_hz; ++i) {
		CHECK(_manual_control->set_manual_control_input(0.f, 0.f, 1.f, 0.f) == ManualControl::Result::Success);
		std::this_thread::sleep_for(adjust_to_lockstep_speed(std::chrono::milliseconds(1000 / manual_control_rate_hz)));
	}

	// Fly forward for 30 seconds
	for (unsigned i = 0; i < 30 * manual_control_rate_hz; ++i) {
		CHECK(_manual_control->set_manual_control_input(0.5f, 0.f, 0.5f, 0.f) == ManualControl::Result::Success);
		std::this_thread::sleep_for(adjust_to_lockstep_speed(std::chrono::milliseconds(1000 / manual_control_rate_hz)));
	}

	// Descend until disarmed
	for (unsigned i = 0; i < 10 * manual_control_rate_hz; ++i) {
		CHECK(_manual_control->set_manual_control_input(0.f, 0.f, 0.0f, 0.f) == ManualControl::Result::Success);
		std::this_thread::sleep_for(adjust_to_lockstep_speed(std::chrono::milliseconds(1000 / manual_control_rate_hz)));

		if (!_telemetry->in_air()) {
			break;
		}
	}
}

void AutopilotTester::check_tracks_mission(float corridor_radius_m)
{
	auto mission = _mission->download_mission();
	CHECK(mission.first == Mission::Result::Success);

	std::vector<Mission::MissionItem> mission_items = mission.second.mission_items;
	auto ct = get_coordinate_transformation();

	_telemetry->set_rate_position_velocity_ned(5);
	_telemetry->subscribe_position_velocity_ned([ct, mission_items, corridor_radius_m,
	    this](Telemetry::PositionVelocityNed position_velocity_ned) {
		auto progress = _mission->mission_progress();

		if (progress.current > 0 && progress.current < progress.total) {
			// Get shortest distance of current position to 3D line between previous and next waypoint

			std::array<float, 3> current { position_velocity_ned.position.north_m,
						       position_velocity_ned.position.east_m,
						       position_velocity_ned.position.down_m };
			std::array<float, 3> wp_prev = get_local_mission_item<float>(mission_items[progress.current - 1], ct);
			std::array<float, 3> wp_next = get_local_mission_item<float>(mission_items[progress.current], ct);

			float distance_to_trajectory = point_to_line_distance(current, wp_prev, wp_next);

			CHECK(distance_to_trajectory < corridor_radius_m);
		}
	});
}


void AutopilotTester::offboard_land()
{
	Offboard::VelocityNedYaw land_velocity;
	land_velocity.north_m_s = 0.0f;
	land_velocity.east_m_s = 0.0f;
	land_velocity.down_m_s = 1.0f;
	land_velocity.yaw_deg = 0.0f;
	_offboard->set_velocity_ned(land_velocity);
}

bool AutopilotTester::estimated_position_close_to(const Offboard::PositionNedYaw &target_pos, float acceptance_radius_m)
{
	Telemetry::PositionNed est_pos = _telemetry->position_velocity_ned().position;
	const float distance_m = std::sqrt(sq(est_pos.north_m - target_pos.north_m) +
					   sq(est_pos.east_m - target_pos.east_m) +
					   sq(est_pos.down_m - target_pos.down_m));
	const bool pass = distance_m < acceptance_radius_m;

	if (!pass) {
		std::cout << "distance: " << distance_m << ", " << "acceptance: " << acceptance_radius_m << std::endl;
	}

	return  pass;
}

bool AutopilotTester::estimated_horizontal_position_close_to(const Offboard::PositionNedYaw &target_pos,
		float acceptance_radius_m)
{
	Telemetry::PositionNed est_pos = _telemetry->position_velocity_ned().position;
	return sq(est_pos.north_m - target_pos.north_m) +
	       sq(est_pos.east_m - target_pos.east_m) < sq(acceptance_radius_m);
}

void AutopilotTester::request_ground_truth()
{
	CHECK(_telemetry->set_rate_ground_truth(15) == Telemetry::Result::Success);
}

bool AutopilotTester::ground_truth_horizontal_position_close_to(const Telemetry::GroundTruth &target_pos,
		float acceptance_radius_m)
{
	CHECK(std::isfinite(target_pos.latitude_deg));
	CHECK(std::isfinite(target_pos.longitude_deg));
	using GlobalCoordinate = CoordinateTransformation::GlobalCoordinate;
	using LocalCoordinate = CoordinateTransformation::LocalCoordinate;
	CoordinateTransformation ct(GlobalCoordinate{target_pos.latitude_deg, target_pos.longitude_deg});

	Telemetry::GroundTruth current_pos = _telemetry->ground_truth();
	CHECK(std::isfinite(current_pos.latitude_deg));
	CHECK(std::isfinite(current_pos.longitude_deg));
	GlobalCoordinate global_current;
	global_current.latitude_deg = current_pos.latitude_deg;
	global_current.longitude_deg = current_pos.longitude_deg;
	LocalCoordinate local_pos = ct.local_from_global(global_current);
	const double distance_m = sqrt(sq(local_pos.north_m) + sq(local_pos.east_m));
	const bool pass = distance_m < acceptance_radius_m;

	if (!pass) {
		std::cout << "target_pos.lat: " << target_pos.latitude_deg << std::endl;
		std::cout << "target_pos.lon: " << target_pos.longitude_deg << std::endl;
		std::cout << "current.lat: " << current_pos.latitude_deg << std::endl;
		std::cout << "current.lon: " << current_pos.longitude_deg << std::endl;
		std::cout << "Distance: " << distance_m << std::endl;
		std::cout << "Acceptance radius: " << acceptance_radius_m << std::endl;
	}

	return pass;
}

bool AutopilotTester::ground_truth_horizontal_position_far_from(const Telemetry::GroundTruth &target_pos,
		float min_distance_m)
{
	CHECK(std::isfinite(target_pos.latitude_deg));
	CHECK(std::isfinite(target_pos.longitude_deg));
	using GlobalCoordinate = CoordinateTransformation::GlobalCoordinate;
	using LocalCoordinate = CoordinateTransformation::LocalCoordinate;
	CoordinateTransformation ct(GlobalCoordinate{target_pos.latitude_deg, target_pos.longitude_deg});

	Telemetry::GroundTruth current_pos = _telemetry->ground_truth();
	CHECK(std::isfinite(current_pos.latitude_deg));
	CHECK(std::isfinite(current_pos.longitude_deg));
	GlobalCoordinate global_current;
	global_current.latitude_deg = current_pos.latitude_deg;
	global_current.longitude_deg = current_pos.longitude_deg;
	LocalCoordinate local_pos = ct.local_from_global(global_current);
	const double distance_m = sqrt(sq(local_pos.north_m) + sq(local_pos.east_m));
	const bool pass = distance_m > min_distance_m;

	if (!pass) {
		std::cout << "target_pos.lat: " << target_pos.latitude_deg << std::endl;
		std::cout << "target_pos.lon: " << target_pos.longitude_deg << std::endl;
		std::cout << "current.lat: " << current_pos.latitude_deg << std::endl;
		std::cout << "current.lon: " << current_pos.longitude_deg << std::endl;
		std::cout << "Distance: " << distance_m << std::endl;
		std::cout << "Min distance: " << min_distance_m << std::endl;
	}

	return pass;
}

std::chrono::milliseconds AutopilotTester::adjust_to_lockstep_speed(std::chrono::milliseconds duration_ms)
{
	if (_info == nullptr) {
		return duration_ms;
	}

	auto speed_factor = _info->get_speed_factor();

	if (speed_factor.first == Info::Result::Success) {
		// FIXME: Remove this again:
		//        Sanitize speed factor to avoid test failures.
		if (speed_factor.second > 20.0f) {
			speed_factor.second = 20.0f;
		}

		return static_cast<std::chrono::milliseconds>(
			       static_cast<unsigned long>(
				       std::round(
					       static_cast<double>(duration_ms.count()) / speed_factor.second)));

	} else {
		return duration_ms;
	}
}<|MERGE_RESOLUTION|>--- conflicted
+++ resolved
@@ -63,11 +63,7 @@
 {
 	std::cout << "Waiting for system to be ready" << std::endl;
 	CHECK(poll_condition_with_timeout(
-<<<<<<< HEAD
-	[this]() { return _telemetry->health_all_ok(); }, std::chrono::seconds(20)));
-=======
 	[this]() { return _telemetry->health_all_ok(); }, std::chrono::seconds(30)));
->>>>>>> 95d114e9
 
 	// FIXME: workaround to prevent race between PX4 switching to Hold mode
 	// and us trying to arm and take off. If PX4 is not in Hold mode yet,
