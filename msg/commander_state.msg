# Main state, i.e. what user wants. Controlled by RC or from ground station via telemetry link.
uint64 timestamp			# time since system start (microseconds)

uint8 MAIN_STATE_MANUAL             = 0
uint8 MAIN_STATE_ALTCTL             = 1
uint8 MAIN_STATE_POSCTL             = 2
uint8 MAIN_STATE_AUTO_MISSION       = 3
uint8 MAIN_STATE_AUTO_LOITER        = 4
uint8 MAIN_STATE_AUTO_RTL           = 5
uint8 MAIN_STATE_ACRO               = 6
uint8 MAIN_STATE_OFFBOARD           = 7
uint8 MAIN_STATE_STAB               = 8
# LEGACY RATTITUDE                  = 9
uint8 MAIN_STATE_AUTO_TAKEOFF       = 10
uint8 MAIN_STATE_AUTO_LAND          = 11
uint8 MAIN_STATE_AUTO_FOLLOW_TARGET = 12
<<<<<<< HEAD
uint8 MAIN_STATE_AUTO_PRECLAND = 13
uint8 MAIN_STATE_ORBIT = 14
uint8 MAIN_STATE_AUTO_VTOL_TAKEOFF = 15
uint8 MAIN_STATE_MAX = 16
=======
uint8 MAIN_STATE_AUTO_PRECLAND      = 13
uint8 MAIN_STATE_ORBIT              = 14
uint8 MAIN_STATE_MAX                = 15
>>>>>>> 0f29b871

uint8 main_state		    	# main state machine<|MERGE_RESOLUTION|>--- conflicted
+++ resolved
@@ -14,15 +14,9 @@
 uint8 MAIN_STATE_AUTO_TAKEOFF       = 10
 uint8 MAIN_STATE_AUTO_LAND          = 11
 uint8 MAIN_STATE_AUTO_FOLLOW_TARGET = 12
-<<<<<<< HEAD
-uint8 MAIN_STATE_AUTO_PRECLAND = 13
-uint8 MAIN_STATE_ORBIT = 14
-uint8 MAIN_STATE_AUTO_VTOL_TAKEOFF = 15
-uint8 MAIN_STATE_MAX = 16
-=======
 uint8 MAIN_STATE_AUTO_PRECLAND      = 13
 uint8 MAIN_STATE_ORBIT              = 14
-uint8 MAIN_STATE_MAX                = 15
->>>>>>> 0f29b871
+uint8 MAIN_STATE_AUTO_VTOL_TAKEOFF = 15
+uint8 MAIN_STATE_MAX                = 16
 
 uint8 main_state		    	# main state machine