--- conflicted
+++ resolved
@@ -1,9 +1,7 @@
 uint64 timestamp			# time since system start (microseconds)
-<<<<<<< HEAD
+
 uint8 CONNECTED_BATTERIES_MAX = 4 # The number of max supported batteries
 
-=======
->>>>>>> faca2b17
 bool connected				# Whether or not a battery is connected, based on a voltage threshold
 float32 voltage_v			# Battery voltage in volts, 0 if unknown
 float32 voltage_filtered_v	# Battery voltage in volts, filtered, 0 if unknown
