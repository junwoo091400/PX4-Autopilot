--- conflicted
+++ resolved
@@ -51,11 +51,7 @@
 
 # Distance to surface
 float32 dist_bottom			# Distance from from bottom surface to ground, (metres)
-<<<<<<< HEAD
-bool dist_bottom_valid		# true if distance to bottom surface is valid
-=======
 bool dist_bottom_valid			# true if distance to bottom surface is valid
->>>>>>> 0f29b871
 uint8 dist_bottom_sensor_bitfield	# bitfield indicating what type of sensor is used to estimate dist_bottom
 uint8 DIST_BOTTOM_SENSOR_NONE = 0
 uint8 DIST_BOTTOM_SENSOR_RANGE = 1	# (1 << 0) a range sensor is used to estimate dist_bottom field
