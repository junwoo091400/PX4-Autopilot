uint64 timestamp						# time since system start (microseconds)

uint16 VEHICLE_CMD_CUSTOM_0 = 0				# test command
uint16 VEHICLE_CMD_CUSTOM_1 = 1				# test command
uint16 VEHICLE_CMD_CUSTOM_2 = 2				# test command
uint16 VEHICLE_CMD_NAV_WAYPOINT = 16			# Navigate to MISSION. |Hold time in decimal seconds. (ignored by fixed wing, time to stay at MISSION for rotary wing)| Acceptance radius in meters (if the sphere with this radius is hit, the MISSION counts as reached)| 0 to pass through the WP, if > 0 radius in meters to pass by WP. Positive value for clockwise orbit, negative value for counter-clockwise orbit. Allows trajectory control.| Desired yaw angle at MISSION (rotary wing)| Latitude| Longitude| Altitude|
uint16 VEHICLE_CMD_NAV_LOITER_UNLIM = 17		# Loiter around this MISSION an unlimited amount of time |Empty| Empty| Radius around MISSION, in meters. If positive loiter clockwise, else counter-clockwise| Desired yaw angle.| Latitude| Longitude| Altitude|
uint16 VEHICLE_CMD_NAV_LOITER_TURNS = 18		# Loiter around this MISSION for X turns |Turns| Empty| Radius around MISSION, in meters. If positive loiter clockwise, else counter-clockwise| Desired yaw angle.| Latitude| Longitude| Altitude|
uint16 VEHICLE_CMD_NAV_LOITER_TIME = 19			# Loiter around this MISSION for X seconds |Seconds (decimal)| Empty| Radius around MISSION, in meters. If positive loiter clockwise, else counter-clockwise| Desired yaw angle.| Latitude| Longitude| Altitude|
uint16 VEHICLE_CMD_NAV_RETURN_TO_LAUNCH = 20		# Return to launch location |Empty| Empty| Empty| Empty| Empty| Empty| Empty|
uint16 VEHICLE_CMD_NAV_LAND = 21			# Land at location |Empty| Empty| Empty| Desired yaw angle.| Latitude| Longitude| Altitude|
uint16 VEHICLE_CMD_NAV_TAKEOFF = 22			# Takeoff from ground / hand |Minimum pitch (if airspeed sensor present), desired pitch without sensor| Empty| Empty| Yaw angle (if magnetometer present), ignored without magnetometer| Latitude| Longitude| Altitude|
uint16 VEHICLE_CMD_NAV_PRECLAND = 23			# Attempt a precision landing
uint16 VEHICLE_CMD_DO_ORBIT = 34            # Start orbiting on the circumference of a circle defined by the parameters. |Radius [m] |Velocity [m/s] |Yaw behaviour |Empty |Latitude/X |Longitude/Y |Altitude/Z |
uint16 VEHICLE_CMD_NAV_ROI = 80				# Sets the region of interest (ROI) for a sensor set or the vehicle itself. This can then be used by the vehicles control system to control the vehicle attitude and the attitude of various sensors such as cameras. |Region of interest mode. (see MAV_ROI enum)| MISSION index/ target ID. (see MAV_ROI enum)| ROI index (allows a vehicle to manage multiple ROI's)| Empty| x the location of the fixed ROI (see MAV_FRAME)| y| z|
uint16 VEHICLE_CMD_NAV_PATHPLANNING = 81		# Control autonomous path planning on the MAV. |0: Disable local obstacle avoidance / local path planning (without resetting map), 1: Enable local path planning, 2: Enable and reset local path planning| 0: Disable full path planning (without resetting map), 1: Enable, 2: Enable and reset map/occupancy grid, 3: Enable and reset planned route, but not occupancy grid| Empty| Yaw angle at goal, in compass degrees, [0..360]| Latitude/X of goal| Longitude/Y of goal| Altitude/Z of goal|
uint16 VEHICLE_CMD_NAV_VTOL_TAKEOFF = 84		# Takeoff from ground / hand and transition to fixed wing |Minimum pitch (if airspeed sensor present), desired pitch without sensor| Empty| Empty| Yaw angle (if magnetometer present), ignored without magnetometer| Latitude| Longitude| Altitude|
uint16 VEHICLE_CMD_NAV_VTOL_LAND = 85			# Transition to MC and land at location |Empty| Empty| Empty| Desired yaw angle.| Latitude| Longitude| Altitude|
uint16 VEHICLE_CMD_NAV_GUIDED_LIMITS = 90		# set limits for external control |timeout - maximum time (in seconds) that external controller will be allowed to control vehicle. 0 means no timeout| absolute altitude min (in meters, AMSL) - if vehicle moves below this alt, the command will be aborted and the mission will continue.  0 means no lower altitude limit| absolute altitude max (in meters)- if vehicle moves above this alt, the command will be aborted and the mission will continue.  0 means no upper altitude limit| horizontal move limit (in meters, AMSL) - if vehicle moves more than this distance from it's location at the moment the command was executed, the command will be aborted and the mission will continue. 0 means no horizontal altitude limit| Empty| Empty| Empty|
uint16 VEHICLE_CMD_NAV_GUIDED_MASTER = 91		# set id of master controller |System ID| Component ID| Empty| Empty| Empty| Empty| Empty|
uint16 VEHICLE_CMD_NAV_DELAY = 93				# Delay the next navigation command a number of seconds or until a specified time |Delay in seconds (decimal, -1 to enable time-of-day fields)| hour (24h format, UTC, -1 to ignore)| minute (24h format, UTC, -1 to ignore)| second (24h format, UTC)| Empty| Empty| Empty|
uint16 VEHICLE_CMD_NAV_LAST = 95			# NOP - This command is only used to mark the upper limit of the NAV/ACTION commands in the enumeration |Empty| Empty| Empty| Empty| Empty| Empty| Empty|
uint16 VEHICLE_CMD_CONDITION_DELAY = 112		# Delay mission state machine. |Delay in seconds (decimal)| Empty| Empty| Empty| Empty| Empty| Empty|
uint16 VEHICLE_CMD_CONDITION_CHANGE_ALT = 113		# Ascend/descend at rate.  Delay mission state machine until desired altitude reached. |Descent / Ascend rate (m/s)| Empty| Empty| Empty| Empty| Empty| Finish Altitude|
uint16 VEHICLE_CMD_CONDITION_DISTANCE = 114		# Delay mission state machine until within desired distance of next NAV point. |Distance (meters)| Empty| Empty| Empty| Empty| Empty| Empty|
uint16 VEHICLE_CMD_CONDITION_YAW = 115			# Reach a certain target angle. |target angle: [0-360], 0 is north| speed during yaw change:[deg per second]| direction: negative: counter clockwise, positive: clockwise [-1,1]| relative offset or absolute angle: [ 1,0]| Empty| Empty| Empty|
uint16 VEHICLE_CMD_CONDITION_LAST = 159		# NOP - This command is only used to mark the upper limit of the CONDITION commands in the enumeration |Empty| Empty| Empty| Empty| Empty| Empty| Empty|
uint16 VEHICLE_CMD_CONDITION_GATE = 4501		# Wait until passing a threshold |2D coord mode: 0: Orthogonal to planned route | Altitude mode: 0: Ignore altitude| Empty| Empty| Lat| Lon| Alt|
uint16 VEHICLE_CMD_DO_SET_MODE = 176			# Set system mode. |Mode, as defined by ENUM MAV_MODE| Empty| Empty| Empty| Empty| Empty| Empty|
uint16 VEHICLE_CMD_DO_JUMP = 177			# Jump to the desired command in the mission list.  Repeat this action only the specified number of times |Sequence number| Repeat count| Empty| Empty| Empty| Empty| Empty|
uint16 VEHICLE_CMD_DO_CHANGE_SPEED = 178		# Change speed and/or throttle set points. |Speed type (0=Airspeed, 1=Ground Speed)| Speed  (m/s, -1 indicates no change)| Throttle  ( Percent, -1 indicates no change)| Empty| Empty| Empty| Empty|
uint16 VEHICLE_CMD_DO_SET_HOME = 179			# Changes the home location either to the current location or a specified location. |Use current (1=use current location, 0=use specified location)| Empty| Empty| Empty| Latitude| Longitude| Altitude|
uint16 VEHICLE_CMD_DO_SET_PARAMETER = 180		# Set a system parameter.  Caution!  Use of this command requires knowledge of the numeric enumeration value of the parameter. |Parameter number| Parameter value| Empty| Empty| Empty| Empty| Empty|
uint16 VEHICLE_CMD_DO_SET_RELAY = 181			# Set a relay to a condition. |Relay number| Setting (1=on, 0=off, others possible depending on system hardware)| Empty| Empty| Empty| Empty| Empty|
uint16 VEHICLE_CMD_DO_REPEAT_RELAY = 182		# Cycle a relay on and off for a desired number of cyles with a desired period. |Relay number| Cycle count| Cycle time (seconds, decimal)| Empty| Empty| Empty| Empty|
uint16 VEHICLE_CMD_DO_SET_SERVO = 183			# Set a servo to a desired PWM value. |Servo number| PWM (microseconds, 1000 to 2000 typical)| Empty| Empty| Empty| Empty| Empty|
uint16 VEHICLE_CMD_DO_REPEAT_SERVO = 184		# Cycle a between its nominal setting and a desired PWM for a desired number of cycles with a desired period. |Servo number| PWM (microseconds, 1000 to 2000 typical)| Cycle count| Cycle time (seconds)| Empty| Empty| Empty|
uint16 VEHICLE_CMD_DO_FLIGHTTERMINATION = 185		# Terminate flight immediately |Flight termination activated if > 0.5| Empty| Empty| Empty| Empty| Empty| Empty|
uint16 VEHICLE_CMD_DO_SET_ACTUATOR = 187		# Sets actuators (e.g. servos) to a desired value. |Actuator 1| Actuator 2| Actuator 3| Actuator 4| Actuator 5| Actuator 6| Index|
uint16 VEHICLE_CMD_DO_LAND_START = 189			# Mission command to perform a landing. This is used as a marker in a mission to tell the autopilot where a sequence of mission items that represents a landing starts. It may also be sent via a COMMAND_LONG to trigger a landing, in which case the nearest (geographically) landing sequence in the mission will be used. The Latitude/Longitude is optional, and may be set to 0/0 if not needed. If specified then it will be used to help find the closest landing sequence. |Empty| Empty| Empty| Empty| Latitude| Longitude| Empty|  */
uint16 VEHICLE_CMD_DO_GO_AROUND = 191			# Mission command to safely abort an autonmous landing. |Altitude (meters)| Empty| Empty| Empty| Empty| Empty| Empty|  */
uint16 VEHICLE_CMD_DO_REPOSITION = 192
uint16 VEHICLE_CMD_DO_PAUSE_CONTINUE = 193
uint16 VEHICLE_CMD_DO_SET_ROI_LOCATION = 195	# Sets the region of interest (ROI) to a location. This can then be used by the vehicles control system to control the vehicle attitude and the attitude of various sensors such as cameras. |Empty| Empty| Empty| Empty| Latitude| Longitude| Altitude|
uint16 VEHICLE_CMD_DO_SET_ROI_WPNEXT_OFFSET = 196 # Sets the region of interest (ROI) to be toward next waypoint, with optional pitch/roll/yaw offset. This can then be used by the vehicles control system to control the vehicle attitude and the attitude of various sensors such as cameras. |Empty| Empty| Empty| Empty| pitch offset from next waypoint| roll offset from next waypoint| yaw offset from next waypoint|
uint16 VEHICLE_CMD_DO_SET_ROI_NONE = 197		# Cancels any previous ROI command returning the vehicle/sensors to default flight characteristics. This can then be used by the vehicles control system to control the vehicle attitude and the attitude of various sensors such as cameras. |Empty| Empty| Empty| Empty| Empty| Empty| Empty|
uint16 VEHICLE_CMD_DO_CONTROL_VIDEO = 200		# Control onboard camera system. |Camera ID (-1 for all)| Transmission: 0: disabled, 1: enabled compressed, 2: enabled raw| Transmission mode: 0: video stream, >0: single images every n seconds (decimal)| Recording: 0: disabled, 1: enabled compressed, 2: enabled raw| Empty| Empty| Empty|
uint16 VEHICLE_CMD_DO_SET_ROI = 201				# Sets the region of interest (ROI) for a sensor set or the vehicle itself. This can then be used by the vehicles control system to control the vehicle attitude and the attitude of various sensors such as cameras. |Region of interest mode. (see MAV_ROI enum)| MISSION index/ target ID. (see MAV_ROI enum)| ROI index (allows a vehicle to manage multiple ROI's)| Empty| x the location of the fixed ROI (see MAV_FRAME)| y| z|
uint16 VEHICLE_CMD_DO_DIGICAM_CONTROL=203
uint16 VEHICLE_CMD_DO_MOUNT_CONFIGURE=204		# Mission command to configure a camera or antenna mount |Mount operation mode (see MAV_MOUNT_MODE enum)| stabilize roll? (1 = yes, 0 = no)| stabilize pitch? (1 = yes, 0 = no)| stabilize yaw? (1 = yes, 0 = no)| Empty| Empty| Empty|
uint16 VEHICLE_CMD_DO_MOUNT_CONTROL=205			# Mission command to control a camera or antenna mount |pitch or lat in degrees, depending on mount mode.| roll or lon in degrees depending on mount mode| yaw or alt (in meters) depending on mount mode| reserved| reserved| reserved| MAV_MOUNT_MODE enum value|
uint16 VEHICLE_CMD_DO_SET_CAM_TRIGG_DIST=206		# Mission command to set TRIG_DIST for this flight |Camera trigger distance (meters)| Shutter integration time (ms)| Empty| Empty| Empty| Empty| Empty|
uint16 VEHICLE_CMD_DO_FENCE_ENABLE=207			# Mission command to enable the geofence |enable? (0=disable, 1=enable)| Empty| Empty| Empty| Empty| Empty| Empty|
uint16 VEHICLE_CMD_DO_PARACHUTE=208			# Mission command to trigger a parachute |action (0=disable, 1=enable, 2=release, for some systems see PARACHUTE_ACTION enum, not in general message set.)| Empty| Empty| Empty| Empty| Empty| Empty|
uint16 VEHICLE_CMD_DO_MOTOR_TEST=209			# motor test command |Instance (1, ...)| throttle type| throttle| timeout [s]| Motor count | Test order| Empty|
uint16 VEHICLE_CMD_DO_INVERTED_FLIGHT=210		# Change to/from inverted flight |inverted (0=normal, 1=inverted)| Empty| Empty| Empty| Empty| Empty| Empty|
uint16 VEHICLE_CMD_DO_SET_CAM_TRIGG_INTERVAL=214		# Mission command to set TRIG_INTERVAL for this flight |Camera trigger distance (meters)| Shutter integration time (ms)| Empty| Empty| Empty| Empty| Empty|
uint16 VEHICLE_CMD_DO_MOUNT_CONTROL_QUAT=220		# Mission command to control a camera or antenna mount, using a quaternion as reference. |q1 - quaternion param #1, w (1 in null-rotation)| q2 - quaternion param #2, x (0 in null-rotation)| q3 - quaternion param #3, y (0 in null-rotation)| q4 - quaternion param #4, z (0 in null-rotation)| Empty| Empty| Empty|
uint16 VEHICLE_CMD_DO_GUIDED_MASTER=221			# set id of master controller |System ID| Component ID| Empty| Empty| Empty| Empty| Empty|
uint16 VEHICLE_CMD_DO_GUIDED_LIMITS=222			# set limits for external control |timeout - maximum time (in seconds) that external controller will be allowed to control vehicle. 0 means no timeout| absolute altitude min (in meters, AMSL) - if vehicle moves below this alt, the command will be aborted and the mission will continue.  0 means no lower altitude limit| absolute altitude max (in meters)- if vehicle moves above this alt, the command will be aborted and the mission will continue.  0 means no upper altitude limit| horizontal move limit (in meters, AMSL) - if vehicle moves more than this distance from it's location at the moment the command was executed, the command will be aborted and the mission will continue. 0 means no horizontal altitude limit| Empty| Empty| Empty|
uint16 VEHICLE_CMD_DO_LAST = 240			# NOP - This command is only used to mark the upper limit of the DO commands in the enumeration |Empty| Empty| Empty| Empty| Empty| Empty| Empty|
uint16 VEHICLE_CMD_PREFLIGHT_CALIBRATION = 241		# Trigger calibration. This command will be only accepted if in pre-flight mode. See mavlink spec MAV_CMD_PREFLIGHT_CALIBRATION
uint16 PREFLIGHT_CALIBRATION_TEMPERATURE_CALIBRATION = 3		# param value for VEHICLE_CMD_PREFLIGHT_CALIBRATION to start temperature calibration
uint16 VEHICLE_CMD_PREFLIGHT_SET_SENSOR_OFFSETS = 242	# Set sensor offsets. This command will be only accepted if in pre-flight mode. |Sensor to adjust the offsets for: 0: gyros, 1: accelerometer, 2: magnetometer, 3: barometer, 4: optical flow| X axis offset (or generic dimension 1), in the sensor's raw units| Y axis offset (or generic dimension 2), in the sensor's raw units| Z axis offset (or generic dimension 3), in the sensor's raw units| Generic dimension 4, in the sensor's raw units| Generic dimension 5, in the sensor's raw units| Generic dimension 6, in the sensor's raw units|
uint16 VEHICLE_CMD_PREFLIGHT_UAVCAN = 243		# UAVCAN configuration. If param 1 == 1 actuator mapping and direction assignment should be started
uint16 VEHICLE_CMD_PREFLIGHT_STORAGE = 245		# Request storage of different parameter values and logs. This command will be only accepted if in pre-flight mode. |Parameter storage: 0: READ FROM FLASH/EEPROM, 1: WRITE CURRENT TO FLASH/EEPROM| Mission storage: 0: READ FROM FLASH/EEPROM, 1: WRITE CURRENT TO FLASH/EEPROM| Reserved| Reserved| Empty| Empty| Empty|
uint16 VEHICLE_CMD_PREFLIGHT_REBOOT_SHUTDOWN = 246	# Request the reboot or shutdown of system components. |0: Do nothing for autopilot, 1: Reboot autopilot, 2: Shutdown autopilot.| 0: Do nothing for onboard computer, 1: Reboot onboard computer, 2: Shutdown onboard computer.| Reserved| Reserved| Empty| Empty| Empty|
uint16 VEHICLE_CMD_OBLIQUE_SURVEY=260			# Mission command to set a Camera Auto Mount Pivoting Oblique Survey for this flight|Camera trigger distance (meters)| Shutter integration time (ms)| Camera minimum trigger interval| Number of positions| Roll| Pitch| Empty|
uint16 VEHICLE_CMD_PREFLIGHT_ACTUATOR_TEST = 247	# Command the vehicle to perform specific actuator test which include fixed wing control surfaces and tiltrotor tilt mechanism. | axis - #param1, 1 Roll, 2 Pitch, 3 Yaw, 4 Tilt | Direction - #param2 0: Command positive actuation, 1: Command negative actuation. |
uint16 VEHICLE_CMD_GIMBAL_DEVICE_INFORMATION = 283 # Command to ask information about a low level gimbal

uint16 VEHICLE_CMD_MISSION_START = 300			# start running a mission |first_item: the first mission item to run| last_item:  the last mission item to run (after this item is run, the mission ends)|
<<<<<<< HEAD
=======
uint16 VEHICLE_CMD_ACTUATOR_TEST = 310			# Actuator testing command|value [-1,1]|timeout [s]|Empty|Empty|output function|
uint16 VEHICLE_CMD_CONFIGURE_ACTUATOR = 311		# Actuator configuration command|configuration|Empty|Empty|Empty|output function|
>>>>>>> 94884594
uint16 VEHICLE_CMD_COMPONENT_ARM_DISARM = 400		# Arms / Disarms a component |1 to arm, 0 to disarm
uint16 VEHICLE_CMD_INJECT_FAILURE = 420			# Inject artificial failure for testing purposes
uint16 VEHICLE_CMD_START_RX_PAIR = 500			# Starts receiver pairing |0:Spektrum| 0:Spektrum DSM2, 1:Spektrum DSMX|
uint16 VEHICLE_CMD_REQUEST_MESSAGE = 512    # Request to send a single instance of the specified message
uint16 VEHICLE_CMD_SET_CAMERA_MODE = 530            # Set camera capture mode (photo, video, etc.)
uint16 VEHICLE_CMD_SET_CAMERA_ZOOM = 531                # Set camera zoom
uint16 VEHICLE_CMD_SET_CAMERA_FOCUS = 532
uint16 VEHICLE_CMD_DO_GIMBAL_MANAGER_PITCHYAW = 1000 # Setpoint to be sent to a gimbal manager to set a gimbal pitch and yaw
uint16 VEHICLE_CMD_DO_GIMBAL_MANAGER_CONFIGURE = 1001 # Gimbal configuration to set which sysid/compid is in primary and secondary control
uint16 VEHICLE_CMD_DO_TRIGGER_CONTROL = 2003            # Enable or disable on-board camera triggering system
uint16 VEHICLE_CMD_LOGGING_START = 2510		# start streaming ULog data
uint16 VEHICLE_CMD_LOGGING_STOP = 2511			# stop streaming ULog data
uint16 VEHICLE_CMD_CONTROL_HIGH_LATENCY = 2600	# control starting/stopping transmitting data over the high latency link
uint16 VEHICLE_CMD_DO_VTOL_TRANSITION = 3000    # Command VTOL transition
uint16 VEHICLE_CMD_ARM_AUTHORIZATION_REQUEST = 3001    # Request arm authorization
uint16 VEHICLE_CMD_PAYLOAD_PREPARE_DEPLOY = 30001	# Prepare a payload deployment in the flight plan
uint16 VEHICLE_CMD_PAYLOAD_CONTROL_DEPLOY = 30002	# Control a pre-programmed payload deployment
uint16 VEHICLE_CMD_FIXED_MAG_CAL_YAW = 42006            # Magnetometer calibration based on provided known yaw. This allows for fast calibration using WMM field tables in the vehicle, given only the known yaw of the vehicle. If Latitude and longitude are both zero then use the current vehicle location.

uint16 VEHICLE_CMD_NAV_WAYPOINT_USER_1 = 31000


# PX4 vehicle commands (beyond 16 bit mavlink commands)
uint32 VEHICLE_CMD_PX4_INTERNAL_START    = 65537        # start of PX4 internal only vehicle commands (> UINT16_MAX)
uint32 VEHICLE_CMD_SET_GPS_GLOBAL_ORIGIN = 100000       # Sets the GPS co-ordinates of the vehicle local origin (0,0,0) position. |Empty|Empty|Empty|Empty|Latitude|Longitude|Altitude|


uint8 VEHICLE_CMD_RESULT_ACCEPTED = 0			# Command ACCEPTED and EXECUTED |
uint8 VEHICLE_CMD_RESULT_TEMPORARILY_REJECTED = 1	# Command TEMPORARY REJECTED/DENIED |
uint8 VEHICLE_CMD_RESULT_DENIED = 2			# Command PERMANENTLY DENIED |
uint8 VEHICLE_CMD_RESULT_UNSUPPORTED = 3		# Command UNKNOWN/UNSUPPORTED |
uint8 VEHICLE_CMD_RESULT_FAILED = 4			# Command executed, but failed |
uint8 VEHICLE_CMD_RESULT_IN_PROGRESS = 5		# Command being executed |
uint8 VEHICLE_CMD_RESULT_ENUM_END = 6			#

uint8 VEHICLE_MOUNT_MODE_RETRACT = 0				# Load and keep safe position (Roll,Pitch,Yaw) from permanent memory and stop stabilization |
uint8 VEHICLE_MOUNT_MODE_NEUTRAL = 1				# Load and keep neutral position (Roll,Pitch,Yaw) from permanent memory. |
uint8 VEHICLE_MOUNT_MODE_MAVLINK_TARGETING = 2		# Load neutral position and start MAVLink Roll,Pitch,Yaw control with stabilization |
uint8 VEHICLE_MOUNT_MODE_RC_TARGETING = 3			# Load neutral position and start RC Roll,Pitch,Yaw control with stabilization |
uint8 VEHICLE_MOUNT_MODE_GPS_POINT = 4				# Load neutral position and start to point to Lat,Lon,Alt |
uint8 VEHICLE_MOUNT_MODE_ENUM_END = 5				#

uint8 VEHICLE_ROI_NONE = 0                         # No region of interest |
uint8 VEHICLE_ROI_WPNEXT = 1                       # Point toward next MISSION |
uint8 VEHICLE_ROI_WPINDEX = 2                      # Point toward given MISSION |
uint8 VEHICLE_ROI_LOCATION = 3                     # Point toward fixed location |
uint8 VEHICLE_ROI_TARGET = 4                       # Point toward target
uint8 VEHICLE_ROI_ENUM_END = 5

uint8 VEHICLE_CAMERA_ZOOM_TYPE_STEP = 0            # Zoom one step increment
uint8 VEHICLE_CAMERA_ZOOM_TYPE_CONTINUOUS = 1      # Continuous zoom up/down until stopped
uint8 VEHICLE_CAMERA_ZOOM_TYPE_RANGE = 2           # Zoom value as proportion of full camera range
uint8 VEHICLE_CAMERA_ZOOM_TYPE_FOCAL_LENGTH = 3    # Zoom to a focal length

uint8 PARACHUTE_ACTION_DISABLE = 0
uint8 PARACHUTE_ACTION_ENABLE = 1
uint8 PARACHUTE_ACTION_RELEASE = 2

uint8 FAILURE_UNIT_SENSOR_GYRO = 0
uint8 FAILURE_UNIT_SENSOR_ACCEL = 1
uint8 FAILURE_UNIT_SENSOR_MAG = 2
uint8 FAILURE_UNIT_SENSOR_BARO = 3
uint8 FAILURE_UNIT_SENSOR_GPS = 4
uint8 FAILURE_UNIT_SENSOR_OPTICAL_FLOW = 5
uint8 FAILURE_UNIT_SENSOR_VIO = 6
uint8 FAILURE_UNIT_SENSOR_DISTANCE_SENSOR = 7
uint8 FAILURE_UNIT_SENSOR_AIRSPEED = 8
uint8 FAILURE_UNIT_SYSTEM_BATTERY = 100
uint8 FAILURE_UNIT_SYSTEM_MOTOR = 101
uint8 FAILURE_UNIT_SYSTEM_SERVO = 102
uint8 FAILURE_UNIT_SYSTEM_AVOIDANCE = 103
uint8 FAILURE_UNIT_SYSTEM_RC_SIGNAL = 104
uint8 FAILURE_UNIT_SYSTEM_MAVLINK_SIGNAL = 105

uint8 FAILURE_TYPE_OK = 0
uint8 FAILURE_TYPE_OFF = 1
uint8 FAILURE_TYPE_STUCK = 2
uint8 FAILURE_TYPE_GARBAGE = 3
uint8 FAILURE_TYPE_WRONG = 4
uint8 FAILURE_TYPE_SLOW = 5
uint8 FAILURE_TYPE_DELAYED = 6
uint8 FAILURE_TYPE_INTERMITTENT = 7

# used as param1 in ARM_DISARM command
int8 ARMING_ACTION_DISARM = 0
int8 ARMING_ACTION_ARM = 1

uint8 ORB_QUEUE_LENGTH = 8

float32 param1			# Parameter 1, as defined by MAVLink uint16 VEHICLE_CMD enum.
float32 param2			# Parameter 2, as defined by MAVLink uint16 VEHICLE_CMD enum.
float32 param3			# Parameter 3, as defined by MAVLink uint16 VEHICLE_CMD enum.
float32 param4			# Parameter 4, as defined by MAVLink uint16 VEHICLE_CMD enum.
float64 param5			# Parameter 5, as defined by MAVLink uint16 VEHICLE_CMD enum.
float64 param6			# Parameter 6, as defined by MAVLink uint16 VEHICLE_CMD enum.
float32 param7			# Parameter 7, as defined by MAVLink uint16 VEHICLE_CMD enum.
uint32 command			# Command ID
uint8 target_system		# System which should execute the command
uint8 target_component		# Component which should execute the command, 0 for all components
uint8 source_system		# System sending the command
uint8 source_component		# Component sending the command
uint8 confirmation		# 0: First transmission of this command. 1-255: Confirmation transmissions (e.g. for kill command)
bool from_external<|MERGE_RESOLUTION|>--- conflicted
+++ resolved
@@ -70,11 +70,8 @@
 uint16 VEHICLE_CMD_GIMBAL_DEVICE_INFORMATION = 283 # Command to ask information about a low level gimbal
 
 uint16 VEHICLE_CMD_MISSION_START = 300			# start running a mission |first_item: the first mission item to run| last_item:  the last mission item to run (after this item is run, the mission ends)|
-<<<<<<< HEAD
-=======
 uint16 VEHICLE_CMD_ACTUATOR_TEST = 310			# Actuator testing command|value [-1,1]|timeout [s]|Empty|Empty|output function|
 uint16 VEHICLE_CMD_CONFIGURE_ACTUATOR = 311		# Actuator configuration command|configuration|Empty|Empty|Empty|output function|
->>>>>>> 94884594
 uint16 VEHICLE_CMD_COMPONENT_ARM_DISARM = 400		# Arms / Disarms a component |1 to arm, 0 to disarm
 uint16 VEHICLE_CMD_INJECT_FAILURE = 420			# Inject artificial failure for testing purposes
 uint16 VEHICLE_CMD_START_RX_PAIR = 500			# Starts receiver pairing |0:Spektrum| 0:Spektrum DSM2, 1:Spektrum DSMX|
