--- conflicted
+++ resolved
@@ -148,11 +148,7 @@
     id: 69
   - msg: sensor_selection
     id: 70
-<<<<<<< HEAD
-  - msg: servorail_status
-=======
   - msg: px4io_status
->>>>>>> 95d114e9
     id: 71
   - msg: subsystem_info
     id: 72
@@ -281,29 +277,26 @@
     id: 131
   - msg: yaw_estimator_status
     id: 132
-<<<<<<< HEAD
-  - msg: gimbal_device_attitude_status
-    id: 133
-  - msg: gimbal_device_information
-    id: 134
-  - msg: gimbal_device_set_attitude
-    id: 135
-  - msg: gimbal_manager_information
-    id: 136
-  - msg: gimbal_manager_set_attitude
-    id: 137
-  - msg: gimbal_manager_status
-    id: 138
-  - msg: rtl_flight_time
-    id: 139
-=======
   - msg: telemetry_heartbeat
     id: 133
   - msg: sensor_preflight_mag
     id: 134
   - msg: estimator_states
     id: 135
->>>>>>> 95d114e9
+  - msg: gimbal_device_attitude_status
+    id: 136
+  - msg: gimbal_device_information
+    id: 137
+  - msg: gimbal_device_set_attitude
+    id: 138
+  - msg: gimbal_manager_information
+    id: 139
+  - msg: gimbal_manager_set_attitude
+    id: 140
+  - msg: gimbal_manager_status
+    id: 141
+  - msg: rtl_flight_time
+    id: 142
   ########## multi topics: begin ##########
   - msg: actuator_controls_0
     id: 150
