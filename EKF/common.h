/****************************************************************************
 *
 *   Copyright (c) 2015 Estimation and Control Library (ECL). All rights reserved.
 *
 * Redistribution and use in source and binary forms, with or without
 * modification, are permitted provided that the following conditions
 * are met:
 *
 * 1. Redistributions of source code must retain the above copyright
 *    notice, this list of conditions and the following disclaimer.
 * 2. Redistributions in binary form must reproduce the above copyright
 *    notice, this list of conditions and the following disclaimer in
 *    the documentation and/or other materials provided with the
 *    distribution.
 * 3. Neither the name ECL nor the names of its contributors may be
 *    used to endorse or promote products derived from this software
 *    without specific prior written permission.
 *
 * THIS SOFTWARE IS PROVIDED BY THE COPYRIGHT HOLDERS AND CONTRIBUTORS
 * "AS IS" AND ANY EXPRESS OR IMPLIED WARRANTIES, INCLUDING, BUT NOT
 * LIMITED TO, THE IMPLIED WARRANTIES OF MERCHANTABILITY AND FITNESS
 * FOR A PARTICULAR PURPOSE ARE DISCLAIMED. IN NO EVENT SHALL THE
 * COPYRIGHT OWNER OR CONTRIBUTORS BE LIABLE FOR ANY DIRECT, INDIRECT,
 * INCIDENTAL, SPECIAL, EXEMPLARY, OR CONSEQUENTIAL DAMAGES (INCLUDING,
 * BUT NOT LIMITED TO, PROCUREMENT OF SUBSTITUTE GOODS OR SERVICES; LOSS
 * OF USE, DATA, OR PROFITS; OR BUSINESS INTERRUPTION) HOWEVER CAUSED
 * AND ON ANY THEORY OF LIABILITY, WHETHER IN CONTRACT, STRICT
 * LIABILITY, OR TORT (INCLUDING NEGLIGENCE OR OTHERWISE) ARISING IN
 * ANY WAY OUT OF THE USE OF THIS SOFTWARE, EVEN IF ADVISED OF THE
 * POSSIBILITY OF SUCH DAMAGE.
 *
 ****************************************************************************/

#include "Matrix.hpp"

/**
 * @file common.h
 * Definition of base class for attitude estimators
 *
 * @author Roman Bast <bapstroman@gmail.com>
 * @author Siddharth Bharat Purohit <siddharthbharatpurohit@gmail.com>
 *
 */

namespace estimator
{
struct gps_message {
	uint64_t time_usec;
	int32_t lat;                // Latitude in 1E-7 degrees
	int32_t lon;                // Longitude in 1E-7 degrees
	int32_t alt;                // Altitude in 1E-3 meters (millimeters) above MSL
	uint8_t fix_type;           // 0-1: no fix, 2: 2D fix, 3: 3D fix, 4: RTCM code differential, 5: Real-Time
	float eph;                  // GPS horizontal position accuracy in m
	float epv;                  // GPS vertical position accuracy in m
	float sacc;                 // GPS speed accuracy in m/s
	uint64_t time_usec_vel;     // Timestamp for velocity informations
	float vel_m_s;              // GPS ground speed (m/s)
	float vel_ned[3];           // GPS ground speed NED
	bool vel_ned_valid;         // GPS ground speed is valid
	uint8_t nsats;              // number of satellites used
	float gdop;                 // geometric dilution of precision
};

typedef matrix::Vector<float, 2> Vector2f;
typedef matrix::Vector<float, 3> Vector3f;
typedef matrix::Quaternion<float> Quaternion;
typedef matrix::Matrix<float, 3, 3> Matrix3f;

struct outputSample {
	Quaternion  quat_nominal;   // nominal quaternion describing vehicle attitude
	Vector3f    vel;            // NED velocity estimate in earth frame in m/s
	Vector3f    pos;            // NED position estimate in earth frame in m/s
	uint64_t 	time_us;        // timestamp in microseconds
};

struct imuSample {
	Vector3f    delta_ang;      // delta angle in body frame (integrated gyro measurements)
	Vector3f    delta_vel;      // delta velocity in body frame (integrated accelerometer measurements)
	float       delta_ang_dt;   // delta angle integration period in seconds
	float       delta_vel_dt;   // delta velocity integration period in seconds
	uint64_t    time_us;        // timestamp in microseconds
};

struct gpsSample {
	Vector2f    pos;        // NE earth frame gps horizontal position measurement in m
	float       hgt;        // gps height measurement in m
	Vector3f    vel;        // NED earth frame gps velocity measurement in m/s
	uint64_t    time_us;    // timestamp in microseconds
};

struct magSample {
	Vector3f    mag;        // NED magnetometer body frame measurements
	uint64_t    time_us;    // timestamp in microseconds
};

struct baroSample {
	float       hgt;        // barometer height above sea level measurement in m
	uint64_t    time_us;    // timestamp in microseconds
};

struct rangeSample {
	float       rng;        // range (distance to ground) measurement in m
	uint64_t    time_us;    // timestamp in microseconds
};

struct airspeedSample {
	float       airspeed;   // airspeed measurement in m/s
	uint64_t    time_us;    // timestamp in microseconds
};

struct flowSample {
	Vector2f    flowRadXY;
	Vector2f    flowRadXYcomp;
	uint64_t    time_us;
};

struct parameters {
	float mag_delay_ms;         // magnetometer measurement delay relative to the IMU
	float baro_delay_ms;        // barometer height measurement delay relative to the IMU
	float gps_delay_ms;         // GPS measurement delay relative to the IMU
	float airspeed_delay_ms;    // airspeed measurement delay relative to the IMU

	// input noise
	float gyro_noise;           // IMU angular rate noise used for covariance prediction
	float accel_noise;          // IMU acceleration noise use for covariance prediction

	// process noise
	float gyro_bias_p_noise;    // process noise for IMU delta angle bias prediction
	float accel_bias_p_noise;   // process noise for IMU delta velocity bias prediction
	float gyro_scale_p_noise;   // process noise for gyro scale factor prediction
	float mag_p_noise;          // process noise for magnetic field prediction
	float wind_vel_p_noise;     // process noise for wind velocity prediction

	float gps_vel_noise;        // observation noise for gps velocity fusion
	float gps_pos_noise;        // observation noise for gps position fusion
	float pos_noaid_noise;      // observation noise for non-aiding position fusion
	float baro_noise;           // observation noise for barometric height fusion
	float baro_innov_gate;      // barometric height innovation consistency gate size in standard deviations
	float posNE_innov_gate;     // GPS horizontal position innovation consistency gate size in standard deviations
	float vel_innov_gate;       // GPS velocity innovation consistency gate size in standard deviations

	float mag_heading_noise;    // measurement noise used for simple heading fusion
	float mag_noise;            // measurement noise used for 3-axis magnetoemeter fusion
	float mag_declination_deg;  // magnetic declination in degrees
	float heading_innov_gate;   // heading fusion innovation consistency gate size in standard deviations
	float mag_innov_gate;       // magnetometer fusion innovation consistency gate size in standard deviations
	int mag_declination_source; // bitmask used to control the handling of declination data
	int mag_fusion_type;        // integer used to specify the type of magnetometer fusion used

	// these parameters control the strictness of GPS quality checks used to determine uf the GPS is
	// good enough to set a local origin and commence aiding
	int gps_check_mask;     // bitmask used to control which GPS quality checks are used
	float req_hacc;         // maximum acceptable horizontal position error
	float req_vacc;         // maximum acceptable vertical position error
	float req_sacc;         // maximum acceptable speed error
	int req_nsats;          // minimum acceptable satellite count
	float req_gdop;         // maximum acceptable geometric dilution of precision
	float req_hdrift;       // maximum acceptable horizontal drift speed
	float req_vdrift;       // maximum acceptable vertical drift speed
	
    // Initialize parameter values.  Initialization must be accomplished in the constructor to allow C99 compiler compatibility.
	parameters()
	{
		mag_delay_ms = 0.0f;
		baro_delay_ms = 0.0f;
		gps_delay_ms = 200.0f;
		airspeed_delay_ms = 200.0f;

		// input noise
		gyro_noise = 1.0e-3f;
		accel_noise = 2.5e-1f;

		// process noise
		gyro_bias_p_noise = 7.0e-5f;
		accel_bias_p_noise = 1.0e-4f;
		gyro_scale_p_noise = 3.0e-3f;
		mag_p_noise = 2.5e-2f;
		wind_vel_p_noise = 1.0e-1f;

		gps_vel_noise = 5.0e-1f;
		gps_pos_noise = 1.0f;
		pos_noaid_noise = 10.0f;
		baro_noise = 3.0f;
		baro_innov_gate = 3.0f;
		posNE_innov_gate = 3.0f;
		vel_innov_gate = 3.0f;

		mag_heading_noise = 1.7e-1f;
		mag_noise = 5.0e-2f;
		mag_declination_deg = 0.0f;
		heading_innov_gate = 3.0f;
		mag_innov_gate = 3.0f;

		mag_declination_source = 7;
		mag_fusion_type = 0;

		gps_check_mask = 21;
		req_hacc = 5.0f;
		req_vacc = 8.0f;
		req_sacc = 1.0f;
		req_nsats = 6;
		req_gdop = 2.0f;
		req_hdrift = 0.3f;
		req_vdrift = 0.5f;
	}
};

// Bit locations for mag_declination_source
#define MASK_USE_GEO_DECL   (1<<0)  // set to true to use the declination from the geo library when the GPS position becomes available, set to false to always use the EKF2_MAG_DECL value
#define MASK_SAVE_GEO_DECL  (1<<1)  // set to true to set the EKF2_MAG_DECL parameter to the value returned by the geo library
#define MASK_FUSE_DECL      (1<<2)  // set to true if the declination is always fused as an observation to constrain drift when 3-axis fusion is performed

// Integer definitions for mag_fusion_type
#define MAG_FUSE_TYPE_AUTO      0   // The selection of either heading or 3D magnetometer fusion will be automatic
<<<<<<< HEAD
#define MAG_FUSE_TYPE_HEADING   1   // Magnetic heading fusion will always be used. This is less accurate, but less affected by earth field distortions
#define MAG_FUSE_TYPE_3D        2   // Magnetometer 3-axis fusion will always be used. This is more accurate, but more affected by localized earth field distortions
=======
#define MAG_FUSE_TYPE_HEADING   1   // Simple yaw angle fusion will always be used. This is less accurate, but less affected by earth field distortions. It should not be used for pitch angles outside the range from -60 to +60 deg
#define MAG_FUSE_TYPE_3D        2   // Magnetometer 3-axis fusion will always be used. This is more accurate, but more affected by localised earth field distortions
#define MAG_FUSE_TYPE_2D        3   // A 2D fusion that uses the horizontal projection of the magnetic fields measurement will alays be used. This is less accurate, but less affected by earth field distortions.
>>>>>>> 237ecfef

struct stateSample {
	Vector3f    ang_error;      // attitude axis angle error (error state formulation)
	Vector3f    vel;            // NED velocity in earth frame in m/s
	Vector3f    pos;            // NED position in earth frame in m
	Vector3f    gyro_bias;      // gyro bias estimate in rad/s
	Vector3f    gyro_scale;     // gyro scale estimate
	float       accel_z_bias;   // accelerometer z axis bias estimate
	Vector3f    mag_I;	        // NED earth magnetic field in gauss
	Vector3f    mag_B;	        // magnetometer bias estimate in body frame in gauss
	Vector2f    wind_vel;	    // wind velocity in m/s
	Quaternion  quat_nominal;   // nominal quaternion describing vehicle attitude
};

struct fault_status_t {
	bool bad_mag_x: 1;      // true if the fusion of the magnetometer X-axis has encountered a numerical error
	bool bad_mag_y: 1;      // true if the fusion of the magnetometer Y-axis has encountered a numerical error
	bool bad_mag_z: 1;      // true if the fusion of the magnetometer Z-axis has encountered a numerical error
	bool bad_mag_hdg: 1;    // true if the fusion of the magnetic heading has encountered a numerical error
	bool bad_mag_decl: 1;   // true if the fusion of the magnetic declination has encountered a numerical error
	bool bad_airspeed: 1;   // true if fusion of the airspeed has encountered a numerical error
	bool bad_sideslip: 1;   // true if fusion of the synthetic sideslip constraint has encountered a numerical error
	bool bad_optflow_X: 1;  // true if fusion of the optical flow X axis has encountered a numerical error
	bool bad_optflow_Y: 1;  // true if fusion of the optical flow Y axis has encountered a numerical error
};

// publish the status of various GPS quality checks
union gps_check_fail_status_u {
	struct {
		uint16_t fix    : 1; // 0 - true if the fix type is insufficient (no 3D solution)
		uint16_t nsats  : 1; // 1 - true if number of satellites used is insufficient
		uint16_t gdop   : 1; // 2 - true if geometric dilution of precision is insufficient
		uint16_t hacc   : 1; // 3 - true if reported horizontal accuracy is insufficient
		uint16_t vacc   : 1; // 4 - true if reported vertical accuracy is insufficient
		uint16_t sacc   : 1; // 5 - true if reported speed accuracy is insufficient
		uint16_t hdrift : 1; // 6 - true if horizontal drift is excessive (can only be used when stationary on ground)
		uint16_t vdrift : 1; // 7 - true if vertical drift is excessive (can only be used when stationary on ground)
		uint16_t hspeed : 1; // 8 - true if horizontal speed is excessive (can only be used when stationary on ground)
		uint16_t vspeed : 1; // 9 - true if vertical speed error is excessive
	} flags;
	uint16_t value;
};

// bitmask containing filter control status
union filter_control_status_u {
	struct {
		uint8_t tilt_align  : 1; // 0 - true if the filter tilt alignment is complete
		uint8_t yaw_align   : 1; // 1 - true if the filter yaw alignment is complete
		uint8_t gps         : 1; // 2 - true if GPS measurements are being fused
		uint8_t opt_flow    : 1; // 3 - true if optical flow measurements are being fused
		uint8_t mag_hdg     : 1; // 4 - true if a simple magnetic yaw heading is being fused
		uint8_t mag_2D      : 1; // 5 - true if the horizontal projection of magnetometer data is being fused
		uint8_t mag_3D      : 1; // 6 - true if 3-axis magnetometer measurement are being fused
		uint8_t mag_dec     : 1; // 7 - true if synthetic magnetic declination measurements are being fused
		uint8_t in_air      : 1; // 8 - true when the vehicle is airborne
		uint8_t armed       : 1; // 9 - true when the vehicle motors are armed
		uint8_t wind        : 1; // 10 - true when wind velocity is being estimated
	} flags;
	uint16_t value;
};
}<|MERGE_RESOLUTION|>--- conflicted
+++ resolved
@@ -212,14 +212,9 @@
 
 // Integer definitions for mag_fusion_type
 #define MAG_FUSE_TYPE_AUTO      0   // The selection of either heading or 3D magnetometer fusion will be automatic
-<<<<<<< HEAD
-#define MAG_FUSE_TYPE_HEADING   1   // Magnetic heading fusion will always be used. This is less accurate, but less affected by earth field distortions
-#define MAG_FUSE_TYPE_3D        2   // Magnetometer 3-axis fusion will always be used. This is more accurate, but more affected by localized earth field distortions
-=======
 #define MAG_FUSE_TYPE_HEADING   1   // Simple yaw angle fusion will always be used. This is less accurate, but less affected by earth field distortions. It should not be used for pitch angles outside the range from -60 to +60 deg
 #define MAG_FUSE_TYPE_3D        2   // Magnetometer 3-axis fusion will always be used. This is more accurate, but more affected by localised earth field distortions
 #define MAG_FUSE_TYPE_2D        3   // A 2D fusion that uses the horizontal projection of the magnetic fields measurement will alays be used. This is less accurate, but less affected by earth field distortions.
->>>>>>> 237ecfef
 
 struct stateSample {
 	Vector3f    ang_error;      // attitude axis angle error (error state formulation)
