/****************************************************************************
 *
 *   Copyright (C) 2012 PX4 Development Team. All rights reserved.
 *   Author: Thomas Gubler <thomasgubler@student.ethz.ch>
 *
 * Redistribution and use in source and binary forms, with or without
 * modification, are permitted provided that the following conditions
 * are met:
 *
 * 1. Redistributions of source code must retain the above copyright
 *    notice, this list of conditions and the following disclaimer.
 * 2. Redistributions in binary form must reproduce the above copyright
 *    notice, this list of conditions and the following disclaimer in
 *    the documentation and/or other materials provided with the
 *    distribution.
 * 3. Neither the name PX4 nor the names of its contributors may be
 *    used to endorse or promote products derived from this software
 *    without specific prior written permission.
 *
 * THIS SOFTWARE IS PROVIDED BY THE COPYRIGHT HOLDERS AND CONTRIBUTORS
 * "AS IS" AND ANY EXPRESS OR IMPLIED WARRANTIES, INCLUDING, BUT NOT
 * LIMITED TO, THE IMPLIED WARRANTIES OF MERCHANTABILITY AND FITNESS
 * FOR A PARTICULAR PURPOSE ARE DISCLAIMED. IN NO EVENT SHALL THE
 * COPYRIGHT OWNER OR CONTRIBUTORS BE LIABLE FOR ANY DIRECT, INDIRECT,
 * INCIDENTAL, SPECIAL, EXEMPLARY, OR CONSEQUENTIAL DAMAGES (INCLUDING,
 * BUT NOT LIMITED TO, PROCUREMENT OF SUBSTITUTE GOODS OR SERVICES; LOSS
 * OF USE, DATA, OR PROFITS; OR BUSINESS INTERRUPTION) HOWEVER CAUSED
 * AND ON ANY THEORY OF LIABILITY, WHETHER IN CONTRACT, STRICT
 * LIABILITY, OR TORT (INCLUDING NEGLIGENCE OR OTHERWISE) ARISING IN
 * ANY WAY OUT OF THE USE OF THIS SOFTWARE, EVEN IF ADVISED OF THE
 * POSSIBILITY OF SUCH DAMAGE.
 *
 ****************************************************************************/
/**
 * @file fixedwing_att_control_rate.c
 * Implementation of a fixed wing attitude controller.
 *
 * @author Thomas Gubler <thomasgubler@student.ethz.ch>
 */
#include <fixedwing_att_control_rate.h>

#include <nuttx/config.h>
#include <stdio.h>
#include <stdlib.h>
#include <string.h>
#include <unistd.h>
#include <fcntl.h>
#include <errno.h>
#include <math.h>
#include <poll.h>
#include <time.h>
#include <drivers/drv_hrt.h>
#include <arch/board/board.h>
#include <uORB/uORB.h>

#include <uORB/topics/vehicle_attitude.h>
#include <uORB/topics/vehicle_attitude_setpoint.h>
#include <uORB/topics/manual_control_setpoint.h>
#include <systemlib/param/param.h>
#include <systemlib/pid/pid.h>
#include <systemlib/geo/geo.h>
#include <systemlib/systemlib.h>





struct fw_rate_control_params {
	float rollrate_p;
	float rollrate_i;
	float rollrate_awu;
	float pitchrate_p;
	float pitchrate_i;
	float pitchrate_awu;
	float yawrate_p;
	float yawrate_i;
	float yawrate_awu;

};

struct fw_rate_control_param_handles {
	param_t rollrate_p;
	param_t rollrate_i;
	param_t rollrate_awu;
	param_t pitchrate_p;
	param_t pitchrate_i;
	param_t pitchrate_awu;
	param_t yawrate_p;
	param_t yawrate_i;
	param_t yawrate_awu;

};



/* Internal Prototypes */
static int parameters_init(struct fw_rate_control_param_handles *h);
static int parameters_update(const struct fw_rate_control_param_handles *h, struct fw_rate_control_params *p);

static int parameters_init(struct fw_rate_control_param_handles *h)
{
	/* PID parameters */
	h->rollrate_p 	=	param_find("FW_ROLLR_P");   //TODO define rate params for fixed wing
	h->rollrate_i 	=	param_find("FW_ROLLR_I");
	h->rollrate_awu =	param_find("FW_ROLLR_AWU");

	h->pitchrate_p 	=	param_find("FW_PITCHR_P");
	h->pitchrate_i 	=	param_find("FW_PITCHR_I");
	h->pitchrate_awu =	param_find("FW_PITCHR_AWU");

	h->yawrate_p 	=	param_find("FW_YAWR_P");
	h->yawrate_i 	=	param_find("FW_YAWR_I");
	h->yawrate_awu =	param_find("FW_YAWR_AWU");

	return OK;
}

static int parameters_update(const struct fw_rate_control_param_handles *h, struct fw_rate_control_params *p)
{
	param_get(h->rollrate_p, &(p->rollrate_p));
	param_get(h->rollrate_i, &(p->rollrate_i));
	param_get(h->rollrate_awu, &(p->rollrate_awu));
	param_get(h->pitchrate_p, &(p->pitchrate_p));
	param_get(h->pitchrate_i, &(p->pitchrate_i));
	param_get(h->pitchrate_awu, &(p->pitchrate_awu));
	param_get(h->yawrate_p, &(p->yawrate_p));
	param_get(h->yawrate_i, &(p->yawrate_i));
	param_get(h->yawrate_awu, &(p->yawrate_awu));


	return OK;
}

int fixedwing_att_control_rates(const struct vehicle_rates_setpoint_s *rate_sp,
		const float rates[],
		struct actuator_controls_s *actuators)
{
	static int counter = 0;
	static bool initialized = false;

	static struct fw_rate_control_params p;
	static struct fw_rate_control_param_handles h;

	static PID_t roll_rate_controller;
	static PID_t pitch_rate_controller;
	static PID_t yaw_rate_controller;

	static uint64_t last_run = 0;
	const float deltaT = (hrt_absolute_time() - last_run) / 1000000.0f;
	last_run = hrt_absolute_time();

	if(!initialized)
	{
		parameters_init(&h);
		parameters_update(&h, &p);
		pid_init(&roll_rate_controller, p.rollrate_p, p.rollrate_i, 0, p.rollrate_awu, 1, PID_MODE_DERIVATIV_NONE); // set D part to 0 because the controller layout is with a PI rate controller
		pid_init(&pitch_rate_controller, p.pitchrate_p, p.pitchrate_i, 0, p.pitchrate_awu, 1, PID_MODE_DERIVATIV_NONE); // set D part to 0 because the contpitcher layout is with a PI rate contpitcher
		pid_init(&yaw_rate_controller, p.yawrate_p, p.yawrate_i, 0, p.yawrate_awu, 1, PID_MODE_DERIVATIV_NONE); // set D part to 0 because the contpitcher layout is with a PI rate contpitcher
		initialized = true;
	}

	/* load new parameters with lower rate */
	if (counter % 100 == 0) {
		/* update parameters from storage */
		parameters_update(&h, &p);
		pid_set_parameters(&roll_rate_controller, p.rollrate_p, p.rollrate_i, 0, p.rollrate_awu, 1);
		pid_set_parameters(&pitch_rate_controller, p.pitchrate_p, p.pitchrate_i, 0, p.pitchrate_awu, 1);
		pid_set_parameters(&yaw_rate_controller, p.yawrate_p, p.yawrate_i, 0, p.yawrate_awu, 1);
	}


	/* Roll Rate (PI) */
<<<<<<< HEAD
	actuators->control[0] = pid_calculate(&roll_rate_controller, rate_sp->roll, rates[0], 0.0f, deltaT);

	/* pitch rate (PI) */
	actuators->control[1] = pid_calculate(&pitch_rate_controller, rate_sp->pitch, rates[1], 0.0f, deltaT);
	/* yaw rate (PI) */
	actuators->control[2] = pid_calculate(&yaw_rate_controller, rate_sp->yaw, rates[2], 0.0f, deltaT);
=======
	actuators->control[0] = pid_calculate(&roll_rate_controller, rate_sp->roll, rates[0], 0, deltaT);
	actuators->control[1] = pid_calculate(&pitch_rate_controller, rate_sp->pitch, rates[1], 0, deltaT);
	actuators->control[2] = pid_calculate(&yaw_rate_controller, rate_sp->yaw, rates[2], 0, deltaT);
>>>>>>> 4366d9e3

	counter++;

	return 0;
}


<|MERGE_RESOLUTION|>--- conflicted
+++ resolved
@@ -169,19 +169,12 @@
 	}
 
 
-	/* Roll Rate (PI) */
-<<<<<<< HEAD
+	/* roll rate (PI) */
 	actuators->control[0] = pid_calculate(&roll_rate_controller, rate_sp->roll, rates[0], 0.0f, deltaT);
-
 	/* pitch rate (PI) */
 	actuators->control[1] = pid_calculate(&pitch_rate_controller, rate_sp->pitch, rates[1], 0.0f, deltaT);
 	/* yaw rate (PI) */
 	actuators->control[2] = pid_calculate(&yaw_rate_controller, rate_sp->yaw, rates[2], 0.0f, deltaT);
-=======
-	actuators->control[0] = pid_calculate(&roll_rate_controller, rate_sp->roll, rates[0], 0, deltaT);
-	actuators->control[1] = pid_calculate(&pitch_rate_controller, rate_sp->pitch, rates[1], 0, deltaT);
-	actuators->control[2] = pid_calculate(&yaw_rate_controller, rate_sp->yaw, rates[2], 0, deltaT);
->>>>>>> 4366d9e3
 
 	counter++;
 
